--- conflicted
+++ resolved
@@ -16,7 +16,6 @@
 scale-codec = { workspace = true, features = [ "max-encoded-len" ] }
 scale-info.workspace = true
 
-<<<<<<< HEAD
 #polkadot-sdk = { workspace = true, features = [ "frame-support", "frame-system", "pallet_balances", "sp-core", "sp-runtime", "sp-std" ] }
 
 frame-support = { git = "https://github.com/analog-labs/polkadot-sdk", tag = "v1.15.1-anlog0", default-features = false }
@@ -28,27 +27,20 @@
 sp-std = { git = "https://github.com/analog-labs/polkadot-sdk", tag = "v1.15.1-anlog0", default-features = false }
 
 frame-benchmarking = { git = "https://github.com/analog-labs/polkadot-sdk", tag = "v1.15.1-anlog0", default-features = false, optional = true }
-=======
-polkadot-sdk = { workspace = true, features = [ "frame-support", "frame-system", "pallet-balances", "pallet-treasury", "sp-core", "sp-runtime", "sp-std" ] }
->>>>>>> 4849ac99
 
 schnorr-evm = { version = "0.1.0", default-features = false }
 
-pallet-elections.workspace = true
-pallet-members.workspace = true
-pallet-shards.workspace = true
-time-primitives.workspace = true
+pallet-elections = { path = "../elections", default-features = false }
+pallet-members = { path = "../members", default-features = false }
+pallet-shards = { path = "../shards", default-features = false }
+time-primitives = { path = "../../primitives", default-features = false }
 
 simple-mermaid.workspace = true
 
 [dev-dependencies]
-<<<<<<< HEAD
 #polkadot-sdk = { workspace = true, features = [ "sp-io" ] }
 
 sp-io = { git = "https://github.com/analog-labs/polkadot-sdk", tag = "v1.15.1-anlog0", default-features = false }
-=======
-polkadot-sdk = { workspace = true, features = [ "sp-io" ] }
->>>>>>> 4849ac99
 
 [features]
 default = [ "std" ]
@@ -56,27 +48,33 @@
 	"log/std",
 	"scale-codec/std",
 	"scale-info/std",
-
-	"polkadot-sdk/std",
+	#"polkadot-sdk/std",
+	"frame-support/std",
+	"frame-system/std",
+	"pallet-balances/std",
+	"sp-core/std",
+	"sp-runtime/std",
+	"sp-std/std",
+	"frame-benchmarking?/std",
 
 	"schnorr-evm/std",
-
 	"pallet-elections/std",
 	"pallet-members/std",
 	"pallet-shards/std",
 	"time-primitives/std",
 ]
 runtime-benchmarks = [
-	"polkadot-sdk/runtime-benchmarks",
-	"polkadot-sdk/frame-benchmarking",
-
+	#"polkadot-sdk/runtime-benchmarks",
+	"frame-benchmarking/runtime-benchmarks",
+	"pallet-balances/runtime-benchmarks",
 	"pallet-elections/runtime-benchmarks",
 	"pallet-members/runtime-benchmarks",
 	"pallet-shards/runtime-benchmarks",
 ]
 try-runtime = [
-	"polkadot-sdk/try-runtime",
-
+	#"polkadot-sdk/try-runtime",
+	"frame-support/try-runtime",
+	"pallet-balances/try-runtime",
 	"pallet-elections/try-runtime",
 	"pallet-members/try-runtime",
 	"pallet-shards/try-runtime",
