--- conflicted
+++ resolved
@@ -10,7 +10,6 @@
 use scale_info::prelude::string::String;
 use scale_info::TypeInfo;
 use sp_std::vec::Vec;
-use valuable::Valuable;
 
 pub type TssPublicKey = [u8; 33];
 pub type TssSignature = [u8; 64];
@@ -20,29 +19,6 @@
 pub type ProofOfKnowledge = [u8; 65];
 pub type Commitment = Vec<TssPublicKey>;
 
-<<<<<<< HEAD
-#[cfg_attr(feature = "std", derive(Serialize, Deserialize))]
-#[derive(Debug, Clone, Copy, Eq, PartialEq, Ord, PartialOrd, Hash, Valuable)]
-pub struct TssId {
-	task_id: TaskId,
-	task_phase: TaskPhase,
-}
-
-impl TssId {
-	pub fn new(task_id: TaskId, task_phase: TaskPhase) -> Self {
-		Self { task_id, task_phase }
-	}
-}
-
-#[cfg(feature = "std")]
-impl std::fmt::Display for TssId {
-	fn fmt(&self, f: &mut std::fmt::Formatter) -> std::fmt::Result {
-		write!(f, "{}-{}", self.task_id, self.task_phase)
-	}
-}
-
-=======
->>>>>>> 2ce17513
 #[derive(Debug, Clone, Eq, PartialEq, Encode, Decode, TypeInfo)]
 pub enum MemberStatus {
 	Added,
