--- conflicted
+++ resolved
@@ -43,13 +43,8 @@
 		let task_id = ObjectId(1);
 
 		let input = Schedule {
-<<<<<<< HEAD
-			task_id: ObjectId(1),
+			task_id,
 			network: Network::Ethereum,
-=======
-			task_id,
-			shard_id: 1,
->>>>>>> faf01ccb
 			cycle: 12,
 			frequency: 1,
 			validity: Validity::Seconds(10),
@@ -118,14 +113,6 @@
 #[test]
 fn test_payable_schedule() {
 	new_test_ext().execute_with(|| {
-<<<<<<< HEAD
-		//Insert payable task schedule
-		let input: PayableScheduleInput = PayableScheduleInput {
-			task_id: ObjectId(1),
-			network: Network::Ethereum,
-		};
-=======
->>>>>>> faf01ccb
 		let account: AccountId = acc_pub(1).into();
 		let task_id = ObjectId(1);
 
