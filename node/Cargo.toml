[package]
name = "timechain-node"
version = "0.0.1"
description = "A blochain node using the proof of time consensus."
authors = ["Analog Devs <https://github.com/analog-labs>"]
homepage = "https://analog.one/"
edition = "2021"
repository = "https://github.com/analog-labs/testnet"
build = "build.rs"

[package.metadata.docs.rs]
targets = ["x86_64-unknown-linux-gnu"]

[[bin]]
name = "timechain-node"

[dependencies]
clap = { version = "3.1.18", features = ["derive"] }
serde_json = "1.0.85"
hex-literal = "0.3.1"
web3 = "0.18.0"
tokio = "1.24.0"
lazy_static = "1.4.0"
futures = "0.3.25"
log = "0.4.0"

sc-cli = { version = "0.10.0-dev", git = "https://github.com/paritytech/substrate.git", features = ["wasmtime"] , branch = "polkadot-v0.9.30" }
sp-core = { version = "6.0.0", git = "https://github.com/paritytech/substrate.git", branch = "polkadot-v0.9.30" }
sc-executor = { version = "0.10.0-dev", git = "https://github.com/paritytech/substrate.git", features = ["wasmtime"] , branch = "polkadot-v0.9.30" }
sc-service = { version = "0.10.0-dev", git = "https://github.com/paritytech/substrate.git", features = ["wasmtime"] , branch = "polkadot-v0.9.30" }
sc-telemetry = { version = "4.0.0-dev", git = "https://github.com/paritytech/substrate.git", branch = "polkadot-v0.9.30" }
sc-keystore = { version = "4.0.0-dev", git = "https://github.com/paritytech/substrate.git", branch = "polkadot-v0.9.30" }
sc-transaction-pool = { version = "4.0.0-dev", git = "https://github.com/paritytech/substrate.git", branch = "polkadot-v0.9.30" }
sc-transaction-pool-api = { version = "4.0.0-dev", git = "https://github.com/paritytech/substrate.git", branch = "polkadot-v0.9.30" }
sc-consensus-babe = { version = "0.10.0-dev", git = "https://github.com/paritytech/substrate.git", branch = "polkadot-v0.9.30" }
sp-consensus-babe = { version = "0.10.0-dev", git = "https://github.com/paritytech/substrate.git", branch = "polkadot-v0.9.30" }
sp-consensus = { version = "0.10.0-dev", git = "https://github.com/paritytech/substrate.git", branch = "polkadot-v0.9.30" }
sc-consensus = { version = "0.10.0-dev", git = "https://github.com/paritytech/substrate.git", branch = "polkadot-v0.9.30" }
sc-chain-spec = { version = "4.0.0-dev", git = "https://github.com/paritytech/substrate.git", branch = "polkadot-v0.9.30" }
sc-finality-grandpa = { version = "0.10.0-dev", git = "https://github.com/paritytech/substrate.git", branch = "polkadot-v0.9.30" }
sp-finality-grandpa = { version = "4.0.0-dev", git = "https://github.com/paritytech/substrate.git", branch = "polkadot-v0.9.30" }
sc-client-api = { version = "4.0.0-dev", git = "https://github.com/paritytech/substrate.git", branch = "polkadot-v0.9.30" }
sp-runtime = { version = "6.0.0", git = "https://github.com/paritytech/substrate.git", branch = "polkadot-v0.9.30" }
sp-timestamp = { version = "4.0.0-dev", git = "https://github.com/paritytech/substrate.git", branch = "polkadot-v0.9.30" }
sp-inherents = { version = "4.0.0-dev", git = "https://github.com/paritytech/substrate.git", branch = "polkadot-v0.9.30" }
sp-keyring = { version = "6.0.0", git = "https://github.com/paritytech/substrate.git", branch = "polkadot-v0.9.30" }
frame-system = { version = "4.0.0-dev", git = "https://github.com/paritytech/substrate.git", branch = "polkadot-v0.9.30" }
pallet-transaction-payment = { version = "4.0.0-dev", default-features = false, git = "https://github.com/paritytech/substrate.git", branch = "polkadot-v0.9.30" }
sp-authorship = { version = "4.0.0-dev", git = "https://github.com/paritytech/substrate.git", branch = "polkadot-v0.9.30" }
pallet-im-online = { version = "4.0.0-dev", git = "https://github.com/paritytech/substrate.git", branch = "polkadot-v0.9.30" }

# node 's RPCs deps
jsonrpsee = { version = "0.15.1", features = ["server"] }
sc-rpc = { version = "4.0.0-dev", git = "https://github.com/paritytech/substrate.git", branch = "polkadot-v0.9.30" }
sp-api = { version = "4.0.0-dev", git = "https://github.com/paritytech/substrate.git", branch = "polkadot-v0.9.30" }
sc-rpc-api = { version = "0.10.0-dev", git = "https://github.com/paritytech/substrate.git", branch = "polkadot-v0.9.30" }
sp-blockchain = { version = "4.0.0-dev", git = "https://github.com/paritytech/substrate.git", branch = "polkadot-v0.9.30" }
sp-block-builder = { version = "4.0.0-dev", git = "https://github.com/paritytech/substrate.git", branch = "polkadot-v0.9.30" }
sc-basic-authorship = { version = "0.10.0-dev", git = "https://github.com/paritytech/substrate.git", branch = "polkadot-v0.9.30" }
substrate-frame-rpc-system = { version = "4.0.0-dev", git = "https://github.com/paritytech/substrate.git", branch = "polkadot-v0.9.30" }
pallet-transaction-payment-rpc = { version = "4.0.0-dev", git = "https://github.com/paritytech/substrate.git", branch = "polkadot-v0.9.30" }

# These dependencies are used for runtime benchmarking
frame-benchmarking = { version = "4.0.0-dev", git = "https://github.com/paritytech/substrate.git", branch = "polkadot-v0.9.30" }
frame-benchmarking-cli = { version = "4.0.0-dev", git = "https://github.com/paritytech/substrate.git", branch = "polkadot-v0.9.30" }

# Local Dependencies
timechain-runtime = { version = "0.0.1", path = "../runtime" }
runtime-common = { path = "../runtime/common", default-features = false }

# CLI-specific dependencies
try-runtime-cli = { version = "0.10.0-dev", optional = true, git = "https://github.com/paritytech/substrate.git", branch = "polkadot-v0.9.30" }

#connector
connector = { path = "../connector"}

# Runtime Workers
time-worker = { path = "../workers/time-worker" }
time-worker-rpc = { path = "../workers/time-worker/rpc" }

<<<<<<< HEAD
#Task-Executor
task-executor = { path = "../workers/task-executor" }
=======
connector-worker = { path = "../workers/connector-worker" }

>>>>>>> e8fc2d66

[build-dependencies]
substrate-build-script-utils = { version = "3.0.0", git = "https://github.com/paritytech/substrate.git", branch = "polkadot-v0.9.30" }

[features]
default = []
# Dependencies that are only required if runtime benchmarking should be build.
runtime-benchmarks = [
	"timechain-runtime/runtime-benchmarks",
	"frame-benchmarking/runtime-benchmarks",
	"frame-benchmarking-cli/runtime-benchmarks",
]
# Enable features that allow the runtime to be tried and debugged. Name might be subject to change
# in the near future.
try-runtime = ["timechain-runtime/try-runtime", "try-runtime-cli"]<|MERGE_RESOLUTION|>--- conflicted
+++ resolved
@@ -78,13 +78,11 @@
 time-worker = { path = "../workers/time-worker" }
 time-worker-rpc = { path = "../workers/time-worker/rpc" }
 
-<<<<<<< HEAD
+connector-worker = { path = "../workers/connector-worker" }
+
+
 #Task-Executor
 task-executor = { path = "../workers/task-executor" }
-=======
-connector-worker = { path = "../workers/connector-worker" }
-
->>>>>>> e8fc2d66
 
 [build-dependencies]
 substrate-build-script-utils = { version = "3.0.0", git = "https://github.com/paritytech/substrate.git", branch = "polkadot-v0.9.30" }
