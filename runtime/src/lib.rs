// @generated to prevent rustfmt reformat/check
#![cfg_attr(not(feature = "std"), no_std)]
// `construct_runtime!` does a lot of recursion and requires us to increase the limit to 256.
#![recursion_limit = "256"]

// Make the WASM binary available.
#[cfg(feature = "std")]
include!(concat!(env!("OUT_DIR"), "/wasm_binary.rs"));
use frame_system::{EnsureRoot, EnsureSigned};

use beefy_primitives::crypto::AuthorityId as BeefyId;
use frame_election_provider_support::{
	generate_solution_type, onchain, ExtendedBalance, SequentialPhragmen,
};
use frame_support::traits::Imbalance;
use pallet_im_online::sr25519::AuthorityId as ImOnlineId;

use codec::Decode;
use sp_runtime::DispatchError;
use pallet_election_provider_multi_phase::SolutionAccuracyOf;
use pallet_grandpa::{
	fg_primitives, AuthorityId as GrandpaId, AuthorityList as GrandpaAuthorityList,
};
use pallet_session::historical as pallet_session_historical;
pub use runtime_common::constants::ANLOG;
use sp_api::impl_runtime_apis;
use sp_core::{crypto::KeyTypeId, OpaqueMetadata};
use sp_runtime::{
	SaturatedConversion,
	create_runtime_str,
	curve::PiecewiseLinear,
	generic, impl_opaque_keys,
	traits::{
		AccountIdLookup, AtLeast32BitUnsigned, BlakeTwo256, Block as BlockT, BlockNumberProvider,
		IdentifyAccount, NumberFor, One, OpaqueKeys, Verify,
	},
	transaction_validity::{TransactionPriority, TransactionSource, TransactionValidity},
	ApplyExtrinsicResult, MultiSignature, Percent,
};

use frame_system::EnsureRootWithSuccess;
use sp_std::prelude::*;
#[cfg(feature = "std")]
use sp_version::NativeVersion;
use sp_version::RuntimeVersion;
use task_metadata::KeyId;
use time_primitives::abstraction::{Task, TaskSchedule as abs_TaskSchedule};
// A few exports that help ease life for downstream crates.
pub use frame_support::{
	construct_runtime,
	pallet_prelude::Get,
	parameter_types,
	traits::{
		ConstU128, ConstU32, ConstU64, ConstU8, Currency, EnsureOrigin, KeyOwnerProofSystem,
		OnUnbalanced, Randomness, StorageInfo,
	},
	weights::{
		constants::{BlockExecutionWeight, ExtrinsicBaseWeight, RocksDbWeight, WEIGHT_PER_SECOND},
		IdentityFee, Weight,
	},
	PalletId, StorageValue,
};
pub use frame_system::Call as SystemCall;
pub use pallet_balances::Call as BalancesCall;
pub use pallet_timestamp::Call as TimestampCall;
use pallet_transaction_payment::{ConstFeeMultiplier, CurrencyAdapter, Multiplier};
pub use pallet_utility::Call as UtilityCall;
#[cfg(any(feature = "std", test))]
pub use sp_runtime::BuildStorage;
pub use sp_runtime::{Perbill, Permill};

pub use pallet_tesseract_sig_storage;

pub type CurrencyToVote = frame_support::traits::U128CurrencyToVote;
use pallet_staking::UseValidatorsMap;
pub struct StakingBenchmarkingConfig;
impl pallet_staking::BenchmarkingConfig for StakingBenchmarkingConfig {
	type MaxValidators = ConstU32<1000>;
	type MaxNominators = ConstU32<1000>;
}

#[cfg(any(feature = "std", test))]
pub use pallet_staking::StakerStatus;

pub const THRESHOLDS: [u64; 200] = [
	10_000_000_000,
	11_131_723_507,
	12_391_526_824,
	13_793_905_044,
	15_354_993_703,
	17_092_754_435,
	19_027_181_634,
	21_180_532_507,
	23_577_583_160,
	26_245_913_670,
	29_216_225_417,
	32_522_694_326,
	36_203_364_094,
	40_300_583_912,
	44_861_495_728,
	49_938_576_656,
	55_590_242_767,
	61_881_521_217,
	68_884_798_439,
	76_680_653_006,
	85_358_782_760,
	95_019_036_859,
	105_772_564_622,
	117_743_094_401,
	131_068_357_174,
	145_901_671_259,
	162_413_706_368,
	180_794_447_305,
	201_255_379_901,
	224_031_924_337,
	249_386_143_848,
	277_609_759_981,
	309_027_509_097,
	344_000_878_735,
	382_932_266_827,
	426_269_611_626,
	474_511_545_609,
	528_213_132_664,
	587_992_254_562,
	654_536_720_209,
	728_612_179_460,
	811_070_932_564,
	902_861_736_593,
	1_005_040_721_687,
	1_118_783_542_717,
	1_245_398_906_179,
	1_386_343_627_960,
	1_543_239_395_225,
	1_717_891_425_287,
	1_912_309_236_147,
	2_128_729_767_682,
	2_369_643_119_512,
	2_637_821_201_686,
	2_936_349_627_828,
	3_268_663_217_709,
	3_638_585_517_729,
	4_050_372_794_022,
	4_508_763_004_364,
	5_019_030_312_352,
	5_587_045_771_074,
	6_219_344_874_498,
	6_923_202_753_807,
	7_706_717_883_882,
	8_578_905_263_043,
	9_549_800_138_161,
	10_630_573_468_586,
	11_833_660_457_397,
	13_172_903_628_838,
	14_663_712_098_160,
	16_323_238_866_411,
	18_170_578_180_087,
	20_226_985_226_447,
	22_516_120_692_255,
	25_064_322_999_817,
	27_900_911_352_605,
	31_058_523_077_268,
	34_573_489_143_434,
	38_486_252_181_966,
	42_841_831_811_331,
	47_690_342_626_046,
	53_087_570_807_094,
	59_095_615_988_698,
	65_783_605_766_662,
	73_228_491_069_308,
	81_515_931_542_404,
	90_741_281_135_191,
	101_010_685_227_495,
	112_442_301_921_293,
	125_167_661_548_718,
	139_333_180_038_781,
	155_101_843_555_358,
	172_655_083_789_626,
	192_194_865_483_744,
	213_946_010_204_502,
	238_158_783_103_893,
	265_111_772_429_462,
	295_115_094_915_607,
	328_513_963_936_552,
	365_692_661_475_578,
	407_078_959_611_349,
	453_149_042_394_237,
	504_432_984_742_966,
	561_520_851_400_862,
	625_069_486_125_324,
	695_810_069_225_823,
	774_556_530_406_243,
	862_214_913_708_369,
	959_793_802_308_039,
	1_068_415_923_109_985,
	1_189_331_064_661_951,
	1_323_930_457_019_515,
	1_473_762_779_014_021,
	1_640_551_977_100_649,
	1_826_217_100_807_404,
	2_032_894_383_008_501,
	2_262_961_819_074_188,
	2_519_066_527_700_738,
	2_804_155_208_229_882,
	3_121_508_044_894_685,
	3_474_776_448_088_622,
	3_868_025_066_902_796,
	4_305_778_556_320_752,
	4_793_073_637_166_665,
	5_335_517_047_800_242,
	5_939_350_054_341_159,
	6_611_520_261_667_250,
	7_359_761_551_432_161,
	8_192_683_066_856_378,
	9_119_868_268_136_230,
	10_151_985_198_186_376,
	11_300_909_227_415_580,
	12_579_859_689_817_292,
	14_003_551_982_487_792,
	15_588_366_878_604_342,
	17_352_539_001_951_086,
	19_316_366_631_550_092,
	21_502_445_250_375_680,
	23_935_927_525_325_748,
	26_644_812_709_737_600,
	29_660_268_798_266_784,
	33_016_991_140_790_860,
	36_753_601_641_491_664,
	40_913_093_136_236_104,
	45_543_324_061_189_736,
	50_697_569_104_240_168,
	56_435_132_174_936_472,
	62_822_028_745_677_552,
	69_931_745_415_056_768,
	77_846_085_432_775_824,
	86_656_109_914_600_688,
	96_463_185_576_826_656,
	107_380_151_045_315_664,
	119_532_615_158_469_088,
	133_060_402_202_199_856,
	148_119_160_705_543_712,
	164_882_154_307_451_552,
	183_542_255_300_186_560,
	204_314_163_786_713_728,
	227_436_877_985_347_776,
	253_176_444_104_585_088,
	281_829_017_427_734_464,
	313_724_269_827_691_328,
	349_229_182_918_168_832,
	388_752_270_484_770_624,
	432_748_278_778_513_664,
	481_723_418_752_617_984,
	536_241_190_443_833_600,
	596_928_866_512_693_376,
	664_484_709_541_257_600,
	739_686_006_129_409_280,
	823_398_010_228_713_984,
	916_583_898_614_395_264,
	1_020_315_853_041_475_584,
	1_135_787_396_594_579_584,
	1_264_327_126_171_442_688,
	1_407_413_999_103_859_968,
	1_566_694_349_801_462_272,
	1_744_000_832_209_069_824,
	1_941_373_506_026_471_680,
	2_161_083_309_305_266_176,
	2_405_658_187_494_662_656,
	2_677_912_179_572_818_944,
	2_980_977_795_924_034_048,
	3_318_342_060_496_414_208,
	3_693_886_631_935_247_360,
	4_111_932_465_319_354_368,
	4_577_289_528_371_127_808,
	5_095_312_144_166_932_480,
	5_671_960_597_112_134_656,
	6_313_869_711_009_142_784,
	7_028_425_188_266_614_784,
	7_823_848_588_596_424_704,
	8_709_291_924_949_524_480,
	9_694_942_965_096_232_960,
	10_792_142_450_433_898_496,
	12_013_514_580_722_579_456,
	13_373_112_266_084_982_784,
	14_886_578_817_516_689_408,
	16_571_327_936_291_497_984,
	18_446_744_073_709_551_615,
];

pub const BABE_GENESIS_EPOCH_CONFIG: sp_consensus_babe::BabeEpochConfiguration =
	sp_consensus_babe::BabeEpochConfiguration {
		c: (1, 4),
		allowed_slots: sp_consensus_babe::AllowedSlots::PrimaryAndSecondaryVRFSlots,
	};

/// An index to a block.
pub type BlockNumber = u32;

/// Alias to 512-bit hash when used in the context of a transaction signature on the chain.
pub type Signature = MultiSignature;

/// Some way of identifying an account on the chain. We intentionally make it equivalent
/// to the public key of our transaction signing scheme.
pub type AccountId = <<Signature as Verify>::Signer as IdentifyAccount>::AccountId;

/// Balance of an account.
pub type Balance = u128;

/// Index of a transaction in the chain.
pub type Index = u32;

/// A hash of some data used by the chain.
pub type Hash = sp_core::H256;

/// Opaque types. These are used by the CLI to instantiate machinery that don't need to know
/// the specifics of the runtime. They can then be made to be agnostic over specific formats
/// of data like extrinsics, allowing for them to continue syncing the network through upgrades
/// to even the core data structures.
pub mod opaque {
	use super::*;

	pub use sp_runtime::OpaqueExtrinsic as UncheckedExtrinsic;

	/// Opaque block header type.
	pub type Header = generic::Header<BlockNumber, BlakeTwo256>;
	/// Opaque block type.
	pub type Block = generic::Block<Header, UncheckedExtrinsic>;
	/// Opaque block identifier type.
	pub type BlockId = generic::BlockId<Block>;

	impl_opaque_keys! {
		pub struct SessionKeys {
			pub babe: Babe,
			pub grandpa: Grandpa,
			pub im_online: ImOnline,
		}
	}
}

// To learn more about runtime versioning, see:
// https://docs.substrate.io/main-docs/build/upgrade#runtime-versioning
#[sp_version::runtime_version]
pub const VERSION: RuntimeVersion = RuntimeVersion {
	spec_name: create_runtime_str!("timechain-node"),
	impl_name: create_runtime_str!("timechain-node"),
	authoring_version: 1,
	// The version of the runtime specification. A full node will not attempt to use its native
	//   runtime in substitute for the on-chain Wasm runtime unless all of `spec_name`,
	//   `spec_version`, and `authoring_version` are the same between Wasm and native.
	// This value is set to 100 to notify Polkadot-JS App (https://polkadot.js.org/apps) to use
	//   the compatible custom types.
	spec_version: 100,
	impl_version: 1,
	apis: RUNTIME_API_VERSIONS,
	transaction_version: 1,
	state_version: 1,
};

#[macro_export]
macro_rules! impl_elections_weights {
	($runtime:ident) => {
		parameter_types! {
			/// A limit for off-chain phragmen unsigned solution submission.
			///
			/// We want to keep it as high as possible, but can't risk having it reject,
			/// so we always subtract the base block execution weight.
			pub OffchainSolutionWeightLimit: Weight = BlockWeights::get()
				.get(DispatchClass::Normal)
				.max_extrinsic
				.expect("Normal extrinsics have weight limit configured by default; qed")
				.saturating_sub($runtime::weights::BlockExecutionWeight::get());

			/// A limit for off-chain phragmen unsigned solution length.
			///
			/// We allow up to 90% of the block's size to be consumed by the solution.
			pub OffchainSolutionLengthLimit: u32 = Perbill::from_rational(90_u32, 100) *
				*BlockLength::get()
				.max
				.get(DispatchClass::Normal);
		}
	};
}

/// This determines the average expected block time that we are targeting.
/// Blocks will be produced at a minimum duration defined by `SLOT_DURATION`.
/// `SLOT_DURATION` is picked up by `pallet_timestamp` which is in turn picked
/// up by `pallet_aura` to implement `fn slot_duration()`.
///
/// Change this to adjust the block time.
pub const MILLISECS_PER_BLOCK: u64 = 6000;

// NOTE: Currently it is not possible to change the slot duration after the chain has started.
//       Attempting to do so will brick block production.
pub const SLOT_DURATION: u64 = MILLISECS_PER_BLOCK;

// Time is measured by number of blocks.
pub const MINUTES: BlockNumber = 60_000 / (MILLISECS_PER_BLOCK as BlockNumber);
pub const HOURS: BlockNumber = MINUTES * 60;
pub const DAYS: BlockNumber = HOURS * 24;

pub const MILLICENTS: Balance = 1_000_000_000;
pub const CENTS: Balance = 1_000 * MILLICENTS; // assume this is worth about a cent.
pub const DOLLARS: Balance = 100 * CENTS;
/// The version information used to identify this runtime when compiled natively.
#[cfg(feature = "std")]
pub fn native_version() -> NativeVersion {
	NativeVersion {
		runtime_version: VERSION,
		can_author_with: Default::default(),
	}
}

const NORMAL_DISPATCH_RATIO: Perbill = Perbill::from_percent(75);

parameter_types! {
	pub const MaxAuthorities: u32 = 100_000;
	pub const MaxKeys: u32 = 10_000;
	pub const MaxPeerInHeartbeats: u32 = 10_000;
	pub const MaxPeerDataEncodingSize: u32 = 1_000;
}

impl pallet_session::Config for Runtime {
	type RuntimeEvent = RuntimeEvent;
	type ValidatorId = AccountId;
	// TODO
	type ValidatorIdOf = pallet_staking::StashOf<Self>;

	type ShouldEndSession = Babe;
	type NextSessionRotation = Babe;
	type SessionManager = pallet_session::historical::NoteHistoricalRoot<Self, Staking>;
	type SessionHandler = <opaque::SessionKeys as OpaqueKeys>::KeyTypeIdProviders;
	type Keys = opaque::SessionKeys;
	// type WeightInfo = weights::pallet_session::WeightInfo<Runtime>;
	type WeightInfo = ();
}

impl pallet_session::historical::Config for Runtime {
	type FullIdentification = pallet_staking::Exposure<AccountId, Balance>;
	type FullIdentificationOf = pallet_staking::ExposureOf<Runtime>;
}

parameter_types! {
	pub const BlockHashCount: BlockNumber = 2400;
	pub const Version: RuntimeVersion = VERSION;
	/// We allow for 2 seconds of compute with a 6 second average block time.
	pub BlockWeights: frame_system::limits::BlockWeights = frame_system::limits::BlockWeights
		::with_sensible_defaults(2u64 * WEIGHT_PER_SECOND, NORMAL_DISPATCH_RATIO);
	pub BlockLength: frame_system::limits::BlockLength = frame_system::limits::BlockLength
		::max_with_normal_ratio(5 * 1024 * 1024, NORMAL_DISPATCH_RATIO);
	pub const SS58Prefix: u8 = 42;
}

// Configure FRAME pallets to include in runtime.

impl frame_system::Config for Runtime {
	/// The basic call filter to use in dispatchable.
	type BaseCallFilter = frame_support::traits::Everything;
	/// Block & extrinsics weights: base values and limits.
	type BlockWeights = BlockWeights;
	/// The maximum length of a block (in bytes).
	type BlockLength = BlockLength;
	/// The identifier used to distinguish between accounts.
	type AccountId = AccountId;
	/// The aggregated dispatch type that is available for extrinsics.
	type RuntimeCall = RuntimeCall;
	/// The lookup mechanism to get account ID from whatever is passed in dispatchers.
	type Lookup = AccountIdLookup<AccountId, ()>;
	/// The index type for storing how many extrinsics an account has signed.
	type Index = Index;
	/// The index type for blocks.
	type BlockNumber = BlockNumber;
	/// The type for hashing blocks and tries.
	type Hash = Hash;
	/// The hashing algorithm used.
	type Hashing = BlakeTwo256;
	/// The header type.
	type Header = generic::Header<BlockNumber, BlakeTwo256>;
	/// The ubiquitous event type.
	type RuntimeEvent = RuntimeEvent;
	/// The ubiquitous origin type.
	type RuntimeOrigin = RuntimeOrigin;
	/// Maximum number of block number to block hash mappings to keep (oldest pruned first).
	type BlockHashCount = BlockHashCount;
	/// The weight of database operations that the runtime can invoke.
	type DbWeight = RocksDbWeight;
	/// Version of the runtime.
	type Version = Version;
	/// Converts a module to the index of the module in `construct_runtime!`.
	///
	/// This type is being generated by `construct_runtime!`.
	type PalletInfo = PalletInfo;
	/// What to do if a new account is created.
	type OnNewAccount = ();
	/// What to do if an account is fully reaped from the system.
	type OnKilledAccount = ();
	/// The data to be stored in an account.
	type AccountData = pallet_balances::AccountData<Balance>;
	/// Weight information for the extrinsics of this pallet.
	type SystemWeightInfo = ();
	/// This is used as an identifier of the chain. 42 is the generic substrate prefix.
	type SS58Prefix = SS58Prefix;
	/// The set code logic, just the default since we're not a parachain.
	type OnSetCode = ();
	type MaxConsumers = frame_support::traits::ConstU32<16>;
}

impl<C> frame_system::offchain::SendTransactionTypes<C> for Runtime
where
	RuntimeCall: From<C>,
{
	type Extrinsic = UncheckedExtrinsic;
	type OverarchingCall = RuntimeCall;
}

parameter_types! {
	pub EpochDuration: u64 = 2 * MINUTES as u64;

	pub const ExpectedBlockTime: u64 = MILLISECS_PER_BLOCK;
	pub ReportLongevity: u64 =
		BondingDuration::get() as u64 * SessionsPerEra::get() as u64 * EpochDuration::get();
}

impl pallet_babe::Config for Runtime {
	type EpochDuration = EpochDuration;
	type ExpectedBlockTime = ExpectedBlockTime;

	// session module is the trigger
	type EpochChangeTrigger = pallet_babe::ExternalTrigger;

	type DisabledValidators = Session;

	type KeyOwnerProofSystem = Historical;

	type KeyOwnerProof = <Self::KeyOwnerProofSystem as KeyOwnerProofSystem<(
		KeyTypeId,
		pallet_babe::AuthorityId,
	)>>::Proof;

	type KeyOwnerIdentification = <Self::KeyOwnerProofSystem as KeyOwnerProofSystem<(
		KeyTypeId,
		pallet_babe::AuthorityId,
	)>>::IdentificationTuple;

	type HandleEquivocation =
		pallet_babe::EquivocationHandler<Self::KeyOwnerIdentification, Offences, ReportLongevity>;

	type WeightInfo = ();

	type MaxAuthorities = MaxAuthorities;
}

impl pallet_grandpa::Config for Runtime {
	type RuntimeEvent = RuntimeEvent;

	type KeyOwnerProofSystem = ();

	type KeyOwnerProof =
		<Self::KeyOwnerProofSystem as KeyOwnerProofSystem<(KeyTypeId, GrandpaId)>>::Proof;

	type KeyOwnerIdentification = <Self::KeyOwnerProofSystem as KeyOwnerProofSystem<(
		KeyTypeId,
		GrandpaId,
	)>>::IdentificationTuple;

	type HandleEquivocation = ();

	type WeightInfo = ();
	type MaxAuthorities = ConstU32<32>;
}

impl pallet_offences::Config for Runtime {
	type RuntimeEvent = RuntimeEvent;
	type IdentificationTuple = pallet_session::historical::IdentificationTuple<Self>;
	type OnOffenceHandler = Staking;
}

parameter_types! {
	pub NposSolutionPriority: TransactionPriority =
		Perbill::from_percent(90) * TransactionPriority::max_value();
	pub const ImOnlineUnsignedPriority: TransactionPriority = TransactionPriority::max_value();
}

impl pallet_im_online::Config for Runtime {
	type AuthorityId = ImOnlineId;
	type RuntimeEvent = RuntimeEvent;
	type ValidatorSet = Historical;

	type NextSessionRotation = Babe;
	// TODO
	// type ReportUnresponsiveness = Offences;
	type ReportUnresponsiveness = ();
	type UnsignedPriority = ImOnlineUnsignedPriority;
	// TODO
	// type WeightInfo = weights::pallet_im_online::WeightInfo<Runtime>;
	type WeightInfo = ();
	type MaxKeys = MaxKeys;
	type MaxPeerInHeartbeats = MaxPeerInHeartbeats;
	type MaxPeerDataEncodingSize = MaxPeerDataEncodingSize;
}

parameter_types! {
	// phase durations. 1/4 of the last session for each.
	// in testing: 1min or half of the session for each
	pub SignedPhase: u32 = 10;
	pub UnsignedPhase: u32 = 5;

	// signed config
	pub const SignedMaxSubmissions: u32 = 16;
	pub const SignedMaxRefunds: u32 = 16 / 4;
	// 40 DOTs fixed deposit..
	pub const SignedDepositBase: Balance = 10;
	// 0.01 DOT per KB of solution data.
	pub const SignedDepositByte: Balance = 10;
	// Each good submission will get 1 DOT as reward
	pub SignedRewardBase: Balance = 1000;
	pub BetterUnsignedThreshold: Perbill = Perbill::from_rational(5u32, 10_000);

	// 4 hour session, 1 hour unsigned phase, 32 offchain executions.
	pub OffchainRepeat: BlockNumber = UnsignedPhase::get() / 32;

	/// We take the top 22500 nominators as electing voters..
	pub const MaxElectingVoters: u32 = 22_500;
	/// ... and all of the validators as electable targets. Whilst this is the case, we cannot and
	/// shall not increase the size of the validator intentions.
	pub const MaxElectableTargets: u16 = u16::MAX;
}

generate_solution_type!(
	#[compact]
	pub struct NposCompactSolution16::<
		VoterIndex = u32,
		TargetIndex = u16,
		Accuracy = sp_runtime::PerU16,
		MaxVoters = MaxElectingVoters,
	>(16)
);

pallet_staking_reward_curve::build! {
	const REWARD_CURVE: PiecewiseLinear<'static> = curve!(
		min_inflation: 0_025_000,
		max_inflation: 0_100_000,
		// 3:2:1 staked : parachains : float.
		// while there's no parachains, then this is 75% staked : 25% float.
		ideal_stake: 0_750_000,
		falloff: 0_050_000,
		max_piece_count: 40,
		test_precision: 0_005_000,
	);
}

parameter_types! {
	// Six sessions in an era (24 hours).
	// TODO
	// // 28 eras for unbonding (28 days).

	pub const SessionsPerEra: sp_staking::SessionIndex = 1;//6;
	pub const BondingDuration: sp_staking::EraIndex = 2;//24 * 28;
	pub const SlashDeferDuration: sp_staking::EraIndex = 0;//24 * 7; // 1/4 the bonding duration.

	pub const RewardCurve: &'static PiecewiseLinear<'static> = &REWARD_CURVE;
	pub const MaxNominatorRewardedPerValidator: u32 = 256;
	pub const OffendingValidatorsThreshold: Perbill = Perbill::from_percent(17);
	// 16
	pub const MaxNominations: u32 = <NposCompactSolution16 as frame_election_provider_support::NposSolution>::LIMIT as u32;
}

/// Maximum number of iterations for balancing that will be executed in the embedded OCW
/// miner of election provider multi phase.
pub const MINER_MAX_ITERATIONS: u32 = 10;

/// A source of random balance for NposSolver, which is meant to be run by the OCW election miner.
pub struct OffchainRandomBalancing;
impl Get<Option<(usize, ExtendedBalance)>> for OffchainRandomBalancing {
	fn get() -> Option<(usize, ExtendedBalance)> {
		use sp_runtime::traits::TrailingZeroInput;
		let iters = match MINER_MAX_ITERATIONS {
			0 => 0,
			max => {
				let seed = sp_io::offchain::random_seed();
				let random = <u32>::decode(&mut TrailingZeroInput::new(&seed))
					.expect("input is padded with zeroes; qed")
					% max.saturating_add(1);
				random as usize
			},
		};

		Some((iters, 0))
	}
}

pub struct OnChainSeqPhragmen;
impl onchain::Config for OnChainSeqPhragmen {
	type System = Runtime;
	type Solver = SequentialPhragmen<
		AccountId,
		pallet_election_provider_multi_phase::SolutionAccuracyOf<Runtime>,
	>;
	type DataProvider = <Runtime as pallet_election_provider_multi_phase::Config>::DataProvider;
	type WeightInfo = frame_election_provider_support::weights::SubstrateWeight<Runtime>;
}

impl onchain::BoundedConfig for OnChainSeqPhragmen {
	type VotersBound = MaxElectingVoters;
	type TargetsBound = ConstU32<2_000>;
}
pub struct ConvertCurve<T>(sp_std::marker::PhantomData<T>);
impl<Balance: AtLeast32BitUnsigned + Clone, T: Get<&'static PiecewiseLinear<'static>>>
	pallet_staking::EraPayout<Balance> for ConvertCurve<T>
{
	fn era_payout(
		total_staked: Balance,
		total_issuance: Balance,
		era_duration_millis: u64,
	) -> (Balance, Balance) {
		let (validator_payout, max_payout) = pallet_staking::inflation::compute_total_payout(
			T::get(),
			total_staked,
			total_issuance,
			// Duration of era; more than u64::MAX is rewarded as u64::MAX.
			era_duration_millis,
		);
		let rest = max_payout.clone().saturating_sub(validator_payout.clone());
		let session_active_validators = Session::validators();
		// 20 percent of total reward.
		let send_reward = Percent::from_percent(20) * max_payout;
		// reward distribution for validators/chronicle accounts.
		let length = session_active_validators.len().saturated_into::<u8>();
			if length != 0 {
				// get division percentage for each validator
				let total_percentage = 100u8;
				let fraction = Percent::from_percent(total_percentage.saturating_div(length));
				// reward share of each validator.
				let share = fraction * send_reward;

				session_active_validators.iter().for_each(|item| {
					let _resp = Balances::deposit_into_existing(item, share.clone().unique_saturated_into());
				});
			}
		let val_payout = Percent::from_percent(80) * validator_payout;
		let rest_payout = Percent::from_percent(80) * rest;
		// send rest for payout.
		(val_payout, rest_payout)
	}
}

impl pallet_staking::Config for Runtime {
	type MaxNominations = MaxNominations;
	type Currency = Balances;
	type CurrencyBalance = Balance;
	type UnixTime = Timestamp;
	// type CurrencyToVote = U128CurrencyToVote;
	type CurrencyToVote = CurrencyToVote;
	type RewardRemainder = Treasury;
	type RuntimeEvent = RuntimeEvent;
	type Slash = Treasury; // send the slashed funds to the treasury.
	type Reward = (); // rewards are minted from the void
	type SessionsPerEra = SessionsPerEra;
	type BondingDuration = BondingDuration;
	type SlashDeferDuration = SlashDeferDuration;
	/// A super-majority of the council can cancel the slash.
	type SlashCancelOrigin = EnsureRoot<AccountId>;
	type SessionInterface = Self;
	type EraPayout = ConvertCurve<RewardCurve>;
	type NextNewSession = Session;
	type MaxNominatorRewardedPerValidator = MaxNominatorRewardedPerValidator;
	type OffendingValidatorsThreshold = OffendingValidatorsThreshold;
	type ElectionProvider = ElectionProviderMultiPhase;
	type GenesisElectionProvider = onchain::UnboundedExecution<OnChainSeqPhragmen>;
	// type VoterList = BagsList;
	type VoterList = VoterList;
	type MaxUnlockingChunks = ConstU32<32>;
	// type OnStakerSlash = NominationPools;
	type OnStakerSlash = ();
	type WeightInfo = pallet_staking::weights::SubstrateWeight<Runtime>;
	type BenchmarkingConfig = StakingBenchmarkingConfig;

	type HistoryDepth = frame_support::traits::ConstU32<84>;
	type TargetList = UseValidatorsMap<Self>;
}

parameter_types! {
	pub const MinerMaxLength: u32 = 256;
	pub MinerMaxWeight: Weight = BlockWeights::get().max_block;
}

impl pallet_election_provider_multi_phase::MinerConfig for Runtime {
	type AccountId = AccountId;
	type MaxLength = MinerMaxLength;
	type MaxWeight = MinerMaxWeight;
	type Solution = NposCompactSolution16;
	type MaxVotesPerVoter = <
		<Self as pallet_election_provider_multi_phase::Config>::DataProvider
		as
		frame_election_provider_support::ElectionDataProvider
	>::MaxVotesPerVoter;

	// The unsigned submissions have to respect the weight of the submit_unsigned call, thus their
	// weight estimate function is wired to this call's weight.
	fn solution_weight(v: u32, t: u32, a: u32, d: u32) -> Weight {
		<
			<Self as pallet_election_provider_multi_phase::Config>::WeightInfo
			as
			pallet_election_provider_multi_phase::WeightInfo
		>::submit_unsigned(v, t, a, d)
	}
}

/// The numbers configured here could always be more than the the maximum limits of staking pallet
/// to ensure election snapshot will not run out of memory. For now, we set them to smaller values
/// since the staking is bounded and the weight pipeline takes hours for this single pallet.

pub struct BenchmarkConfig;
impl pallet_election_provider_multi_phase::BenchmarkingConfig for BenchmarkConfig {
	const VOTERS: [u32; 2] = [1000, 2000];
	const TARGETS: [u32; 2] = [500, 1000];
	const ACTIVE_VOTERS: [u32; 2] = [500, 800];
	const DESIRED_TARGETS: [u32; 2] = [200, 400];
	const SNAPSHOT_MAXIMUM_VOTERS: u32 = 1000;
	const MINER_MAXIMUM_VOTERS: u32 = 1000;
	const MAXIMUM_TARGETS: u32 = 300;
}

impl pallet_election_provider_multi_phase::Config for Runtime {
	type RuntimeEvent = RuntimeEvent;
	type Currency = Balances;
	type EstimateCallFee = TransactionPayment;
	type SignedPhase = SignedPhase;
	type UnsignedPhase = UnsignedPhase;
	type BetterUnsignedThreshold = BetterUnsignedThreshold;
	type BetterSignedThreshold = ();
	type OffchainRepeat = OffchainRepeat;
	type MinerTxPriority = NposSolutionPriority;
	type MinerConfig = Self;
	type SignedMaxSubmissions = ConstU32<10>;
	type SignedRewardBase = SignedRewardBase;
	type SignedDepositBase = SignedDepositBase;
	type SignedDepositByte = SignedDepositByte;
	type SignedMaxRefunds = ConstU32<3>;
	type SignedDepositWeight = ();
	type SignedMaxWeight = MinerMaxWeight;
	type SlashHandler = (); // burn slashes
	type RewardHandler = (); // nothing to do upon rewards
	type DataProvider = Staking;
	type Fallback = onchain::BoundedExecution<OnChainSeqPhragmen>;
	type GovernanceFallback = onchain::BoundedExecution<OnChainSeqPhragmen>;
	type Solver = SequentialPhragmen<AccountId, SolutionAccuracyOf<Self>, ()>;
	type ForceOrigin = EnsureRoot<AccountId>;
	type MaxElectableTargets = MaxElectableTargets;
	type MaxElectingVoters = MaxElectingVoters;
	type BenchmarkingConfig = BenchmarkConfig;
	type WeightInfo = pallet_election_provider_multi_phase::weights::SubstrateWeight<Self>;
}

impl pallet_timestamp::Config for Runtime {
	/// A timestamp: milliseconds since the unix epoch.
	type Moment = u64;
	type OnTimestampSet = Babe;
	type MinimumPeriod = ConstU64<{ SLOT_DURATION / 2 }>;
	type WeightInfo = ();
}

parameter_types! {
	pub const BagThresholds: &'static [u64] = &THRESHOLDS;
}

impl pallet_bags_list::Config for Runtime {
	type RuntimeEvent = RuntimeEvent;
	type ScoreProvider = Staking;
	type WeightInfo = pallet_bags_list::weights::SubstrateWeight<Runtime>;
	type BagThresholds = BagThresholds;
	type Score = sp_npos_elections::VoteWeight;
}

/// Existential deposit.
pub const EXISTENTIAL_DEPOSIT: u128 = 500;

impl pallet_balances::Config for Runtime {
	type MaxLocks = ConstU32<50>;
	type MaxReserves = ();
	type ReserveIdentifier = [u8; 8];
	/// The type for recording an account's balance.
	type Balance = Balance;
	/// The ubiquitous event type.
	type RuntimeEvent = RuntimeEvent;
	type DustRemoval = ();
	type ExistentialDeposit = ConstU128<EXISTENTIAL_DEPOSIT>;
	type AccountStore = System;
	type WeightInfo = pallet_balances::weights::SubstrateWeight<Runtime>;
}

parameter_types! {
	pub FeeMultiplier: Multiplier = Multiplier::one();
	pub const UncleGenerations: u32 = 0;
}

pub type NegativeImbalance<T> = <pallet_balances::Pallet<T> as Currency<
	<T as frame_system::Config>::AccountId,
>>::NegativeImbalance;

// TODO: substrate#2986 implement this properly
impl pallet_authorship::Config for Runtime {
	type FindAuthor = pallet_session::FindAccountFromAuthorIndex<Self, Babe>;
	type UncleGenerations = UncleGenerations;
	type FilterUncle = ();
	type EventHandler = (Staking, ImOnline);
}

/// Logic for the author to get a portion of fees.
pub struct ToAuthor<R>(sp_std::marker::PhantomData<R>);
impl<R> OnUnbalanced<NegativeImbalance<R>> for ToAuthor<R>
where
	R: pallet_balances::Config + pallet_authorship::Config,
	<R as frame_system::Config>::AccountId: From<AccountId>,
	<R as frame_system::Config>::AccountId: Into<AccountId>,
{
	fn on_nonzero_unbalanced(amount: NegativeImbalance<R>) {
		if let Some(author) = <pallet_authorship::Pallet<R>>::author() {
			<pallet_balances::Pallet<R>>::resolve_creating(&author, amount);
		}
	}
}

pub struct DealWithFees<R>(sp_std::marker::PhantomData<R>);
impl<R> OnUnbalanced<NegativeImbalance<R>> for DealWithFees<R>
where
	R: pallet_balances::Config + pallet_treasury::Config + pallet_authorship::Config,
	pallet_treasury::Pallet<R>: OnUnbalanced<NegativeImbalance<R>>,
	<R as frame_system::Config>::AccountId: From<AccountId>,
	<R as frame_system::Config>::AccountId: Into<AccountId>,
{
	fn on_unbalanceds<B>(mut fees_then_tips: impl Iterator<Item = NegativeImbalance<R>>) {
		if let Some(fees) = fees_then_tips.next() {
			// for fees, 20% to treasury, 80% to author
			let split = fees.ration(80, 20);
			use pallet_treasury::Pallet as Treasury;
			<Treasury<R> as OnUnbalanced<_>>::on_unbalanced(split.1);
			<ToAuthor<R> as OnUnbalanced<_>>::on_unbalanced(split.0);
		}
	}
}

impl pallet_transaction_payment::Config for Runtime {
	type RuntimeEvent = RuntimeEvent;
	type OnChargeTransaction = CurrencyAdapter<Balances, DealWithFees<Self>>;
	type OperationalFeeMultiplier = ConstU8<5>;
	type WeightToFee = IdentityFee<Balance>;
	type LengthToFee = IdentityFee<Balance>;
	type FeeMultiplierUpdate = ConstFeeMultiplier<FeeMultiplier>;
}

impl pallet_utility::Config for Runtime {
	type RuntimeEvent = RuntimeEvent;
	type RuntimeCall = RuntimeCall;
	type PalletsOrigin = OriginCaller;
	type WeightInfo = pallet_utility::weights::SubstrateWeight<Runtime>;
}

impl pallet_sudo::Config for Runtime {
	type RuntimeEvent = RuntimeEvent;
	type RuntimeCall = RuntimeCall;
}

parameter_types! {
	// Must be > 0 and <= 100
	pub const SlashingPercentage: u8 = 5;
	// Must be > 0 and <= 100
	pub const SlashingPercentageThreshold: u8 = 51;
}

impl pallet_tesseract_sig_storage::Config for Runtime {
	type RuntimeEvent = RuntimeEvent;
	type WeightInfo = ();
	type Moment = u64;
	type Timestamp = Timestamp;
	type SlashingPercentage = SlashingPercentage;
	type SlashingPercentageThreshold = SlashingPercentageThreshold;
}

parameter_types! {
	pub MinVestedTransfer: Balance = ANLOG;
	pub const MaxVestingSchedules: u32 = 100;
	pub const TreasuryPalletId: PalletId = PalletId(*b"py/trsry");
	pub const MaxApprovals: u32 = 100;
	pub const ProposalBond: Permill = Permill::from_percent(5);
	pub const ProposalBondMinimum: Balance = DOLLARS;
	pub const SpendPeriod: BlockNumber = DAYS;
	pub const Burn: Permill = Permill::from_percent(50);
	pub const MaxBalance: Balance = Balance::max_value();
}

pub struct SubstrateBlockNumberProvider;
impl BlockNumberProvider for SubstrateBlockNumberProvider {
	type BlockNumber = BlockNumber;

	fn current_block_number() -> Self::BlockNumber {
		System::block_number()
	}
}

impl analog_vesting::Config for Runtime {
	type RuntimeEvent = RuntimeEvent;
	type Currency = Balances;
	type MinVestedTransfer = MinVestedTransfer;
	type WeightInfo = ();
	type VestedTransferOrigin = EnsureSigned<AccountId>;
	type MaxVestingSchedules = MaxVestingSchedules;
	type BlockNumberProvider = SubstrateBlockNumberProvider;
}

impl pallet_treasury::Config for Runtime {
	type Currency = Balances;
	type ApproveOrigin = frame_system::EnsureRoot<AccountId>;
	type RejectOrigin = frame_system::EnsureRoot<AccountId>;
	type PalletId = TreasuryPalletId;
	type RuntimeEvent = RuntimeEvent;
	type OnSlash = ();
	type ProposalBond = ProposalBond;
	type ProposalBondMinimum = ProposalBondMinimum;
	type ProposalBondMaximum = ();
	type SpendPeriod = SpendPeriod;
	type Burn = Burn;
	type BurnDestination = ();
	type SpendFunds = ();
	type WeightInfo = pallet_treasury::weights::SubstrateWeight<Runtime>;
	type MaxApprovals = MaxApprovals;
	type SpendOrigin = EnsureRootWithSuccess<AccountId, MaxBalance>;
}
impl task_metadata::Config for Runtime {
	type RuntimeEvent = RuntimeEvent;
	type WeightInfo = ();
}

impl task_schedule::Config for Runtime {
	type RuntimeEvent = RuntimeEvent;
	type WeightInfo = ();
}

// Create the runtime by composing the FRAME pallets that were previously configured.
construct_runtime!(
	pub struct Runtime
	where
		Block = Block,
		NodeBlock = opaque::Block,
		UncheckedExtrinsic = UncheckedExtrinsic,
	{
		System: frame_system,
		Balances: pallet_balances,
		Timestamp: pallet_timestamp,
		Babe: pallet_babe,
		Grandpa: pallet_grandpa,
		ImOnline: pallet_im_online,
		Offences: pallet_offences,
		Authorship: pallet_authorship,
		Session: pallet_session,
		Staking: pallet_staking,
		VoterList: pallet_bags_list,
		Historical: pallet_session_historical,
		ElectionProviderMultiPhase: pallet_election_provider_multi_phase,
		TransactionPayment: pallet_transaction_payment,
		Utility: pallet_utility,
		Sudo: pallet_sudo,
		TesseractSigStorage: pallet_tesseract_sig_storage::{Pallet, Call, Storage, Event<T>, Inherent},
		Vesting: analog_vesting,
		Treasury: pallet_treasury,
		TaskMeta: task_metadata,
		TaskSchedule: task_schedule,
	}
);

/// The address format for describing accounts.
pub type Address = sp_runtime::MultiAddress<AccountId, ()>;
/// Block header type as expected by this runtime.
pub type Header = generic::Header<BlockNumber, BlakeTwo256>;
/// Block type as expected by this runtime.
pub type Block = generic::Block<Header, UncheckedExtrinsic>;
/// The SignedExtension to the basic transaction logic.
pub type SignedExtra = (
	frame_system::CheckNonZeroSender<Runtime>,
	frame_system::CheckSpecVersion<Runtime>,
	frame_system::CheckTxVersion<Runtime>,
	frame_system::CheckGenesis<Runtime>,
	frame_system::CheckEra<Runtime>,
	frame_system::CheckNonce<Runtime>,
	frame_system::CheckWeight<Runtime>,
	pallet_transaction_payment::ChargeTransactionPayment<Runtime>,
);

/// Unchecked extrinsic type as expected by this runtime.
pub type UncheckedExtrinsic =
	generic::UncheckedExtrinsic<Address, RuntimeCall, Signature, SignedExtra>;
/// The payload being signed in transactions.
pub type SignedPayload = generic::SignedPayload<RuntimeCall, SignedExtra>;
/// Executive: handles dispatch to the various modules.
pub type Executive = frame_executive::Executive<
	Runtime,
	Block,
	frame_system::ChainContext<Runtime>,
	Runtime,
	AllPalletsWithSystem,
>;

#[cfg(feature = "runtime-benchmarks")]
#[macro_use]
extern crate frame_benchmarking;

#[cfg(feature = "runtime-benchmarks")]
mod benches {
	define_benchmarks!(
		[frame_benchmarking, BaselineBench::<Runtime>]
		[frame_system, SystemBench::<Runtime>]
		[pallet_balances, Balances]
		[pallet_timestamp, Timestamp]
		[pallet_tesseract_sig_storage, TesseractSigStorage]
		[task_schedule, TaskSchedule]
		[task_metadata, TaskMeta]

	);
}

impl_runtime_apis! {
	impl sp_api::Core<Block> for Runtime {
		fn version() -> RuntimeVersion {
			VERSION
		}

		fn execute_block(block: Block) {
			Executive::execute_block(block);
		}

		fn initialize_block(header: &<Block as BlockT>::Header) {
			Executive::initialize_block(header)
		}
	}

	impl sp_api::Metadata<Block> for Runtime {
		fn metadata() -> OpaqueMetadata {
			OpaqueMetadata::new(Runtime::metadata().into())
		}
	}

	impl sp_block_builder::BlockBuilder<Block> for Runtime {
		fn apply_extrinsic(extrinsic: <Block as BlockT>::Extrinsic) -> ApplyExtrinsicResult {
			Executive::apply_extrinsic(extrinsic)
		}

		fn finalize_block() -> <Block as BlockT>::Header {
			Executive::finalize_block()
		}

		fn inherent_extrinsics(data: sp_inherents::InherentData) -> Vec<<Block as BlockT>::Extrinsic> {
			data.create_extrinsics()
		}

		fn check_inherents(
			block: Block,
			data: sp_inherents::InherentData,
		) -> sp_inherents::CheckInherentsResult {
			data.check_extrinsics(&block)
		}
	}

	impl sp_transaction_pool::runtime_api::TaggedTransactionQueue<Block> for Runtime {
		fn validate_transaction(
			source: TransactionSource,
			tx: <Block as BlockT>::Extrinsic,
			block_hash: <Block as BlockT>::Hash,
		) -> TransactionValidity {
			Executive::validate_transaction(source, tx, block_hash)
		}
	}

	impl sp_offchain::OffchainWorkerApi<Block> for Runtime {
		fn offchain_worker(header: &<Block as BlockT>::Header) {
			Executive::offchain_worker(header)
		}
	}

	impl sp_session::SessionKeys<Block> for Runtime {
		fn generate_session_keys(seed: Option<Vec<u8>>) -> Vec<u8> {
			opaque::SessionKeys::generate(seed)
		}

		fn decode_session_keys(
			encoded: Vec<u8>,
		) -> Option<Vec<(Vec<u8>, KeyTypeId)>> {
			opaque::SessionKeys::decode_into_raw_public_keys(&encoded)
		}
	}

	impl sp_consensus_babe::BabeApi<Block> for Runtime {
		fn configuration() -> sp_consensus_babe::BabeConfiguration {
			let epoch_config = Babe::epoch_config().unwrap_or(BABE_GENESIS_EPOCH_CONFIG);
			sp_consensus_babe::BabeConfiguration {
				slot_duration: Babe::slot_duration(),
				epoch_length: EpochDuration::get(),
				c: epoch_config.c,
				authorities: Babe::authorities().to_vec(),
				randomness: Babe::randomness(),
				allowed_slots: epoch_config.allowed_slots,
			}
		}

		fn current_epoch_start() -> sp_consensus_babe::Slot {
			Babe::current_epoch_start()
		}

		fn current_epoch() -> sp_consensus_babe::Epoch {
			Babe::current_epoch()
		}

		fn next_epoch() -> sp_consensus_babe::Epoch {
			Babe::next_epoch()
		}

		fn generate_key_ownership_proof(
			_slot: sp_consensus_babe::Slot,
			authority_id: sp_consensus_babe::AuthorityId,
		) -> Option<sp_consensus_babe::OpaqueKeyOwnershipProof> {
			use codec::Encode;

			Historical::prove((sp_consensus_babe::KEY_TYPE, authority_id))
				.map(|p| p.encode())
				.map(sp_consensus_babe::OpaqueKeyOwnershipProof::new)
		}

		fn submit_report_equivocation_unsigned_extrinsic(
			equivocation_proof: sp_consensus_babe::EquivocationProof<<Block as BlockT>::Header>,
			key_owner_proof: sp_consensus_babe::OpaqueKeyOwnershipProof,
		) -> Option<()> {
			let key_owner_proof = key_owner_proof.decode()?;

			Babe::submit_unsigned_equivocation_report(
				equivocation_proof,
				key_owner_proof,
			)
		}
	}


	impl fg_primitives::GrandpaApi<Block> for Runtime {
		fn grandpa_authorities() -> GrandpaAuthorityList {
			Grandpa::grandpa_authorities()
		}

		fn current_set_id() -> fg_primitives::SetId {
			Grandpa::current_set_id()
		}

		fn submit_report_equivocation_unsigned_extrinsic(
			_equivocation_proof: fg_primitives::EquivocationProof<
				<Block as BlockT>::Hash,
				NumberFor<Block>,
			>,
			_key_owner_proof: fg_primitives::OpaqueKeyOwnershipProof,
		) -> Option<()> {
			None
		}

		fn generate_key_ownership_proof(
			_set_id: fg_primitives::SetId,
			_authority_id: GrandpaId,
		) -> Option<fg_primitives::OpaqueKeyOwnershipProof> {
			// NOTE: this is the only implementation possible since we've
			// defined our key owner proof type as a bottom type (i.e. a type
			// with no values).
			None
		}
	}

	impl beefy_primitives::BeefyApi<Block> for Runtime {
		fn validator_set() -> Option<beefy_primitives::ValidatorSet<BeefyId>> {
			// dummy implementation due to lack of BEEFY pallet.
			None
		}
	}


	impl frame_system_rpc_runtime_api::AccountNonceApi<Block, AccountId, Index> for Runtime {
		fn account_nonce(account: AccountId) -> Index {
			System::account_nonce(account)
		}
	}

	impl pallet_transaction_payment_rpc_runtime_api::TransactionPaymentApi<Block, Balance> for Runtime {
		fn query_info(
			uxt: <Block as BlockT>::Extrinsic,
			len: u32,
		) -> pallet_transaction_payment_rpc_runtime_api::RuntimeDispatchInfo<Balance> {
			TransactionPayment::query_info(uxt, len)
		}
		fn query_fee_details(
			uxt: <Block as BlockT>::Extrinsic,
			len: u32,
		) -> pallet_transaction_payment::FeeDetails<Balance> {
			TransactionPayment::query_fee_details(uxt, len)
		}
	}

	impl pallet_transaction_payment_rpc_runtime_api::TransactionPaymentCallApi<Block, Balance, RuntimeCall>
		for Runtime
	{
		fn query_call_info(
			call: RuntimeCall,
			len: u32,
		) -> pallet_transaction_payment::RuntimeDispatchInfo<Balance> {
			TransactionPayment::query_call_info(call, len)
		}
		fn query_call_fee_details(
			call: RuntimeCall,
			len: u32,
		) -> pallet_transaction_payment::FeeDetails<Balance> {
			TransactionPayment::query_call_fee_details(call, len)
		}
	}

	impl time_primitives::TimeApi<Block, AccountId>  for Runtime {
		fn store_signature(
			auth_key: time_primitives::crypto::Public,
			auth_sig: time_primitives::crypto::Signature,
			signature_data: time_primitives::SignatureData,
			event_id: time_primitives::ForeignEventId)
		{
			TesseractSigStorage::api_store_signature(auth_key, auth_sig, signature_data, event_id);
		}

		fn get_shard_members(shard_id: u64) -> Option<Vec<time_primitives::TimeId>> {
			Some(TesseractSigStorage::tss_shards(shard_id)?.members())
		}

		fn get_shards() -> Vec<(u64, time_primitives::sharding::Shard)> {
			TesseractSigStorage::api_tss_shards()
		}


		fn get_task_metadata() -> Result<Vec<Task>, DispatchError> {
			TaskMeta::get_tasks()
		}

		fn get_task_metadat_by_key(key: KeyId) -> Result<Option<Task>, DispatchError> {
			TaskMeta::get_task_by_key(key)
		}

<<<<<<< HEAD
		fn get_task_schedule() -> Result<Vec<abs_TaskSchedule>, DispatchError> {
=======
		fn get_task_schedule() -> Result<Vec<abs_TaskSchedule<AccountId>>, DispatchError> {
>>>>>>> 82012463
			TaskSchedule::get_schedules()
		}

		fn report_misbehavior(shard_id: u64, ofender: time_primitives::TimeId, reporter: time_primitives::TimeId, proof: time_primitives::crypto::Signature) {
			TesseractSigStorage::api_report_misbehavior(shard_id, ofender, reporter, proof);
		}
	}

	#[cfg(feature = "runtime-benchmarks")]
	impl frame_benchmarking::Benchmark<Block> for Runtime {
		fn benchmark_metadata(extra: bool) -> (
			Vec<frame_benchmarking::BenchmarkList>,
			Vec<frame_support::traits::StorageInfo>,
		) {
			use frame_benchmarking::{baseline, Benchmarking, BenchmarkList};
			use frame_support::traits::StorageInfoTrait;
			use frame_system_benchmarking::Pallet as SystemBench;
			use baseline::Pallet as BaselineBench;

			let mut list = Vec::<BenchmarkList>::new();
			list_benchmarks!(list, extra);

			let storage_info = AllPalletsWithSystem::storage_info();

			(list, storage_info)
		}

		fn dispatch_benchmark(
			config: frame_benchmarking::BenchmarkConfig
		) -> Result<Vec<frame_benchmarking::BenchmarkBatch>, sp_runtime::RuntimeString> {
			use frame_benchmarking::{baseline, Benchmarking, BenchmarkBatch, TrackedStorageKey};

			use frame_system_benchmarking::Pallet as SystemBench;
			use baseline::Pallet as BaselineBench;

			impl frame_system_benchmarking::Config for Runtime {}
			impl baseline::Config for Runtime {}

			use frame_support::traits::WhitelistedStorageKeys;
			let whitelist: Vec<TrackedStorageKey> = AllPalletsWithSystem::whitelisted_storage_keys();

			let mut batches = Vec::<BenchmarkBatch>::new();
			let params = (&config, &whitelist);
			add_benchmarks!(params, batches);

			Ok(batches)
		}
	}

	#[cfg(feature = "try-runtime")]
	impl frame_try_runtime::TryRuntime<Block> for Runtime {
		fn on_runtime_upgrade() -> (Weight, Weight) {
			// NOTE: intentional unwrap: we don't want to propagate the error backwards, and want to
			// have a backtrace here. If any of the pre/post migration checks fail, we shall stop
			// right here and right now.
			let weight = Executive::try_runtime_upgrade().unwrap();
			(weight, BlockWeights::get().max_block)
		}

		fn execute_block(
			block: Block,
			state_root_check: bool,
			select: frame_try_runtime::TryStateSelect
		) -> Weight {
			// NOTE: intentional unwrap: we don't want to propagate the error backwards, and want to
			// have a backtrace here.
			Executive::try_execute_block(block, state_root_check, select).expect("execute-block failed")
		}
	}
}

#[cfg(test)]
mod tests {
	use super::*;
	use frame_support::traits::WhitelistedStorageKeys;
	use sp_core::hexdisplay::HexDisplay;
	use std::collections::HashSet;

	#[test]
	fn check_whitelist() {
		let whitelist: HashSet<String> = AllPalletsWithSystem::whitelisted_storage_keys()
			.iter()
			.map(|e| HexDisplay::from(&e.key).to_string())
			.collect();

		// Block Number
		assert!(
			whitelist.contains("26aa394eea5630e07c48ae0c9558cef702a5c1b19ab7a04f536c519aca4983ac")
		);
		// Total Issuance
		assert!(
			whitelist.contains("c2261276cc9d1f8598ea4b6a74b15c2f57c875e4cff74148e4628f264b974c80")
		);
		// Execution Phase
		assert!(
			whitelist.contains("26aa394eea5630e07c48ae0c9558cef7ff553b5a9862a516939d82b3d3d8661a")
		);
		// Event Count
		assert!(
			whitelist.contains("26aa394eea5630e07c48ae0c9558cef70a98fdbe9ce6c55837576c60c7af3850")
		);
		// System Events
		assert!(
			whitelist.contains("26aa394eea5630e07c48ae0c9558cef780d41e5e16056765bc8461851072c9d7")
		);
	}

	#[test]
	fn check_arithmetic() {
		let max_payout = 100u32;
		let session_active_validators = 4u8;
		let send_reward = Percent::from_percent(20) * max_payout;
		assert_eq!(send_reward, 20); // 20 percent of total reward
		let perc_div = 100u8.saturating_div(session_active_validators); // get division percentage for each validator
		let fraction = Percent::from_percent(perc_div);
		let share = fraction * send_reward;
		assert_eq!(share, 5); // 20 percent of total reward share of each validator.
	}
}<|MERGE_RESOLUTION|>--- conflicted
+++ resolved
@@ -1338,11 +1338,7 @@
 			TaskMeta::get_task_by_key(key)
 		}
 
-<<<<<<< HEAD
-		fn get_task_schedule() -> Result<Vec<abs_TaskSchedule>, DispatchError> {
-=======
 		fn get_task_schedule() -> Result<Vec<abs_TaskSchedule<AccountId>>, DispatchError> {
->>>>>>> 82012463
 			TaskSchedule::get_schedules()
 		}
 
