use crate::{inherents::update_shared_group_key, traits::Client, worker::TimeWorker, TW_LOG};
use borsh::{BorshDeserialize, BorshSerialize};
use log::{debug, error, info, warn};
use sc_client_api::Backend;
use sp_api::{BlockId, ProvideRuntimeApi};
use sp_blockchain::Backend as BCTrait;
use sp_consensus::SyncOracle;
use sp_runtime::traits::Block;
use std::collections::HashMap;
<<<<<<< HEAD
use time_primitives::{TimeApi};
use tss::rand::rngs::OsRng;
=======
use time_primitives::TimeApi;
use tss::{local_state_struct::TSSLocalStateData, rand::rngs::OsRng};
>>>>>>> bb2edbc0

use tss::{
	frost_dalek::{
		generate_commitment_share_lists, keygen::SecretShare, signature::ThresholdSignature,
		Participant, SignatureAggregator,
	},
	tss_event_model::{
		FilterAndPublishParticipant, OthersCommitmentShares, PartialMessageSign, PublishPeerIDCall,
		ReceiveParamsWithPeerCall, ReceivePartialSignatureReq, ResetTSSCall, TSSEventType,
		TSSLocalStateType, VerifyThresholdSignatureReq,
	},
	utils::{
		get_participant_index, get_publish_peer_id_msg, make_gossip_tss_data,
		make_hashmap_for_secret_share, make_participant, round_one_state,
	},
};

impl<B, C, R, BE, SO> TimeWorker<B, C, R, BE, SO>
where
	B: Block,
	BE: Backend<B>,
	C: Client<B, BE>,
	R: ProvideRuntimeApi<B>,
	R::Api: TimeApi<B>,
	SO: SyncOracle + Send + Sync + Clone + 'static,
{
	//will be run by non collector nodes
	/// Initializes keygen and new state for given shard ID
	pub async fn handler_receive_params(&mut self, shard_id: u64, data: &[u8]) {
		if let Some(existing_state) = self.tss_local_states.get(&shard_id) {
			error!(
				target: TW_LOG,
				"Received params but node is not in empty state {:?}",
				existing_state.tss_process_state
			);
		} else {
			debug!(target: TW_LOG, "getting peer id");
			if let Some(local_peer_id) = self.id() {
				debug!(target: TW_LOG, "got peer id");
				let mut state = self.create_tss_state();

				if let Ok(peer_id_call) = ReceiveParamsWithPeerCall::try_from_slice(data) {
					debug!(target: TW_LOG, "parsed peer_id_call");
					state.tss_params = peer_id_call.params;
					state.tss_process_state = TSSLocalStateType::ReceivedParams;
					state.local_peer_id = self.id();

					let peer_id = peer_id_call.peer_id;
					if !state.others_peer_id.contains(&peer_id) {
						state.others_peer_id.push(peer_id);
					}

					self.tss_local_states.insert(shard_id, state);
					debug!(target: TW_LOG, "Stored state in local");

					if let Ok(peer_id_data) = get_publish_peer_id_msg(local_peer_id.clone()) {
						//nodes replies to this event with their peer id
						if let Ok(data) = make_gossip_tss_data(
							local_peer_id,
							peer_id_data,
							TSSEventType::ReceivePeerIDForIndex(shard_id),
						) {
							debug!("TSS: Sending ReceivePeerIDForIndex");
							self.send(data);
						} else {
							error!(
								target: TW_LOG,
								"Unable to encode gossip data for participant creation"
							);
						}
					} else {
						error!(target: TW_LOG, "Unable to get publish peer id msg");
					}
				} else {
					error!(target: TW_LOG, "Could not deserialize params");
				}
			} else {
				error!(
					target: TW_LOG,
					"No ID set for current node. Cant participate in TSS keygen"
				);
			}
		}
	}

	//used by node collector to set peers for tss process
<<<<<<< HEAD
	pub async fn handler_receive_peer_id_for_index(&mut self, data: &[u8]) {
		if let Some(local_peer_id) = self.tss_local_state.local_peer_id.clone() {
			//receive index and update state of node
			if self.tss_local_state.is_node_collector {
				if self.tss_local_state.tss_process_state == TSSLocalStateType::Empty {
					if let Ok(peer_id_call) = PublishPeerIDCall::try_from_slice(data) {
						let peer_id = peer_id_call.peer_id;

						if !self.tss_local_state.others_peer_id.contains(&peer_id) {
							self.tss_local_state.others_peer_id.push(peer_id);

							let params = self.tss_local_state.tss_params;

							//check if we have min number of nodes
							if self.tss_local_state.others_peer_id.len() >= (params.n as usize - 1)
							{
								//change connector node state to received peers
								self.tss_local_state.tss_process_state =
									TSSLocalStateType::ReceivedPeers;

								let mut other_peer_list =
									self.tss_local_state.others_peer_id.clone();
								let index =
									get_participant_index(local_peer_id.clone(), &other_peer_list);
								self.tss_local_state.local_index = Some(index);

								//collector node making participant and publishing
								let participant = make_participant(params, index);
								self.tss_local_state.local_participant = Some(participant.clone());

								log::info!("TSS::this nodes participant index {}", index);

								//preparing publish data
								other_peer_list
									.push(self.tss_local_state.local_peer_id.clone().unwrap());
=======
	pub async fn handler_receive_peer_id_for_index(&mut self, shard_id: u64, data: &[u8]) {
		if let Some(state) = self.tss_local_states.get_mut(&shard_id) {
			let local_peer_id = state.local_peer_id.clone().unwrap();

			//receive index and update state of node
			if state.is_node_collector {
				if state.tss_process_state == TSSLocalStateType::Empty {
					if let Ok(peer_id_call) = PublishPeerIDCall::try_from_slice(data) {
						let peer_id = peer_id_call.peer_id;

						if !state.others_peer_id.contains(&peer_id) {
							state.others_peer_id.push(peer_id);

							let params = state.tss_params;

							//check if we have min number of nodes
							if state.others_peer_id.len() >= (params.n as usize - 1) {
								//change connector node state to received peers
								state.tss_process_state = TSSLocalStateType::ReceivedPeers;

								let mut other_peer_list = state.others_peer_id.clone();
								let index =
									get_participant_index(local_peer_id.clone(), &other_peer_list);
								state.local_index = Some(index);

								//collector node making participant and publishing
								let participant = make_participant(params, index);
								state.local_participant = Some(participant.clone());

								info!(target: TW_LOG, "this nodes participant index {}", index);

								//preparing publish data
								other_peer_list.push(state.local_peer_id.clone().unwrap());
>>>>>>> bb2edbc0
								let data = FilterAndPublishParticipant {
									total_peer_list: other_peer_list,
									col_participant: participant.0,
								};

								//publish to network
								self.publish_to_network::<FilterAndPublishParticipant>(
									local_peer_id,
									data,
<<<<<<< HEAD
									TSSEventType::ReceivePeersWithColParticipant,
=======
									TSSEventType::ReceivePeersWithColParticipant(shard_id),
>>>>>>> bb2edbc0
								)
								.await;
							}
						}
					} else {
<<<<<<< HEAD
						log::error!("TSS::PeerID already exists in local state list");
					}
				} else {
					log::error!("TSS::Received peer id for index but node is not in empty state");
				}
			}
		} else {
			log::error!("Peer id received but our key is not yet injected");
=======
						error!(target: TW_LOG, "PeerID already exists in local state list");
					}
				} else {
					error!(
						target: TW_LOG,
						"Received peer id for index but node is not in empty state"
					);
				}
			}
		} else {
			debug!(target: TW_LOG, "TSS not started or not a member of shard: {}", shard_id);
>>>>>>> bb2edbc0
		}
	}

	//filter participants and publish participants to network
	pub async fn handler_receiver_peers_with_col_participant(
		&mut self,
		shard_id: u64,
		data: &[u8],
	) {
		if let Some(state) = self.tss_local_states.get_mut(&shard_id) {
			let local_peer_id = state.local_peer_id.clone().unwrap();
			if state.tss_process_state == TSSLocalStateType::ReceivedParams {
				if let Ok(data) = FilterAndPublishParticipant::try_from_slice(data) {
					let mut other_peer_list = data.total_peer_list;

					if let Some(index) = other_peer_list.iter().position(|x| x.eq(&local_peer_id)) {
						other_peer_list.remove(index);
						state.tss_process_state = TSSLocalStateType::ReceivedPeers;
					} else {
						state.tss_process_state = TSSLocalStateType::NotParticipating;
						return;
					}

					if !state.others_participants.contains(&data.col_participant) {
						state.others_participants.push(data.col_participant);
					}

					state.others_peer_id = other_peer_list.clone();
					let index = get_participant_index(local_peer_id.clone(), &other_peer_list);
					state.local_index = Some(index);

					//make participant and publish
					let participant = make_participant(state.tss_params, index);
					state.local_participant = Some(participant.clone());

					self.publish_to_network(
						local_peer_id,
						participant.0,
						TSSEventType::ReceiveParticipant(shard_id),
					)
					.await;
				}
			} else {
				error!(
					target: TW_LOG,
					"Received peers with col participant but node is not in empty state"
				);
			}
		} else {
			debug!(target: TW_LOG, "Keygen not started or not a member of shard: {}", shard_id);
		}
	}

	//receive participant and publish to network secret share to network when all participants are
	// received
	pub async fn handler_receive_participant(&mut self, shard_id: u64, data: &[u8]) {
		if let Some(state) = self.tss_local_states.get_mut(&shard_id) {
			let local_peer_id = state.local_peer_id.clone().unwrap();
			//receive participants and update state of node
			if state.tss_process_state == TSSLocalStateType::ReceivedPeers {
				if let Ok(participant) = Participant::try_from_slice(data) {
					if !state.others_participants.contains(&participant) {
						state.others_participants.push(participant);
					}

					let params = state.tss_params;
					let total_nodes = params.n;
					let other_nodes = (state.others_participants.len() + 1) as u32;
					if total_nodes == other_nodes {
						// received total participants proceed to next process
						// creating secret share etc
						let local_index = match state.local_index {
							Some(index) => index,
							None => {
								error!(target: TW_LOG, "local index not found");
								return;
							},
						};
						let participant = match &state.local_participant.clone() {
							Some(participant) => participant.clone(),
							None => {
								error!(target: TW_LOG, "local participant not found");
								return;
							},
						};
						if let Ok(round_one_state) = round_one_state(
							&params,
							&local_index,
							&participant.1,
							&mut state.others_participants,
						) {
							//making hashmap of our their_secret_share
							let secret_shares = match round_one_state.their_secret_shares() {
								Ok(secret_shares) => secret_shares,
								Err(e) => {
									error!(target: TW_LOG, "error getting secret shares: {:#?}", e);
									return;
								},
							};

							//making hash table for secret share with index
							let distributed_hashmap =
								make_hashmap_for_secret_share(secret_shares).await;

							state.local_dkg_r1_state = Some(round_one_state.clone());

							state.tss_process_state = TSSLocalStateType::DkgGeneratedR1;
							info!(target: TW_LOG, "Keygen phase 1 done");

							//publish everyone's secret share to network
							self.publish_to_network::<HashMap<u32, SecretShare>>(
								local_peer_id,
								distributed_hashmap.clone(),
								TSSEventType::ReceiveSecretShare(shard_id),
							)
							.await;
						} else {
							error!(target: TW_LOG, "error in generating round one state");
						}
					}
				} else {
					//log error
					error!(target: TW_LOG, "Error deserializing participant");
				}
			} else {
				error!(
					target: TW_LOG,
					"Received participant but node is not in correct state: {:?}",
					state.tss_process_state
				);
			}
		} else {
			debug!(target: TW_LOG, "Keygen not started or not a member of shard: {}", shard_id);
		}
	}

	//receives secret share form all other nodes which are participating in the tss
	pub async fn handler_receive_secret_share(&mut self, shard_id: u64, data: &[u8]) {
		if let Some(state) = self.tss_local_states.get_mut(&shard_id) {
			let local_peer_id = state.local_peer_id.clone().unwrap();
			//receive secret shares and update state of node
			if state.tss_process_state == TSSLocalStateType::DkgGeneratedR1 {
				if let Ok(distributed_hashmap) = HashMap::<u32, SecretShare>::try_from_slice(data) {
					let local_index = match state.local_index {
						Some(index) => index,
						None => {
							error!(target: TW_LOG, "unable to get local index");
							return;
						},
					};
					if let Some(secret_share) = distributed_hashmap.get(&local_index) {
						if !state.others_my_secret_share.contains(secret_share) {
							state.others_my_secret_share.push(secret_share.clone());
						}

						let others_my_secret_shares = state.others_my_secret_share.clone();
						let params = state.tss_params;
						let total_nodes = params.n;
						let other_nodes = state.others_my_secret_share.len() as u32;
						if total_nodes == other_nodes + 1 {
							let round_one = match state.local_dkg_r1_state.clone() {
								Some(round_one) => round_one,
								None => {
									error!(
										target: TW_LOG,
										"Could not get round one state from local state"
									);
									return;
								},
							};
							match round_one.to_round_two(others_my_secret_shares) {
								Ok(round_two_state) => {
									state.local_dkg_r2_state = Some(round_two_state.clone());

									state.tss_process_state = TSSLocalStateType::DkgGeneratedR2;
									info!(target: TW_LOG, "Keygen phase 2 done");

									//finish local state progress
									let participant = match state.local_participant.clone() {
										Some(participant) => participant,
										None => {
											error!(
												target: TW_LOG,
												"Unable to get local participant from local state"
											);
											return;
										},
									};
									let my_commitment =
										match participant.0.public_key() {
											Some(commitment) => commitment,
											None => {
												error!(target: TW_LOG, "Unable to get commitment from local participant");
												return;
											},
										};
									if let Ok((local_group_key, local_secret_key)) =
										round_two_state.finish(my_commitment)
									{
										//update local state
										state.local_finished_state =
											Some((local_group_key, local_secret_key.clone()));
										state.local_public_key = Some(local_secret_key.to_public());
										state.tss_process_state = TSSLocalStateType::StateFinished;

										info!(target: TW_LOG, "==========================");
										let bytes = local_group_key.to_bytes();
										info!(target: TW_LOG, "local group key is: {:?}", bytes);
										update_shared_group_key(shard_id, bytes);
										info!(target: TW_LOG, "==========================");
									} else {
										error!(
											target: TW_LOG,
											"error occured while finishing state"
										);
									}

									//generating and publishing commitment to include node in tss
									// process
									let index = match state.local_index {
										Some(index) => index,
										None => {
											error!(target: TW_LOG, "unable to get local index");
											return;
										},
									};
									if state.tss_process_state == TSSLocalStateType::StateFinished {
										//aggregator patch
										state.is_node_aggregator = state.is_node_collector;

										let local_commitment =
											generate_commitment_share_lists(&mut OsRng, index, 1);

										state.local_commitment_share =
											Some(local_commitment.clone());

										let pubkey = match state.local_public_key.clone() {
											Some(pubkey) => pubkey,
											None => {
												error!(
                                            target: TW_LOG, "Unable to get local public key from local state"
                                        );
												return;
											},
										};

										let share_commitment = OthersCommitmentShares {
											public_key: pubkey,
											public_commitment_share_list: local_commitment
												.0
												.clone(),
										};

										//publish publicCommitmentSharelist to network
										self.publish_to_network(
											local_peer_id,
											share_commitment,
											TSSEventType::ReceiveCommitment(shard_id),
										)
										.await;
									}
								},
								Err(e) => {
									error!(target: TW_LOG, "Error in round two state: {:#?}", e);
								},
							}
						} else {
							info!(target: TW_LOG, "Waiting for other nodes secret share");
						}
					} else {
						error!(target: TW_LOG, "Could not get secret share hash table");
					}
				} else {
					error!(target: TW_LOG, "Unable to deserialize secret share TSS Params");
				}
			} else {
				error!(
					target: TW_LOG,
					"Received secret share but node not in correct state {:?}",
					state.tss_process_state
				);
			}
		} else {
			debug!(target: TW_LOG, "Keygen not started or not a member of shard: {}", shard_id);
		}
	}

	//This call is received by aggregators to make list of commitment of participants
	pub async fn handler_receive_commitment(&mut self, shard_id: u64, data: &[u8]) {
		if let Some(state) = self.tss_local_states.get_mut(&shard_id) {
			//receive commitments and update state of node
			if state.is_node_aggregator {
				if state.tss_process_state >= TSSLocalStateType::DkgGeneratedR1
					&& state.tss_process_state <= TSSLocalStateType::StateFinished
				{
					if let Ok(commitment) = OthersCommitmentShares::try_from_slice(data) {
						if !state.others_commitment_share.contains(&commitment) {
							state.others_commitment_share.push(commitment);
						}

						let params = state.tss_params;
						if state.others_commitment_share.len() == (params.n - 1) as usize {
							info!(target: TW_LOG, "Received all commitments");
							state.tss_process_state = TSSLocalStateType::CommitmentsReceived;
						} else {
							info!(
								target: TW_LOG,
								"Not enough commitments, Got {}, Needed {}",
								state.others_commitment_share.len(),
								params.n - 1
							);
						}
					} else {
						error!(target: TW_LOG, "Unable to deserialize commitment");
					}
				} else {
					error!(target: TW_LOG, "Received commitment but node not in correct state");
				}
			} else {
				info!(
					target: TW_LOG,
					"current tss state for receiving commitment is: {:?} with peer id: {:?}",
					state.tss_process_state,
					state.local_peer_id
				);
			}
		} else {
			debug!(target: TW_LOG, "Keygen not started or not a member of shard: {}", shard_id);
		}
	}

	//this call is received by aggregator to make the threshold signature
	pub async fn handler_partial_signature_received(&mut self, shard_id: u64, data: &[u8]) {
		if let Some(state) = self.tss_local_states.get_mut(&shard_id) {
			let local_peer_id = state.local_peer_id.clone().unwrap();

			//check if aggregator
			if state.is_node_aggregator {
				if state.tss_process_state == TSSLocalStateType::CommitmentsReceived {
					if let Ok(msg_req) = ReceivePartialSignatureReq::try_from_slice(data) {
						if let Some(msg) = state.msg_pool.get(&msg_req.msg_hash) {
							//add in list
							if let Some(hashmap) =
								state.others_partial_signature.get_mut(&msg_req.msg_hash)
							{
								hashmap.push(msg_req.partial_sign);
							} else {
								let participant_list = vec![msg_req.partial_sign];
								state
									.others_partial_signature
									.insert(msg_req.msg_hash, participant_list);
							}

							let params = state.tss_params;
							//the unwrap wont fail since we are already adding item above
							if state.others_partial_signature.get(&msg_req.msg_hash).unwrap().len()
								== state.current_signers.len()
							{
								let context = state.context;
								let finished_state = match state.local_finished_state.clone() {
									Some(finished_state) => finished_state,
									None => {
										error!(
											target: TW_LOG,
											"Unable to get local finished state from local state"
										);
										return;
									},
								};
								let mut aggregator = SignatureAggregator::new(
									params,
									finished_state.0,
									&context,
									&msg[..],
								);

								for com in state.others_commitment_share.clone() {
									aggregator.include_signer(
										com.public_commitment_share_list.participant_index,
										com.public_commitment_share_list.commitments[0],
										com.public_key,
									);
								}

								aggregator.include_signer(
									state.local_index.unwrap(),
									state.local_commitment_share.clone().unwrap().0.commitments[0],
									state.local_public_key.clone().unwrap(),
								);

								//include partial signature
								for item in state
									.others_partial_signature
									.get(&msg_req.msg_hash)
									.unwrap()
									.clone()
								{
									aggregator.include_partial_signature(item.clone());
								}

								//finalize aggregator
								let aggregator_finalized = match aggregator.finalize() {
									Ok(aggregator_finalized) => aggregator_finalized,
									Err(e) => {
										for (key, value) in e.into_iter() {
											//These issues are from the aggregator side and not the
											// signer side
											error!(target: TW_LOG, "error occured while finalizing aggregator from index {:?} because of {:?}", key, value);
										}
										return;
									},
								};

								//aggregate aggregator
								let threshold_signature = match aggregator_finalized.aggregate() {
									Ok(threshold_signature) => threshold_signature,
									Err(e) => {
										for (key, value) in e.into_iter() {
											//can also send the indices of participants to
											// timechain to keep track of that
											error!(
												target: TW_LOG,
												"Participant {} misbehaved because {}", key, value
											);
										}
										return;
									},
								};

								//check for validity of event
								let data = match threshold_signature
									.verify(&finished_state.0, &msg_req.msg_hash)
								{
									Ok(_) => {
										info!(
											target: TW_LOG,
											"Signature is valid sending to network"
										);

<<<<<<< HEAD
							//check for validity of event
							match threshold_signature.verify(&finished_state.0, &msg_req.msg_hash) {
								Ok(_) => {
									log::info!("TSS::Signature is valid sending to network");

									// workaround for absence of cloning
									let th_bytes = threshold_signature.to_bytes();
									// this can not fail
									let th = ThresholdSignature::from_bytes(th_bytes).unwrap();
									let gossip_data = VerifyThresholdSignatureReq {
										msg_hash: msg_req.msg_hash,
										threshold_sign: threshold_signature,
									};
=======
										// workaround for absence of cloning
										let th_bytes = threshold_signature.to_bytes();
										// this can not fail
										let th = ThresholdSignature::from_bytes(th_bytes).unwrap();
										let gossip_data = VerifyThresholdSignatureReq {
											// msg: msg_req.msg,
											msg_hash: msg_req.msg_hash,
											threshold_sign: threshold_signature,
										};

										if state.is_node_aggregator {
											let key_bytes = th.to_bytes();
											let auth_key = self.kv.public_keys()[0].clone();
											let at =
												self.backend.blockchain().last_finalized().unwrap();
											let signature =
												self.kv.sign(&auth_key, &key_bytes).unwrap();
											// FIXME: error handle
											drop(self.runtime.runtime_api().store_signature(
												&BlockId::Hash(at),
												auth_key,
												signature,
												key_bytes.to_vec(),
												// TODO: construct or receive proper id
												0.into(),
											));
										}
										Some(gossip_data)
									},
									Err(_) => {
										error!(target: TW_LOG, "Signature computed is invalid");
										None
									},
								};
>>>>>>> bb2edbc0

								//reset partial signature
								state.others_partial_signature.remove(&msg_req.msg_hash);

								//remove event from msg_pool
								state.msg_pool.remove(&msg_req.msg_hash);

								// publish back to network
								if let Some(data) = data {
									self.publish_to_network(
										local_peer_id,
										data,
										TSSEventType::VerifyThresholdSignature(shard_id),
									)
									.await;
								}
							}
						} else {
							error!(
								target: TW_LOG,
								"data received for signature but msg not in local pool {:?}",
								state.msg_pool.len()
							);
						}
					}
				} else {
					error!(
						target: TW_LOG,
						"Node not in correct state to receive partial signature"
					);
				}
			}
		} else {
			debug!(target: TW_LOG, "Keygen not started or not a member of shard: {}", shard_id);
		}
	}

	//This call is received by participant to verify the threshold signature
	pub async fn handler_verify_threshold_signature(&mut self, shard_id: u64, data: &[u8]) {
		if let Some(state) = self.tss_local_states.get_mut(&shard_id) {
			if state.tss_process_state >= TSSLocalStateType::StateFinished {
				if let Ok(threshold_signature) = VerifyThresholdSignatureReq::try_from_slice(data) {
					if state.msg_pool.get(&threshold_signature.msg_hash).is_some() {
						let finished_state = match state.local_finished_state.clone() {
							Some(finished_state) => finished_state,
							None => {
								error!(
									target: TW_LOG,
									"Unable to get local finished state from local state"
								);
								return;
							},
						};
						match threshold_signature
							.threshold_sign
							.verify(&finished_state.0, &threshold_signature.msg_hash)
						{
							Ok(_) => {
								//remove event from msg_pool
								state.msg_pool.remove(&threshold_signature.msg_hash);
								// signature should be stored by aggregator only
								// self.store_signature(threshold_signature.threshold_sign);
								info!("length of msg_pool {:?}", state.msg_pool.len());
							},
							Err(e) => {
								error!(target: TW_LOG, "Could not verify signature: {:?}", e);
							},
						}
					} else {
						error!(
							target: TW_LOG,
							"Could not find message in local pool for verification"
						);
					}
				} else {
					error!(target: TW_LOG, "Could not deserialize VerifiyThresholdSignatureReq");
				}
			} else {
				error!(
					target: TW_LOG,
					"Node not in correct state to verify threshold signature, {:?}",
					state.tss_process_state
				);
			}
		} else {
			debug!(target: TW_LOG, "Keygen not started or not a member of shard: {}", shard_id);
		}
	}

	//This call resets the tss state data to empty/initial state
	pub async fn handler_reset_tss_state(&mut self, shard_id: u64, data: &[u8]) {
		//reset TSS State
		if let Ok(data) = ResetTSSCall::try_from_slice(data) {
			error!(target: TW_LOG, "Resetting TSS due to reason {} ", data.reason);
		} else {
			error!(target: TW_LOG, "unable to get reset reason");
		}
<<<<<<< HEAD
		self.tss_local_state.reset();
	}

	//Aggregator node signs the event and store it into local state
	pub async fn aggregator_event_sign(&mut self, msg_hash: [u8; 64]) {
		let mut my_commitment = match self.tss_local_state.local_commitment_share.clone() {
			Some(commitment) => commitment,
			None => {
				log::error!("TSS::Unable to get local commitment share from local state");
				return;
			},
		};

		let final_state = match self.tss_local_state.local_finished_state.clone() {
			Some(final_state) => final_state,
			None => {
				log::error!("TSS::Unable to get local finished state from local state");
				return;
			},
		};

		if self.tss_local_state.msg_pool.contains_key(&msg_hash) {
			//making partial signature here
			let partial_signature = match final_state.1.sign(
				&msg_hash,
				&final_state.0,
				&mut my_commitment.1,
				0,
				&self.tss_local_state.current_signers,
			) {
				Ok(partial_signature) => partial_signature,
				Err(e) => {
					log::error!("TSS::error occured while signing: {:?}", e);
					return;
				},
			};

			if let Some(hashmap) = self.tss_local_state.others_partial_signature.get_mut(&msg_hash)
			{
				hashmap.push(partial_signature);
			} else {
				let participant_list = vec![partial_signature];
				self.tss_local_state.others_partial_signature.insert(msg_hash, participant_list);
			}
			// let _message = match String::from_utf8(msg.clone()) {
			// 	Ok(msg) => msg,
			// 	Err(e) => {
			// 		log::error!("TSS::error in converting message to string, {}", e);
			// 		return;
			// 	},
			// };
		} else {
			log::error!("TSS::Message not found in pool");
=======
		// resetting only if state was created
		if let Some(state) = self.tss_local_states.get_mut(&shard_id) {
			state.reset();
>>>>>>> bb2edbc0
		}
	}

	//Publishing the data to the network
	pub async fn publish_to_network<T>(&mut self, peer_id: String, data: T, tss_type: TSSEventType)
	where
		T: BorshSerialize,
	{
		info!(target: TW_LOG, "sending tss event: {:?}", tss_type);
		if let Ok(encoded_data) = data.try_to_vec() {
			if let Ok(data) = make_gossip_tss_data(peer_id, encoded_data, tss_type) {
				self.send(data);
			} else {
				error!(target: TW_LOG, "error making gossip data for encoded participant");
			}
		} else {
			//log error
			error!(target: TW_LOG, "tss error");
		}
	}
}

//Aggregator node signs the event and store it into local state
pub fn aggregator_event_sign(state: &mut TSSLocalStateData, msg_hash: [u8; 64]) {
	let mut my_commitment = match state.local_commitment_share.clone() {
		Some(commitment) => commitment,
		None => {
			error!(target: TW_LOG, "Unable to get local commitment share from local state");
			return;
		},
	};

	let final_state = match state.local_finished_state.clone() {
		Some(final_state) => final_state,
		None => {
			error!(target: TW_LOG, "Unable to get local finished state from local state");
			return;
		},
	};

	if state.msg_pool.contains_key(&msg_hash) {
		//making partial signature here
		let partial_signature = match final_state.1.sign(
			&msg_hash,
			&final_state.0,
			&mut my_commitment.1,
			0,
			&state.current_signers,
		) {
			Ok(partial_signature) => partial_signature,
			Err(e) => {
				error!(target: TW_LOG, "error occured while signing: {:?}", e);
				return;
			},
		};

		if let Some(hashmap) = state.others_partial_signature.get_mut(&msg_hash) {
			hashmap.push(partial_signature);
		} else {
			let participant_list = vec![partial_signature];
			state.others_partial_signature.insert(msg_hash, participant_list);
		}
	} else {
		error!(target: TW_LOG, "Message not found in pool");
	}
}

//This call is received by participant to generate its partial signature
pub fn handler_partial_signature_generate_req(
	state: &mut TSSLocalStateData,
	shard_id: u64,
	data: &[u8],
) -> Option<(String, ReceivePartialSignatureReq, TSSEventType)> {
	let local_peer_id = state.local_peer_id.clone().unwrap();

	if state.tss_process_state >= TSSLocalStateType::StateFinished {
		if let Ok(msg_req) = PartialMessageSign::try_from_slice(data) {
			let final_state = match state.local_finished_state.clone() {
				Some(final_state) => final_state,
				None => {
					error!(target: TW_LOG, "Unable to get local finished state from local state");
					return None;
				},
			};

			let mut my_commitment = match state.local_commitment_share.clone() {
				Some(commitment) => commitment,
				None => {
					error!(target: TW_LOG, "Unable to get local commitment share from local state");
					return None;
				},
			};

			if state.msg_pool.get(&msg_req.msg_hash).is_some() {
				//making partial signature here
				let partial_signature = match final_state.1.sign(
					&msg_req.msg_hash,
					&final_state.0,
					&mut my_commitment.1,
					0,
					&msg_req.signers,
				) {
					Ok(partial_signature) => partial_signature,
					Err(e) => {
						error!(target: TW_LOG, "error occured while signing: {:?}", e);
						return None;
					},
				};

				let gossip_data = ReceivePartialSignatureReq {
					msg_hash: msg_req.msg_hash,
					partial_sign: partial_signature,
				};

				//publish partial signature to network
				return Some((
					local_peer_id,
					gossip_data,
					TSSEventType::PartialSignatureReceived(shard_id),
				));
			} else {
				warn!(
					target: TW_LOG,
					"data received for signing but not in local pool: {:?}", msg_req.msg_hash
				);
				state.msgs_signature_pending.insert(msg_req.msg_hash, msg_req.signers);
			}
		} else {
			error!(target: TW_LOG, "Unable to deserialize PartialMessageSign");
		}
	} else {
		error!(target: TW_LOG, "Node not in correct state to generate partial signature");
	}
	None
}<|MERGE_RESOLUTION|>--- conflicted
+++ resolved
@@ -7,13 +7,8 @@
 use sp_consensus::SyncOracle;
 use sp_runtime::traits::Block;
 use std::collections::HashMap;
-<<<<<<< HEAD
-use time_primitives::{TimeApi};
-use tss::rand::rngs::OsRng;
-=======
 use time_primitives::TimeApi;
 use tss::{local_state_struct::TSSLocalStateData, rand::rngs::OsRng};
->>>>>>> bb2edbc0
 
 use tss::{
 	frost_dalek::{
@@ -100,43 +95,6 @@
 	}
 
 	//used by node collector to set peers for tss process
-<<<<<<< HEAD
-	pub async fn handler_receive_peer_id_for_index(&mut self, data: &[u8]) {
-		if let Some(local_peer_id) = self.tss_local_state.local_peer_id.clone() {
-			//receive index and update state of node
-			if self.tss_local_state.is_node_collector {
-				if self.tss_local_state.tss_process_state == TSSLocalStateType::Empty {
-					if let Ok(peer_id_call) = PublishPeerIDCall::try_from_slice(data) {
-						let peer_id = peer_id_call.peer_id;
-
-						if !self.tss_local_state.others_peer_id.contains(&peer_id) {
-							self.tss_local_state.others_peer_id.push(peer_id);
-
-							let params = self.tss_local_state.tss_params;
-
-							//check if we have min number of nodes
-							if self.tss_local_state.others_peer_id.len() >= (params.n as usize - 1)
-							{
-								//change connector node state to received peers
-								self.tss_local_state.tss_process_state =
-									TSSLocalStateType::ReceivedPeers;
-
-								let mut other_peer_list =
-									self.tss_local_state.others_peer_id.clone();
-								let index =
-									get_participant_index(local_peer_id.clone(), &other_peer_list);
-								self.tss_local_state.local_index = Some(index);
-
-								//collector node making participant and publishing
-								let participant = make_participant(params, index);
-								self.tss_local_state.local_participant = Some(participant.clone());
-
-								log::info!("TSS::this nodes participant index {}", index);
-
-								//preparing publish data
-								other_peer_list
-									.push(self.tss_local_state.local_peer_id.clone().unwrap());
-=======
 	pub async fn handler_receive_peer_id_for_index(&mut self, shard_id: u64, data: &[u8]) {
 		if let Some(state) = self.tss_local_states.get_mut(&shard_id) {
 			let local_peer_id = state.local_peer_id.clone().unwrap();
@@ -170,7 +128,6 @@
 
 								//preparing publish data
 								other_peer_list.push(state.local_peer_id.clone().unwrap());
->>>>>>> bb2edbc0
 								let data = FilterAndPublishParticipant {
 									total_peer_list: other_peer_list,
 									col_participant: participant.0,
@@ -180,26 +137,12 @@
 								self.publish_to_network::<FilterAndPublishParticipant>(
 									local_peer_id,
 									data,
-<<<<<<< HEAD
-									TSSEventType::ReceivePeersWithColParticipant,
-=======
 									TSSEventType::ReceivePeersWithColParticipant(shard_id),
->>>>>>> bb2edbc0
 								)
 								.await;
 							}
 						}
 					} else {
-<<<<<<< HEAD
-						log::error!("TSS::PeerID already exists in local state list");
-					}
-				} else {
-					log::error!("TSS::Received peer id for index but node is not in empty state");
-				}
-			}
-		} else {
-			log::error!("Peer id received but our key is not yet injected");
-=======
 						error!(target: TW_LOG, "PeerID already exists in local state list");
 					}
 				} else {
@@ -211,7 +154,6 @@
 			}
 		} else {
 			debug!(target: TW_LOG, "TSS not started or not a member of shard: {}", shard_id);
->>>>>>> bb2edbc0
 		}
 	}
 
@@ -651,21 +593,6 @@
 											"Signature is valid sending to network"
 										);
 
-<<<<<<< HEAD
-							//check for validity of event
-							match threshold_signature.verify(&finished_state.0, &msg_req.msg_hash) {
-								Ok(_) => {
-									log::info!("TSS::Signature is valid sending to network");
-
-									// workaround for absence of cloning
-									let th_bytes = threshold_signature.to_bytes();
-									// this can not fail
-									let th = ThresholdSignature::from_bytes(th_bytes).unwrap();
-									let gossip_data = VerifyThresholdSignatureReq {
-										msg_hash: msg_req.msg_hash,
-										threshold_sign: threshold_signature,
-									};
-=======
 										// workaround for absence of cloning
 										let th_bytes = threshold_signature.to_bytes();
 										// this can not fail
@@ -700,7 +627,6 @@
 										None
 									},
 								};
->>>>>>> bb2edbc0
 
 								//reset partial signature
 								state.others_partial_signature.remove(&msg_req.msg_hash);
@@ -798,65 +724,9 @@
 		} else {
 			error!(target: TW_LOG, "unable to get reset reason");
 		}
-<<<<<<< HEAD
-		self.tss_local_state.reset();
-	}
-
-	//Aggregator node signs the event and store it into local state
-	pub async fn aggregator_event_sign(&mut self, msg_hash: [u8; 64]) {
-		let mut my_commitment = match self.tss_local_state.local_commitment_share.clone() {
-			Some(commitment) => commitment,
-			None => {
-				log::error!("TSS::Unable to get local commitment share from local state");
-				return;
-			},
-		};
-
-		let final_state = match self.tss_local_state.local_finished_state.clone() {
-			Some(final_state) => final_state,
-			None => {
-				log::error!("TSS::Unable to get local finished state from local state");
-				return;
-			},
-		};
-
-		if self.tss_local_state.msg_pool.contains_key(&msg_hash) {
-			//making partial signature here
-			let partial_signature = match final_state.1.sign(
-				&msg_hash,
-				&final_state.0,
-				&mut my_commitment.1,
-				0,
-				&self.tss_local_state.current_signers,
-			) {
-				Ok(partial_signature) => partial_signature,
-				Err(e) => {
-					log::error!("TSS::error occured while signing: {:?}", e);
-					return;
-				},
-			};
-
-			if let Some(hashmap) = self.tss_local_state.others_partial_signature.get_mut(&msg_hash)
-			{
-				hashmap.push(partial_signature);
-			} else {
-				let participant_list = vec![partial_signature];
-				self.tss_local_state.others_partial_signature.insert(msg_hash, participant_list);
-			}
-			// let _message = match String::from_utf8(msg.clone()) {
-			// 	Ok(msg) => msg,
-			// 	Err(e) => {
-			// 		log::error!("TSS::error in converting message to string, {}", e);
-			// 		return;
-			// 	},
-			// };
-		} else {
-			log::error!("TSS::Message not found in pool");
-=======
 		// resetting only if state was created
 		if let Some(state) = self.tss_local_states.get_mut(&shard_id) {
 			state.reset();
->>>>>>> bb2edbc0
 		}
 	}
 
