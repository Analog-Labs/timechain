#![cfg_attr(not(feature = "std"), no_std)]

#[cfg(feature = "runtime-benchmarks")]
mod benchmarking;
pub use pallet::*;
#[cfg(test)]
mod mock;
#[cfg(test)]
mod tests;

#[frame_support::pallet]
pub mod pallet {
	use frame_support::{
		pallet_prelude::*,
		traits::{Currency, ExistenceRequirement},
		PalletId,
	};
	use frame_system::pallet_prelude::*;
	use schnorr_evm::VerifyingKey;
	use sp_runtime::{
		traits::{AccountIdConversion, IdentifyAccount, Zero},
		Saturating,
	};
	use sp_std::vec;
	use sp_std::vec::Vec;
	use time_primitives::{
		append_hash_with_task_data, AccountId, DepreciationRate, Function, Network, RewardConfig,
		ShardId, ShardsInterface, TaskCycle, TaskDescriptor, TaskDescriptorParams, TaskError,
		TaskExecution, TaskId, TaskPhase, TaskResult, TaskStatus, TasksInterface, TssSignature,
	};

	pub trait WeightInfo {
		fn create_task(input_length: u64) -> Weight;
		fn stop_task() -> Weight;
		fn resume_task() -> Weight;
		fn submit_result() -> Weight;
		fn submit_error() -> Weight;
		fn submit_hash(input_length: u64) -> Weight;
		fn submit_signature() -> Weight;
		fn register_gateway() -> Weight;
		fn fund_task() -> Weight;
		fn set_read_task_reward() -> Weight;
	}

	impl WeightInfo for () {
		fn create_task(_: u64) -> Weight {
			Weight::default()
		}

		fn stop_task() -> Weight {
			Weight::default()
		}

		fn resume_task() -> Weight {
			Weight::default()
		}

		fn submit_result() -> Weight {
			Weight::default()
		}

		fn submit_error() -> Weight {
			Weight::default()
		}

		fn submit_hash(_: u64) -> Weight {
			Weight::default()
		}

		fn submit_signature() -> Weight {
			Weight::default()
		}

		fn register_gateway() -> Weight {
			Weight::default()
		}

		fn fund_task() -> Weight {
			Weight::default()
		}

		fn set_read_task_reward() -> Weight {
			Weight::default()
		}
	}

	type BalanceOf<T> =
		<<T as Config>::Currency as Currency<<T as frame_system::Config>::AccountId>>::Balance;

	#[pallet::pallet]
	#[pallet::without_storage_info]
	pub struct Pallet<T>(_);

	#[pallet::config]
	pub trait Config: frame_system::Config<AccountId = AccountId> {
		type RuntimeEvent: From<Event<Self>> + IsType<<Self as frame_system::Config>::RuntimeEvent>;
		type WeightInfo: WeightInfo;
		type Shards: ShardsInterface;
		/// The currency type
		type Currency: Currency<Self::AccountId>;
		#[pallet::constant]
		type MaxRetryCount: Get<u8>;
		/// Minimum task balance for tasks to payout expected rewards
		#[pallet::constant]
		type MinTaskBalance: Get<BalanceOf<Self>>;
		/// Base read task reward (for all networks)
		#[pallet::constant]
		type BaseReadReward: Get<BalanceOf<Self>>;
		/// Base write task reward (for all networks)
		#[pallet::constant]
		type BaseWriteReward: Get<BalanceOf<Self>>;
		/// Base send message task reward (for all networks)
		#[pallet::constant]
		type BaseSendMessageReward: Get<BalanceOf<Self>>;
		/// Reward declines every N blocks since read task start by Percent * Amount
		#[pallet::constant]
		type RewardDeclineRate: Get<DepreciationRate<BlockNumberFor<Self>>>;
		#[pallet::constant]
		type WritePhaseTimeout: Get<BlockNumberFor<Self>>;
		#[pallet::constant]
		type ReadPhaseTimeout: Get<BlockNumberFor<Self>>;
		/// `PalletId` for this pallet, used to derive an account for each task.
		#[pallet::constant]
		type PalletId: Get<PalletId>;
	}

	#[pallet::storage]
	pub type UnassignedTasks<T: Config> =
		StorageDoubleMap<_, Blake2_128Concat, Network, Blake2_128Concat, TaskId, (), OptionQuery>;

	#[pallet::storage]
	pub type ShardTasks<T: Config> =
		StorageDoubleMap<_, Blake2_128Concat, ShardId, Blake2_128Concat, TaskId, (), OptionQuery>;

	#[pallet::storage]
	#[pallet::getter(fn task_shard)]
	pub type TaskShard<T: Config> = StorageMap<_, Blake2_128Concat, TaskId, ShardId, OptionQuery>;

	#[pallet::storage]
	pub type NetworkShards<T: Config> =
		StorageDoubleMap<_, Blake2_128Concat, Network, Blake2_128Concat, ShardId, (), OptionQuery>;

	#[pallet::storage]
	pub type TaskIdCounter<T: Config> = StorageValue<_, u64, ValueQuery>;

	#[pallet::storage]
	#[pallet::getter(fn tasks)]
	pub type Tasks<T: Config> =
		StorageMap<_, Blake2_128Concat, TaskId, TaskDescriptor, OptionQuery>;

	#[pallet::storage]
	#[pallet::getter(fn task_state)]
	pub type TaskState<T: Config> =
		StorageMap<_, Blake2_128Concat, TaskId, TaskStatus, OptionQuery>;

	#[pallet::storage]
	pub type TaskPhaseState<T: Config> =
		StorageMap<_, Blake2_128Concat, TaskId, TaskPhase, ValueQuery>;

	#[pallet::storage]
	pub type TaskSignature<T: Config> =
		StorageMap<_, Blake2_128Concat, TaskId, TssSignature, OptionQuery>;

	#[pallet::storage]
	pub type WritePhaseStart<T: Config> =
		StorageMap<_, Blake2_128Concat, TaskId, BlockNumberFor<T>, ValueQuery>;

	#[pallet::storage]
	pub type ReadPhaseStart<T: Config> =
		StorageMap<_, Blake2_128Concat, TaskId, BlockNumberFor<T>, ValueQuery>;

	#[pallet::storage]
	pub type TaskRetryCounter<T: Config> = StorageMap<_, Blake2_128Concat, TaskId, u8, ValueQuery>;

	#[pallet::storage]
	pub type TaskCycleState<T: Config> =
		StorageMap<_, Blake2_128Concat, TaskId, TaskCycle, ValueQuery>;

	#[pallet::storage]
	pub type TaskResults<T: Config> = StorageDoubleMap<
		_,
		Blake2_128Concat,
		TaskId,
		Blake2_128Concat,
		TaskCycle,
		TaskResult,
		OptionQuery,
	>;

	#[pallet::storage]
	pub type ShardRegistered<T: Config> = StorageMap<_, Blake2_128Concat, ShardId, (), OptionQuery>;

	#[pallet::storage]
	pub type Gateway<T: Config> = StorageMap<_, Blake2_128Concat, Network, Vec<u8>, OptionQuery>;

	#[pallet::storage]
	#[pallet::getter(fn network_read_reward)]
	pub type NetworkReadReward<T: Config> =
		StorageMap<_, Blake2_128Concat, Network, BalanceOf<T>, ValueQuery>;

	#[pallet::storage]
	#[pallet::getter(fn network_write_reward)]
	pub type NetworkWriteReward<T: Config> =
		StorageMap<_, Blake2_128Concat, Network, BalanceOf<T>, ValueQuery>;

	#[pallet::storage]
	#[pallet::getter(fn network_send_message_reward)]
	pub type NetworkSendMessageReward<T: Config> =
		StorageMap<_, Blake2_128Concat, Network, BalanceOf<T>, ValueQuery>;

	#[pallet::storage]
	#[pallet::getter(fn task_reward_config)]
	pub type TaskRewardConfig<T: Config> = StorageMap<
		_,
		Blake2_128Concat,
		TaskId,
		RewardConfig<BalanceOf<T>, BlockNumberFor<T>>,
		OptionQuery,
	>;

	#[pallet::storage]
	#[pallet::getter(fn member_payout)]
	pub type MemberPayout<T: Config> = StorageDoubleMap<
		_,
		Blake2_128Concat,
		TaskId,
		Blake2_128Concat,
		ShardId,
		BalanceOf<T>,
		ValueQuery,
	>;

	#[pallet::storage]
	#[pallet::getter(fn signer_payout)]
	pub type SignerPayout<T: Config> = StorageDoubleMap<
		_,
		Blake2_128Concat,
		TaskId,
		Blake2_128Concat,
		AccountId,
		BalanceOf<T>,
		ValueQuery,
	>;

	#[pallet::storage]
	#[pallet::getter(fn total_payout)]
	pub type TotalPayout<T: Config> =
		StorageMap<_, Blake2_128Concat, TaskId, BalanceOf<T>, ValueQuery>;

	#[pallet::event]
	#[pallet::generate_deposit(pub(super) fn deposit_event)]
	pub enum Event<T: Config> {
		/// the record id that uniquely identify
		TaskCreated(TaskId),
		/// Updated cycle status
		TaskResult(TaskId, TaskCycle, TaskResult),
		/// Task failed due to more errors than max retry count
		TaskFailed(TaskId, TaskCycle, TaskError),
		/// Task stopped by owner
		TaskStopped(TaskId),
		/// Task resumed by owner
		TaskResumed(TaskId),
		/// Gateway registered on network
		GatewayRegistered(Network, Vec<u8>),
		/// Task funded with new free balance amount
		TaskFunded(TaskId, BalanceOf<T>),
		/// Read task reward set for network
		ReadTaskRewardSet(Network, BalanceOf<T>),
	}

	#[pallet::error]
	pub enum Error<T> {
		/// Unknown Task
		UnknownTask,
		/// Unknown Shard
		UnknownShard,
		/// Invalid Signature
		InvalidSignature,
		/// Invalid Task State
		InvalidTaskState,
		/// Invalid Owner
		InvalidOwner,
		/// Invalid cycle
		InvalidCycle,
		/// Cycle must be greater than zero
		CycleMustBeGreaterThanZero,
		/// Not sign phase
		NotSignPhase,
		/// Not write phase
		NotWritePhase,
		/// Invalid signer
		InvalidSigner,
		/// Task not assigned
		UnassignedTask,
		/// Task already signed
		TaskSigned,
		/// Cannot submit result for task stopped
		TaskStopped,
		/// Cannot submit result for GMP functions unless gateway is registered
		GatewayNotRegistered,
		/// Bootstrap shard must be online to call register_gateway
		BootstrapShardMustBeOnline,
	}

	#[pallet::call]
	impl<T: Config> Pallet<T> {
		#[pallet::call_index(0)]
<<<<<<< HEAD
		#[pallet::weight(T::WeightInfo::create_task())]
		pub fn create_task(
			origin: OriginFor<T>,
			schedule: TaskDescriptorParams<BalanceOf<T>>,
		) -> DispatchResult {
=======
		#[pallet::weight(T::WeightInfo::create_task(schedule.function.get_input_length()))]
		pub fn create_task(origin: OriginFor<T>, schedule: TaskDescriptorParams) -> DispatchResult {
>>>>>>> 77e5dd73
			let who = ensure_signed(origin)?;
			Self::start_task(schedule, Some(who))?;
			Ok(())
		}

		#[pallet::call_index(1)]
		#[pallet::weight(T::WeightInfo::stop_task())]
		pub fn stop_task(origin: OriginFor<T>, task_id: TaskId) -> DispatchResult {
			let task = Self::ensure_root_or_owner(origin, task_id)?;
			if let Some(owner) = task.owner {
				// return task balance to owner
				let task_account = Self::task_account(task_id);
				let task_balance = T::Currency::free_balance(&task_account);
				T::Currency::transfer(
					&task_account,
					&owner,
					task_balance,
					ExistenceRequirement::AllowDeath,
				)?;
			} // else caller was root && task.owner was NOT set => task balance NOT sent anywhere
			ensure!(
				TaskState::<T>::get(task_id) == Some(TaskStatus::Created),
				Error::<T>::InvalidTaskState
			);
			TaskState::<T>::insert(task_id, TaskStatus::Stopped);
			Self::deposit_event(Event::TaskStopped(task_id));
			Ok(())
		}

		#[pallet::call_index(2)]
		#[pallet::weight(T::WeightInfo::resume_task())]
		pub fn resume_task(
			origin: OriginFor<T>,
			task_id: TaskId,
			start: u64,
			amount: BalanceOf<T>,
		) -> DispatchResult {
			let task = Self::ensure_root_or_owner(origin, task_id)?;
			if let Some(ref owner) = task.owner {
				ensure!(
					Self::is_resumable_post_transfer(task_id, amount),
					Error::<T>::InvalidTaskState
				);
				Self::transfer_to_task(owner, task_id, amount)?;
			} else {
				// caller is root origin so `amount` field is unused
				ensure!(Self::is_resumable(task_id), Error::<T>::InvalidTaskState);
			}
			Self::do_resume_task(task_id, task, start);
			Ok(())
		}

		#[pallet::call_index(3)]
		#[pallet::weight(T::WeightInfo::submit_result())]
		pub fn submit_result(
			origin: OriginFor<T>,
			task_id: TaskId,
			cycle: TaskCycle,
			result: TaskResult,
		) -> DispatchResult {
			let caller = ensure_signed(origin)?;
			let task = Tasks::<T>::get(task_id).ok_or(Error::<T>::UnknownTask)?;
			let status = TaskState::<T>::get(task_id).ok_or(Error::<T>::UnknownTask)?;
			if TaskResults::<T>::get(task_id, cycle).is_some()
				|| matches!(status, TaskStatus::Completed)
			{
				return Ok(());
			}
			if task.function.is_gmp() {
				ensure!(
					Gateway::<T>::get(task.network).is_some(),
					Error::<T>::GatewayNotRegistered
				);
			}
			ensure!(!matches!(status, TaskStatus::Stopped), Error::<T>::TaskStopped);
			Self::validate_signature(
				task_id,
				cycle,
				result.shard_id,
				result.hash,
				result.signature,
			)?;
			ensure!(TaskCycleState::<T>::get(task_id) == cycle, Error::<T>::InvalidCycle);
			if Self::snapshot_rewards(task_id, result.shard_id, caller) {
				// persist task stoppage due to task balance below total payout
				return Ok(());
			}
			TaskCycleState::<T>::insert(task_id, cycle.saturating_plus_one());
			TaskResults::<T>::insert(task_id, cycle, result.clone());
			TaskRetryCounter::<T>::insert(task_id, 0);
			if Self::is_complete(task_id) {
				if let Some(shard_id) = TaskShard::<T>::take(task_id) {
					ShardTasks::<T>::remove(shard_id, task_id);
				}
				// payout all rewards due for the task at the very end upon completion
				Self::payout_task_rewards(task_id);
				TaskState::<T>::insert(task_id, TaskStatus::Completed);
				if let Function::RegisterShard { shard_id } = task.function {
					ShardRegistered::<T>::insert(shard_id, ());
				}
			}
			Self::deposit_event(Event::TaskResult(task_id, cycle, result));
			Ok(())
		}

		/// Submit Task Error
		#[pallet::call_index(4)]
		#[pallet::weight(T::WeightInfo::submit_error())]
		pub fn submit_error(
			origin: OriginFor<T>,
			task_id: TaskId,
			cycle: TaskCycle,
			error: TaskError,
		) -> DispatchResult {
			ensure_signed(origin)?;
			ensure!(Tasks::<T>::get(task_id).is_some(), Error::<T>::UnknownTask);
			Self::validate_signature(
				task_id,
				cycle,
				error.shard_id,
				VerifyingKey::message_hash(error.msg.as_bytes()),
				error.signature,
			)?;
			ensure!(TaskCycleState::<T>::get(task_id) == cycle, Error::<T>::InvalidCycle);
			let retry_count = TaskRetryCounter::<T>::get(task_id);
			let new_retry_count = retry_count.saturating_plus_one();
			TaskRetryCounter::<T>::insert(task_id, new_retry_count);
			// task fails when new retry count == max - 1 => old retry count == max
			if new_retry_count == T::MaxRetryCount::get() {
				TaskState::<T>::insert(task_id, TaskStatus::Failed { error: error.clone() });
				Self::deposit_event(Event::TaskFailed(task_id, cycle, error));
			}
			Ok(())
		}

		/// Submit Task Hash
		#[pallet::call_index(5)]
		#[pallet::weight(T::WeightInfo::submit_hash(hash.len() as u64))]
		pub fn submit_hash(
			origin: OriginFor<T>,
			task_id: TaskId,
			cycle: TaskCycle,
			hash: Vec<u8>,
		) -> DispatchResult {
			let signer = ensure_signed(origin)?;
			ensure!(Tasks::<T>::get(task_id).is_some(), Error::<T>::UnknownTask);
			ensure!(TaskCycleState::<T>::get(task_id) == cycle, Error::<T>::InvalidCycle);
			let TaskPhase::Write(public_key) = TaskPhaseState::<T>::get(task_id) else {
				return Err(Error::<T>::NotWritePhase.into());
			};
			ensure!(signer == public_key.into_account(), Error::<T>::InvalidSigner);
			WritePhaseStart::<T>::remove(task_id);
			if Self::task_balance(task_id) < T::MinTaskBalance::get() {
				// Stop task execution in read phase until funded sufficiently
				TaskState::<T>::insert(task_id, TaskStatus::Stopped);
				Self::deposit_event(Event::TaskStopped(task_id));
			}
			ReadPhaseStart::<T>::insert(task_id, frame_system::Pallet::<T>::block_number());
			TaskPhaseState::<T>::insert(task_id, TaskPhase::Read(Some(hash)));
			Ok(())
		}

		/// Submit Signature
		#[pallet::call_index(6)]
		#[pallet::weight(T::WeightInfo::submit_signature())] // TODO update bench, weights
		pub fn submit_signature(
			origin: OriginFor<T>,
			task_id: TaskId,
			signature: TssSignature,
		) -> DispatchResult {
			ensure_signed(origin)?;
			ensure!(TaskSignature::<T>::get(task_id).is_none(), Error::<T>::TaskSigned);
			ensure!(Tasks::<T>::get(task_id).is_some(), Error::<T>::UnknownTask);
			let TaskPhase::Sign = TaskPhaseState::<T>::get(task_id) else {
				return Err(Error::<T>::NotSignPhase.into());
			};
			let Some(shard_id) = TaskShard::<T>::get(task_id) else {
				return Err(Error::<T>::UnassignedTask.into());
			};
			Self::start_write_phase(task_id, shard_id);
			TaskSignature::<T>::insert(task_id, signature);
			Ok(())
		}

		/// Register gateway
		#[pallet::call_index(7)]
		#[pallet::weight(T::WeightInfo::register_gateway())] // TODO update bench, weights
		pub fn register_gateway(
			origin: OriginFor<T>,
			bootstrap: ShardId,
			address: Vec<u8>,
		) -> DispatchResult {
			ensure_root(origin)?;
			ensure!(T::Shards::is_shard_online(bootstrap), Error::<T>::BootstrapShardMustBeOnline);
			let network = T::Shards::shard_network(bootstrap).ok_or(Error::<T>::UnknownShard)?;
			for (id, state) in Tasks::<T>::iter() {
				if let Function::RegisterShard { shard_id } = state.function {
					if bootstrap == shard_id
						&& matches!(TaskState::<T>::get(id), Some(TaskStatus::Created))
					{
						TaskState::<T>::insert(id, TaskStatus::Completed);
					}
				}
			}
			ShardRegistered::<T>::insert(bootstrap, ());
			Gateway::<T>::insert(network, address.clone());
			Self::schedule_tasks(network);
			Self::deposit_event(Event::GatewayRegistered(network, address));
			Ok(())
		}

		/// Fund task balance
		#[pallet::call_index(8)]
		#[pallet::weight(T::WeightInfo::fund_task())]
		pub fn fund_task(
			origin: OriginFor<T>,
			task_id: TaskId,
			amount: BalanceOf<T>,
			start: u64,
		) -> DispatchResult {
			let (owner, task) = Self::ensure_owner(origin, task_id)?;
			Self::transfer_to_task(&owner, task_id, amount)?;
			if Self::is_resumable(task_id) {
				Self::do_resume_task(task_id, task, start);
			}
			Ok(())
		}

		/// Set read task reward
		#[pallet::call_index(9)]
		#[pallet::weight(T::WeightInfo::set_read_task_reward())]
		pub fn set_read_task_reward(
			origin: OriginFor<T>,
			network: Network,
			amount: BalanceOf<T>,
		) -> DispatchResult {
			ensure_root(origin)?;
			NetworkReadReward::<T>::insert(network, amount);
			Self::deposit_event(Event::ReadTaskRewardSet(network, amount));
			Ok(())
		}
	}

	#[pallet::hooks]
	impl<T: Config> Hooks<BlockNumberFor<T>> for Pallet<T> {
		fn on_initialize(n: BlockNumberFor<T>) -> Weight {
			let mut writes = 0;
			WritePhaseStart::<T>::iter().for_each(|(task_id, created_block)| {
				if n.saturating_sub(created_block) >= T::WritePhaseTimeout::get() {
					if let Some(shard_id) = TaskShard::<T>::get(task_id) {
						Self::start_write_phase(task_id, shard_id);
						writes += 2;
					}
				}
			});
			ReadPhaseStart::<T>::iter().for_each(|(task_id, created_block)| {
				if n.saturating_sub(created_block) >= T::ReadPhaseTimeout::get() {
					Self::schedule_task_to_new_shard(task_id);
					writes += 3
				}
			});
			T::DbWeight::get().writes(writes)
		}
	}

	impl<T: Config> Pallet<T> {
		/// The account ID containing the funds for a task.
		pub fn task_account(task_id: TaskId) -> T::AccountId {
			T::PalletId::get().into_sub_account_truncating(task_id)
		}
		/// Balance for a task
		pub fn task_balance(task_id: TaskId) -> BalanceOf<T> {
			T::Currency::free_balance(&Self::task_account(task_id))
		}

		/// Returns Ok(task_should_be_resumed: bool) so
		/// Ok(true) if task needs to be resumed
		/// Ok(false) if not
		fn transfer_to_task(
			caller: &T::AccountId,
			task_id: TaskId,
			amount: BalanceOf<T>,
		) -> DispatchResult {
			let task_account_id = Self::task_account(task_id);
			T::Currency::transfer(
				caller,
				&task_account_id,
				amount,
				ExistenceRequirement::KeepAlive,
			)?;
			Self::deposit_event(Event::TaskFunded(
				task_id,
				T::Currency::free_balance(&task_account_id),
			));
			Ok(())
		}

		fn do_resume_task(task_id: TaskId, task: TaskDescriptor, start: u64) {
			Tasks::<T>::insert(task_id, TaskDescriptor { start, ..task });
			TaskState::<T>::insert(task_id, TaskStatus::Created);
			TaskRetryCounter::<T>::insert(task_id, 0);
			Self::deposit_event(Event::TaskResumed(task_id));
		}

		/// Start task
		fn start_task(
			schedule: TaskDescriptorParams<BalanceOf<T>>,
			who: Option<AccountId>,
		) -> DispatchResult {
			ensure!(schedule.cycle > 0, Error::<T>::CycleMustBeGreaterThanZero);
			let task_id = TaskIdCounter::<T>::get();
			if let Some(funded_by) = &who {
				// transfer schedule.funds to task funded account
				T::Currency::transfer(
					funded_by,
					&Self::task_account(task_id),
					schedule.funds,
					ExistenceRequirement::KeepAlive,
				)?;
			} // else task is unfunded until `fund_task` is called?
			if schedule.function.is_gmp() {
				TaskPhaseState::<T>::insert(task_id, TaskPhase::Sign);
			}
			// Snapshot the reward config in storage
			TaskRewardConfig::<T>::insert(
				task_id,
				RewardConfig {
					read_task_reward: T::BaseReadReward::get()
						+ NetworkReadReward::<T>::get(schedule.network),
					write_task_reward: T::BaseWriteReward::get()
						+ NetworkWriteReward::<T>::get(schedule.network),
					send_message_reward: T::BaseSendMessageReward::get()
						+ NetworkSendMessageReward::<T>::get(schedule.network),
					depreciation_rate: T::RewardDeclineRate::get(),
				},
			); // TODO: cleanup when task is cleared from storage
			Tasks::<T>::insert(
				task_id,
				TaskDescriptor {
					owner: who,
					network: schedule.network,
					function: schedule.function,
					cycle: schedule.cycle,
					start: schedule.start,
					period: schedule.period,
					timegraph: schedule.timegraph,
					shard_size: schedule.shard_size,
				},
			);
			TaskState::<T>::insert(task_id, TaskStatus::Created);
			TaskIdCounter::<T>::put(task_id.saturating_plus_one());
			UnassignedTasks::<T>::insert(schedule.network, task_id, ());
			Self::deposit_event(Event::TaskCreated(task_id));
			Self::schedule_tasks(schedule.network);
			Ok(())
		}

		/// Ensure origin is signed and signature corresponds to TaskId owner
		/// Returns Ok(owner, task) iff origin is signed and task exists
		fn ensure_owner(
			origin: OriginFor<T>,
			task_id: TaskId,
		) -> Result<(T::AccountId, TaskDescriptor), DispatchError> {
			let caller = ensure_signed(origin)?;
			let task = Tasks::<T>::get(task_id).ok_or(Error::<T>::UnknownTask)?;
			let owner = task.owner.clone().ok_or(Error::<T>::InvalidOwner)?;
			ensure!(owner == caller, Error::<T>::InvalidOwner);
			Ok((owner, task))
		}

		/// Ensures origin may call the extrinsic with the input TaskId
		/// Returns Ok(Task) if caller is root or origin
		fn ensure_root_or_owner(
			origin: OriginFor<T>,
			task_id: TaskId,
		) -> Result<TaskDescriptor, DispatchError> {
			let task = Tasks::<T>::get(task_id).ok_or(Error::<T>::UnknownTask)?;
			if ensure_root(origin.clone()).is_ok() {
				return Ok(task);
			} // else try ensure_signed to check if caller is task owner
			let caller = ensure_signed(origin)?;
			ensure!(task.owner == Some(caller), Error::<T>::InvalidOwner);
			Ok(task)
		}

		fn start_write_phase(task_id: TaskId, shard_id: ShardId) {
			TaskPhaseState::<T>::insert(
				task_id,
				TaskPhase::Write(T::Shards::random_signer(shard_id)),
			);
			WritePhaseStart::<T>::insert(task_id, frame_system::Pallet::<T>::block_number());
		}

		pub fn get_task_signature(task: TaskId) -> Option<TssSignature> {
			TaskSignature::<T>::get(task)
		}

		pub fn get_shard_tasks(shard_id: ShardId) -> Vec<TaskExecution> {
			ShardTasks::<T>::iter_prefix(shard_id)
				.filter(|(task_id, _)| Self::is_runnable(*task_id))
				.map(|(task_id, _)| {
					TaskExecution::new(
						task_id,
						TaskCycleState::<T>::get(task_id),
						TaskRetryCounter::<T>::get(task_id),
						TaskPhaseState::<T>::get(task_id),
					)
				})
				.collect()
		}

		pub fn get_task(task_id: TaskId) -> Option<TaskDescriptor> {
			Tasks::<T>::get(task_id)
		}

		pub fn get_gateway(network: Network) -> Option<Vec<u8>> {
			Gateway::<T>::get(network)
		}

		fn is_complete(task_id: TaskId) -> bool {
			if let Some(task) = Tasks::<T>::get(task_id) {
				TaskResults::<T>::contains_key(task_id, task.cycle.saturating_less_one())
			} else {
				true
			}
		}

		/// Check if task is resumable after `add` is added to its balance
		fn is_resumable_post_transfer(task_id: TaskId, add: BalanceOf<T>) -> bool {
			match TaskState::<T>::get(task_id) {
				Some(TaskStatus::Failed { .. }) => true,
				Some(TaskStatus::Stopped) => {
					let task_balance_post_transfer =
						Self::task_balance(task_id).saturating_add(add);
					// to be resumed from stopped state:
					// 1. must be able to afford executing payout
					task_balance_post_transfer > TotalPayout::<T>::get(task_id)
					// 2. must be have >= min task balance
					&& task_balance_post_transfer >= T::MinTaskBalance::get()
				},
				_ => false,
			}
		}

		fn is_resumable(task_id: TaskId) -> bool {
			Self::is_resumable_post_transfer(task_id, BalanceOf::<T>::zero())
		}

		fn is_runnable(task_id: TaskId) -> bool {
			matches!(TaskState::<T>::get(task_id), Some(TaskStatus::Created))
		}

		fn is_payable(task_id: TaskId) -> bool {
			let Some(task) = Self::get_task(task_id) else {
				return false;
			};
			task.function.is_payable()
		}

		fn validate_signature(
			task_id: TaskId,
			task_cycle: TaskCycle,
			shard_id: ShardId,
			hash: [u8; 32],
			signature: TssSignature,
		) -> DispatchResult {
			let data = append_hash_with_task_data(hash, task_id, task_cycle);
			let hash = VerifyingKey::message_hash(&data);
			let public_key = T::Shards::tss_public_key(shard_id).ok_or(Error::<T>::UnknownShard)?;
			let signature = schnorr_evm::Signature::from_bytes(signature)
				.map_err(|_| Error::<T>::InvalidSignature)?;
			let schnorr_public_key = schnorr_evm::VerifyingKey::from_bytes(public_key)
				.map_err(|_| Error::<T>::UnknownShard)?;
			schnorr_public_key
				.verify_prehashed(hash, &signature)
				.map_err(|_| Error::<T>::InvalidSignature)?;
			Ok(())
		}

		fn shard_task_count(shard_id: ShardId) -> usize {
			ShardTasks::<T>::iter_prefix(shard_id).count()
		}

		fn schedule_tasks(network: Network) {
			for (task_id, _) in UnassignedTasks::<T>::iter_prefix(network) {
				let Some(TaskDescriptor { shard_size, .. }) = Tasks::<T>::get(task_id) else {
					// this branch should never be hit, maybe turn this into expect
					continue;
				};
				let Some(shard_id) = Self::select_shard(network, task_id, None, shard_size) else {
					// on gmp task sometimes returns none and it stops every other schedule
					continue;
				};

				if Self::is_payable(task_id)
					&& !matches!(TaskPhaseState::<T>::get(task_id), TaskPhase::Read(Some(_)))
					&& !matches!(TaskPhaseState::<T>::get(task_id), TaskPhase::Sign)
				{
					Self::start_write_phase(task_id, shard_id);
				}
				ShardTasks::<T>::insert(shard_id, task_id, ());
				TaskShard::<T>::insert(task_id, shard_id);
				UnassignedTasks::<T>::remove(network, task_id);
			}
		}

		/// Select shard for task assignment
		/// Selects the shard for the input Network with the least number of tasks
		/// assigned to it.
		/// Excludes selecting the `old` shard_id optional input if it is passed
		/// for task reassignment purposes.
		fn select_shard(
			network: Network,
			task_id: TaskId,
			old: Option<ShardId>,
			shard_size: u32,
		) -> Option<ShardId> {
			NetworkShards::<T>::iter_prefix(network)
				.filter(|(shard_id, _)| T::Shards::is_shard_online(*shard_id))
				.filter(|(shard_id, _)| {
					let shards_len = T::Shards::shard_members(*shard_id).len() as u32;
					shards_len == shard_size
				})
				.filter(|(shard_id, _)| {
					if TaskPhaseState::<T>::get(task_id) == TaskPhase::Sign {
						if Gateway::<T>::get(network).is_some() {
							ShardRegistered::<T>::get(*shard_id).is_some()
						} else {
							false
						}
					} else {
						true
					}
				})
				.filter(|(shard_id, _)| {
					if let Some(previous_shard) = old {
						shard_id != &previous_shard
					} else {
						true
					}
				})
				.map(|(shard_id, _)| (shard_id, Self::shard_task_count(shard_id)))
				.reduce(|(shard_id, task_count), (shard_id2, task_count2)| {
					if task_count < task_count2 {
						(shard_id, task_count)
					} else {
						(shard_id2, task_count2)
					}
				})
				.map(|(s, _)| s)
		}

		fn schedule_task_to_new_shard(task_id: TaskId) {
			let Some(old_shard_id) = TaskShard::<T>::get(task_id) else {
				// task not assigned to any existing shard so nothing changes
				return;
			};
			let Some(TaskDescriptor { network, shard_size, .. }) = Tasks::<T>::get(task_id) else {
				// unexpected branch: network not found logic bug if this branch is hit
				return;
			};
			let Some(new_shard_id) =
				Self::select_shard(network, task_id, Some(old_shard_id), shard_size)
			else {
				// no new shard available for network for task reassignment
				return;
			};
			if matches!(TaskPhaseState::<T>::get(task_id), TaskPhase::Read(_)) {
				// reset read phase start for task (and consequently the reward)
				ReadPhaseStart::<T>::insert(task_id, frame_system::Pallet::<T>::block_number());
			}
			ShardTasks::<T>::remove(old_shard_id, task_id);
			ShardTasks::<T>::insert(new_shard_id, task_id, ());
			TaskShard::<T>::insert(task_id, new_shard_id);
		}

		pub fn get_task_cycle(task_id: TaskId) -> TaskCycle {
			TaskCycleState::<T>::get(task_id)
		}

		pub fn get_task_phase(task_id: TaskId) -> TaskPhase {
			TaskPhaseState::<T>::get(task_id)
		}

		pub fn get_task_shard(task_id: TaskId) -> Option<ShardId> {
			TaskShard::<T>::get(task_id)
		}

		pub fn get_task_results(
			task_id: TaskId,
			cycle: Option<TaskCycle>,
		) -> Vec<(TaskCycle, TaskResult)> {
			if let Some(cycle) = cycle {
				let mut results = vec![];
				if let Some(result) = TaskResults::<T>::get(task_id, cycle) {
					results.push((cycle, result))
				}
				results
			} else {
				TaskResults::<T>::iter_prefix(task_id).collect::<Vec<_>>()
			}
		}

		/// Apply the depreciation rate
		fn apply_depreciation(
			start: BlockNumberFor<T>,
			amount: BalanceOf<T>,
			rate: DepreciationRate<BlockNumberFor<T>>,
		) -> BalanceOf<T> {
			let time_since_start = frame_system::Pallet::<T>::block_number().saturating_sub(start);
			if time_since_start.is_zero() {
				// no time elapsed since read phase started => full reward
				return amount;
			}
			let mut remaining = amount;
			let periods = time_since_start / rate.blocks;
			let mut i = BlockNumberFor::<T>::zero();
			while i < periods {
				remaining = remaining.saturating_sub(rate.percent * remaining);
				i = i.saturating_plus_one();
			}
			remaining
		}

		/// Compute task reward due to write task submitter
		fn compute_write_reward(task_id: TaskId) -> BalanceOf<T> {
			let Some(RewardConfig {
				write_task_reward,
				depreciation_rate,
				..
			}) = TaskRewardConfig::<T>::get(task_id)
			else {
				// reward config never stored => bug edge case
				return BalanceOf::<T>::zero();
			};
			Self::apply_depreciation(
				WritePhaseStart::<T>::get(task_id),
				write_task_reward,
				depreciation_rate,
			)
		}

		fn compute_read_reward(task_id: TaskId) -> BalanceOf<T> {
			let Some(RewardConfig {
				read_task_reward,
				depreciation_rate,
				..
			}) = TaskRewardConfig::<T>::get(task_id)
			else {
				// reward config never stored, bug edge case
				return BalanceOf::<T>::zero();
			};
			Self::apply_depreciation(
				ReadPhaseStart::<T>::get(task_id),
				read_task_reward,
				depreciation_rate,
			)
		}

		fn compute_send_message_reward(task_id: TaskId) -> BalanceOf<T> {
			let Some(RewardConfig {
				send_message_reward,
				depreciation_rate,
				..
			}) = TaskRewardConfig::<T>::get(task_id)
			else {
				// reward config never stored, bug edge case
				return BalanceOf::<T>::zero();
			};
			let start = match TaskPhaseState::<T>::get(task_id) {
				TaskPhase::Read(_) => ReadPhaseStart::<T>::get(task_id),
				TaskPhase::Write(_) => WritePhaseStart::<T>::get(task_id),
				_ => return BalanceOf::<T>::zero(),
			};
			Self::apply_depreciation(start, send_message_reward, depreciation_rate)
		}

		/// Snapshots rewards in storage to be paid out once task is complete
		/// Return true if task stoppage should be persisted due to low
		/// task balance
		fn snapshot_rewards(task_id: TaskId, shard_id: ShardId, caller: AccountId) -> bool {
			// payout to all shard members if possible
			let Some(TaskDescriptor { function, .. }) = Tasks::<T>::get(task_id) else {
				return false;
			};
			let mut task_reward_per_member = if function.is_gmp() {
				Self::compute_send_message_reward(task_id)
			} else {
				BalanceOf::<T>::zero()
			};
			let new_payout = match TaskPhaseState::<T>::get(task_id) {
				TaskPhase::Read(_) => {
					// add read task reward to shard member payout
					task_reward_per_member =
						task_reward_per_member.saturating_add(Self::compute_read_reward(task_id));
					task_reward_per_member
						.saturating_mul((T::Shards::shard_members(shard_id).len() as u32).into())
				},
				TaskPhase::Write(_) => {
					let old_signer_payout = SignerPayout::<T>::get(task_id, &caller);
					let new_signer_reward = Self::compute_write_reward(task_id);
					SignerPayout::<T>::insert(
						task_id,
						caller,
						old_signer_payout.saturating_add(new_signer_reward),
					);
					task_reward_per_member
						.saturating_mul((T::Shards::shard_members(shard_id).len() as u32).into())
						.saturating_add(new_signer_reward)
				},
				_ => return false, // skip reward payout altogether
			};
			let old_member_payout = MemberPayout::<T>::get(task_id, shard_id);
			MemberPayout::<T>::insert(
				task_id,
				shard_id,
				old_member_payout.saturating_add(task_reward_per_member),
			);
			let old_total_payout = TotalPayout::<T>::get(task_id);
			let new_total_payout = old_total_payout.saturating_add(new_payout);
			TotalPayout::<T>::insert(task_id, new_total_payout);
			if new_total_payout > Self::task_balance(task_id) {
				// stop task if new total payout exceeds task balance
				TaskState::<T>::insert(task_id, TaskStatus::Stopped);
				Self::deposit_event(Event::TaskStopped(task_id));
				return true;
			}
			// update phase start for next reward payout
			match TaskPhaseState::<T>::get(task_id) {
				TaskPhase::Read(_) => {
					ReadPhaseStart::<T>::insert(task_id, frame_system::Pallet::<T>::block_number())
				},
				TaskPhase::Write(_) => {
					WritePhaseStart::<T>::insert(task_id, frame_system::Pallet::<T>::block_number())
				},
				_ => (),
			}
			false
		}

		fn payout_task_rewards(task_id: TaskId) {
			let task_account_id = Self::task_account(task_id);
			for (shard_id, payout) in MemberPayout::<T>::drain_prefix(task_id) {
				// payout to shard members
				let members = T::Shards::shard_members(shard_id);
				for member in members {
					let _ = T::Currency::transfer(
						&task_account_id,
						&member,
						payout,
						ExistenceRequirement::AllowDeath,
					);
				}
			}
			for (account, payout) in SignerPayout::<T>::drain_prefix(task_id) {
				let _ = T::Currency::transfer(
					&task_account_id,
					&account,
					payout,
					ExistenceRequirement::AllowDeath,
				);
			}
			TotalPayout::<T>::remove(task_id);
		}
	}

	impl<T: Config> TasksInterface for Pallet<T> {
		fn shard_online(shard_id: ShardId, network: Network) {
			NetworkShards::<T>::insert(network, shard_id, ());
			Self::start_task(
				TaskDescriptorParams::new(
					network,
					Function::RegisterShard { shard_id },
					T::Shards::shard_members(shard_id).len() as u32,
				),
				None,
			)
			.unwrap();
		}

		fn shard_offline(shard_id: ShardId, network: Network) {
			NetworkShards::<T>::remove(network, shard_id);
			ShardTasks::<T>::drain_prefix(shard_id).for_each(|(task_id, _)| {
				TaskShard::<T>::remove(task_id);
				if Self::is_runnable(task_id) || Self::is_resumable(task_id) {
					UnassignedTasks::<T>::insert(network, task_id, ());
				}
			});
			for (id, state) in Tasks::<T>::iter() {
				if let Function::RegisterShard { shard_id: x } = state.function {
					if x == shard_id && matches!(TaskState::<T>::get(id), Some(TaskStatus::Created))
					{
						TaskState::<T>::insert(id, TaskStatus::Stopped);
						break;
					}
				}
			}
			if ShardRegistered::<T>::take(shard_id).is_some() {
				Self::start_task(
					TaskDescriptorParams::new(
						network,
						Function::UnregisterShard { shard_id },
						T::Shards::shard_members(shard_id).len() as u32,
					),
					None,
				)
				.unwrap();
			} else {
				Self::schedule_tasks(network);
			}
		}
	}
}<|MERGE_RESOLUTION|>--- conflicted
+++ resolved
@@ -305,16 +305,11 @@
 	#[pallet::call]
 	impl<T: Config> Pallet<T> {
 		#[pallet::call_index(0)]
-<<<<<<< HEAD
-		#[pallet::weight(T::WeightInfo::create_task())]
+		#[pallet::weight(T::WeightInfo::create_task(schedule.function.get_input_length()))]
 		pub fn create_task(
 			origin: OriginFor<T>,
 			schedule: TaskDescriptorParams<BalanceOf<T>>,
 		) -> DispatchResult {
-=======
-		#[pallet::weight(T::WeightInfo::create_task(schedule.function.get_input_length()))]
-		pub fn create_task(origin: OriginFor<T>, schedule: TaskDescriptorParams) -> DispatchResult {
->>>>>>> 77e5dd73
 			let who = ensure_signed(origin)?;
 			Self::start_task(schedule, Some(who))?;
 			Ok(())
