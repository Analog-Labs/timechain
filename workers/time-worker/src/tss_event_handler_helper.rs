use crate::{traits::Client, worker::TimeWorker};
use borsh::{BorshDeserialize, BorshSerialize};
use sc_client_api::Backend;
use sp_api::ProvideRuntimeApi;
use sp_consensus::SyncOracle;
use sp_runtime::traits::Block;
<<<<<<< HEAD
use storage_primitives::{GetStoreTask, GetTaskMetaData};
=======
use storage_primitives::GetStoreTask;
>>>>>>> 5322f35a
use std::collections::HashMap;
use time_primitives::{TimeApi};
use tss::rand::rngs::OsRng;

use tss::{
	frost_dalek::{
		generate_commitment_share_lists, keygen::SecretShare, signature::ThresholdSignature,
		Participant, SignatureAggregator,
	},
	tss_event_model::{
		FilterAndPublishParticipant, OthersCommitmentShares, PartialMessageSign, PublishPeerIDCall,
		ReceiveParamsWithPeerCall, ReceivePartialSignatureReq, ResetTSSCall, TSSEventType,
		TSSLocalStateType, VerifyThresholdSignatureReq,
	},
	utils::{
		get_participant_index, get_publish_peer_id_msg, make_gossip_tss_data,
		make_hashmap_for_secret_share, make_participant, round_one_state,
	},
};

impl<B, C, R, BE, SO> TimeWorker<B, C, R, BE, SO>
where
	B: Block,
	BE: Backend<B>,
	C: Client<B, BE>,
	R: ProvideRuntimeApi<B>,
	R::Api: TimeApi<B>,
	R::Api: GetStoreTask<B>,
<<<<<<< HEAD
	R::Api: GetTaskMetaData<B>,
=======
>>>>>>> 5322f35a
	SO: SyncOracle + Send + Sync + Clone + 'static,
{
	//will be run by non collector nodes
	pub async fn handler_receive_params(&mut self, data: &[u8]) {
		let local_peer_id = match self.tss_local_state.local_peer_id.clone() {
			Some(id) => id,
			None => match self.kv.public_keys() {
				keys if !keys.is_empty() => keys[0].to_string(),
				_ => {
					log::warn!(
						"TSS: No local peer identity present for received params processing"
					);
					return;
				},
			},
		};

		if self.tss_local_state.tss_process_state == TSSLocalStateType::Empty {
			if let Ok(peer_id_call) = ReceiveParamsWithPeerCall::try_from_slice(data) {
				self.tss_local_state.tss_params = peer_id_call.params;
				self.tss_local_state.tss_process_state = TSSLocalStateType::ReceivedParams;

				let peer_id = peer_id_call.peer_id;
				if !self.tss_local_state.others_peer_id.contains(&peer_id) {
					self.tss_local_state.others_peer_id.push(peer_id);
				}

				if let Ok(peer_id_data) = get_publish_peer_id_msg(local_peer_id.clone()) {
					//nodes replies to this event with their peer id
					if let Ok(data) = make_gossip_tss_data(
						local_peer_id,
						peer_id_data,
						TSSEventType::ReceivePeerIDForIndex,
					) {
						log::debug!("TSS: Sending ReceivePeerIDForIndex");
						self.send(data);
					} else {
						log::error!("TSS::Unable to encode gossip data for participant creation");
					}
				} else {
					log::error!("TSS::Unable to get publish peer id msg");
				}
			} else {
				log::error!("TSS::Could not deserialize params");
			}
		} else {
			log::error!(
				"TSS::Received params but node is not in empty state {:?}",
				self.tss_local_state.tss_process_state
			);
		}
	}

	//used by node collector to set peers for tss process
	pub async fn handler_receive_peer_id_for_index(&mut self, data: &[u8]) {
		if let Some(local_peer_id) = self.tss_local_state.local_peer_id.clone() {
			//receive index and update state of node
			if self.tss_local_state.is_node_collector {
				if self.tss_local_state.tss_process_state == TSSLocalStateType::Empty {
					if let Ok(peer_id_call) = PublishPeerIDCall::try_from_slice(data) {
						let peer_id = peer_id_call.peer_id;

						if !self.tss_local_state.others_peer_id.contains(&peer_id) {
							self.tss_local_state.others_peer_id.push(peer_id);

							let params = self.tss_local_state.tss_params;

							//check if we have min number of nodes
							if self.tss_local_state.others_peer_id.len() >= (params.n as usize - 1)
							{
								//change connector node state to received peers
								self.tss_local_state.tss_process_state =
									TSSLocalStateType::ReceivedPeers;

								let mut other_peer_list =
									self.tss_local_state.others_peer_id.clone();
								let index =
									get_participant_index(local_peer_id.clone(), &other_peer_list);
								self.tss_local_state.local_index = Some(index);

								//collector node making participant and publishing
								let participant = make_participant(params, index);
								self.tss_local_state.local_participant = Some(participant.clone());

								log::info!("TSS::this nodes participant index {}", index);

								//preparing publish data
								other_peer_list
									.push(self.tss_local_state.local_peer_id.clone().unwrap());
								let data = FilterAndPublishParticipant {
									total_peer_list: other_peer_list,
									col_participant: participant.0,
								};

								//publish to network
								self.publish_to_network::<FilterAndPublishParticipant>(
									local_peer_id,
									data,
									TSSEventType::ReceivePeersWithColParticipant,
								)
								.await;
							}
						}
					} else {
						log::error!("TSS::PeerID already exists in local state list");
					}
				} else {
					log::error!("TSS::Received peer id for index but node is not in empty state");
				}
			}
		} else {
			log::error!("Peer id received but our key is not yet injected");
		}
	}

	//filter participants and publish participants to network
	pub async fn handler_receiver_peers_with_col_participant(&mut self, data: &[u8]) {
		let local_peer_id = self.tss_local_state.local_peer_id.clone().unwrap();
		if self.tss_local_state.tss_process_state == TSSLocalStateType::ReceivedParams {
			if let Ok(data) = FilterAndPublishParticipant::try_from_slice(data) {
				let mut other_peer_list = data.total_peer_list;

				if let Some(index) = other_peer_list.iter().position(|x| x.eq(&local_peer_id)) {
					other_peer_list.remove(index);
					self.tss_local_state.tss_process_state = TSSLocalStateType::ReceivedPeers;
				} else {
					self.tss_local_state.tss_process_state = TSSLocalStateType::NotParticipating;
					return;
				}

				if !self.tss_local_state.others_participants.contains(&data.col_participant) {
					self.tss_local_state.others_participants.push(data.col_participant);
				}

				self.tss_local_state.others_peer_id = other_peer_list.clone();
				let index = get_participant_index(local_peer_id.clone(), &other_peer_list);
				self.tss_local_state.local_index = Some(index);

				//make participant and publish
				let participant = make_participant(self.tss_local_state.tss_params, index);
				self.tss_local_state.local_participant = Some(participant.clone());

				self.publish_to_network(
					local_peer_id,
					participant.0,
					TSSEventType::ReceiveParticipant,
				)
				.await;
			}
		} else {
			log::error!("TSS::Received peers with col participant but node is not in empty state");
		}
	}

	//receive participant and publish to network secret share to network when all participants are
	// received
	pub async fn handler_receive_participant(&mut self, data: &[u8]) {
		let local_peer_id = self.tss_local_state.local_peer_id.clone().unwrap();
		//receive participants and update state of node
		if self.tss_local_state.tss_process_state == TSSLocalStateType::ReceivedPeers {
			if let Ok(participant) = Participant::try_from_slice(data) {
				if !self.tss_local_state.others_participants.contains(&participant) {
					self.tss_local_state.others_participants.push(participant);
				}

				let params = self.tss_local_state.tss_params;
				let total_nodes = params.n;
				let other_nodes = (self.tss_local_state.others_participants.len() + 1) as u32;
				if total_nodes == other_nodes {
					// received total participants proceed to next process
					// creating secret share etc
					let local_index = match self.tss_local_state.local_index {
						Some(index) => index,
						None => {
							log::error!("TSS::local index not found");
							return;
						},
					};
					let participant = match &self.tss_local_state.local_participant.clone() {
						Some(participant) => participant.clone(),
						None => {
							log::error!("TSS::local participant not found");
							return;
						},
					};
					if let Ok(round_one_state) = round_one_state(
						&params,
						&local_index,
						&participant.1,
						&mut self.tss_local_state.others_participants,
					) {
						//making hashmap of our their_secret_share
						let secret_shares = match round_one_state.their_secret_shares() {
							Ok(secret_shares) => secret_shares,
							Err(e) => {
								log::error!("TSS::error getting secret shares: {:#?}", e);
								return;
							},
						};

						//making hash table for secret share with index
						let distributed_hashmap =
							make_hashmap_for_secret_share(secret_shares).await;

						self.tss_local_state.local_dkg_r1_state = Some(round_one_state.clone());

						self.tss_local_state.tss_process_state = TSSLocalStateType::DkgGeneratedR1;
						log::info!("TSS::Keygen phase 1 done");

						//publish everyone's secret share to network
						self.publish_to_network::<HashMap<u32, SecretShare>>(
							local_peer_id,
							distributed_hashmap.clone(),
							TSSEventType::ReceiveSecretShare,
						)
						.await;
					} else {
						log::error!("TSS::error in generating round one state");
					}
				}
			} else {
				//log error
				log::error!("TSS::Error deserializing participant");
			}
		} else {
			log::error!(
				"TSS::Received participant but node is not in correct state: {:?}",
				self.tss_local_state.tss_process_state
			);
		}
	}

	//receives secret share form all other nodes which are participating in the tss
	pub async fn handler_receive_secret_share(&mut self, data: &[u8]) {
		let local_peer_id = self.tss_local_state.local_peer_id.clone().unwrap();
		//receive secret shares and update state of node
		if self.tss_local_state.tss_process_state == TSSLocalStateType::DkgGeneratedR1 {
			if let Ok(distributed_hashmap) = HashMap::<u32, SecretShare>::try_from_slice(data) {
				let local_index = match self.tss_local_state.local_index {
					Some(index) => index,
					None => {
						log::error!("TSS::unable to get local index");
						return;
					},
				};
				if let Some(secret_share) = distributed_hashmap.get(&local_index) {
					if !self.tss_local_state.others_my_secret_share.contains(secret_share) {
						self.tss_local_state.others_my_secret_share.push(secret_share.clone());
					}

					let others_my_secret_shares =
						self.tss_local_state.others_my_secret_share.clone();
					let params = self.tss_local_state.tss_params;
					let total_nodes = params.n;
					let other_nodes = self.tss_local_state.others_my_secret_share.len() as u32;
					if total_nodes == other_nodes + 1 {
						let round_one = match self.tss_local_state.local_dkg_r1_state.clone() {
							Some(round_one) => round_one,
							None => {
								log::error!("TSS::Could not get round one state from local state");
								return;
							},
						};
						match round_one.to_round_two(others_my_secret_shares) {
							Ok(round_two_state) => {
								self.tss_local_state.local_dkg_r2_state =
									Some(round_two_state.clone());

								self.tss_local_state.tss_process_state =
									TSSLocalStateType::DkgGeneratedR2;
								log::info!("TSS::Keygen phase 2 done");

								//finish local state progress
								let participant =
									match self.tss_local_state.local_participant.clone() {
										Some(participant) => participant,
										None => {
											log::error!(
                                        "TSS::Unable to get local participant from local state"
                                    );
											return;
										},
									};
								let my_commitment =
									match participant.0.public_key() {
										Some(commitment) => commitment,
										None => {
											log::error!("TSS::Unable to get commitment from local participant");
											return;
										},
									};
								if let Ok((local_group_key, local_secret_key)) =
									round_two_state.finish(my_commitment)
								{
									//update local state
									self.tss_local_state.local_finished_state =
										Some((local_group_key, local_secret_key.clone()));
									self.tss_local_state.local_public_key =
										Some(local_secret_key.to_public());
									self.tss_local_state.tss_process_state =
										TSSLocalStateType::StateFinished;

									log::info!("TSS::==========================");
									let bytes = local_group_key.to_bytes();
									log::info!("TSS::local group key is: {:?}", bytes);
									// TODO: provide set ID from pre-set
									self.submit_key_as_inherent(bytes, 1);
									log::info!("TSS::==========================");
								} else {
									log::error!("TSS::error occured while finishing state");
								}

								//generating and publishing commitment to include node in tss
								// process
								let index = match self.tss_local_state.local_index {
									Some(index) => index,
									None => {
										log::error!("TSS::unable to get local index");
										return;
									},
								};
								if self.tss_local_state.tss_process_state
									== TSSLocalStateType::StateFinished
								{
									//aggregator patch
									self.tss_local_state.is_node_aggregator =
										self.tss_local_state.is_node_collector;

									let local_commitment =
										generate_commitment_share_lists(&mut OsRng, index, 1);

									self.tss_local_state.local_commitment_share =
										Some(local_commitment.clone());

									let pubkey = match self.tss_local_state.local_public_key.clone()
									{
										Some(pubkey) => pubkey,
										None => {
											log::error!(
                                            "TSS::Unable to get local public key from local state"
                                        );
											return;
										},
									};

									let share_commitment = OthersCommitmentShares {
										public_key: pubkey,
										public_commitment_share_list: local_commitment.0.clone(),
									};

									//publish publicCommitmentSharelist to network
									self.publish_to_network(
										local_peer_id,
										share_commitment,
										TSSEventType::ReceiveCommitment,
									)
									.await;
								}
							},
							Err(e) => {
								log::error!("TSS::Error in round two state: {:#?}", e);
							},
						}
					} else {
						log::info!("TSS::Waiting for other nodes secret share");
					}
				} else {
					log::error!("TSS::Could not get secret share hash table");
				}
			} else {
				log::error!("TSS::Unable to deserialize secret share TSS Params");
			}
		} else {
			log::error!(
				"TSS::Received secret share but node not in correct state {:?}",
				self.tss_local_state.tss_process_state
			);
		}
	}

	//This call is received by aggregators to make list of commitment of participants
	pub async fn handler_receive_commitment(&mut self, data: &[u8]) {
		//receive commitments and update state of node
		if self.tss_local_state.is_node_aggregator {
			if self.tss_local_state.tss_process_state >= TSSLocalStateType::DkgGeneratedR1
				&& self.tss_local_state.tss_process_state <= TSSLocalStateType::StateFinished
			{
				if let Ok(commitment) = OthersCommitmentShares::try_from_slice(data) {
					if !self.tss_local_state.others_commitment_share.contains(&commitment) {
						self.tss_local_state.others_commitment_share.push(commitment);
					}

					let params = self.tss_local_state.tss_params;
					if self.tss_local_state.others_commitment_share.len() == (params.n - 1) as usize
					{
						log::info!("TSS::Received all commitments");
						self.tss_local_state.tss_process_state =
							TSSLocalStateType::CommitmentsReceived;
					} else {
						log::info!(
							"TSS::Not enough commitments, Got {}, Needed {}",
							self.tss_local_state.others_commitment_share.len(),
							params.n - 1
						);
					}
				} else {
					log::error!("TSS::Unable to deserialize commitment");
				}
			} else {
				log::error!("TSS::Received commitment but node not in correct state");
			}
		} else {
			log::info!(
				"TSS::current tss state for receiving commitment is: {:?} with peer id: {:?}",
				self.tss_local_state.tss_process_state,
				self.tss_local_state.local_peer_id
			);
		}
	}

	//This call is received by participant to generate its partial signature
	pub async fn handler_partial_signature_generate_req(&mut self, data: &[u8]) {
		let local_peer_id = self.tss_local_state.local_peer_id.clone().unwrap();

		if self.tss_local_state.tss_process_state >= TSSLocalStateType::StateFinished {
			if let Ok(msg_req) = PartialMessageSign::try_from_slice(data) {
				let final_state = match self.tss_local_state.local_finished_state.clone() {
					Some(final_state) => final_state,
					None => {
						log::error!("TSS::Unable to get local finished state from local state");
						return;
					},
				};

				let mut my_commitment = match self.tss_local_state.local_commitment_share.clone() {
					Some(commitment) => commitment,
					None => {
						log::error!("TSS::Unable to get local commitment share from local state");
						return;
					},
				};

				if self.tss_local_state.msg_pool.get(&msg_req.msg_hash).is_some() {
					//making partial signature here
					let partial_signature = match final_state.1.sign(
						&msg_req.msg_hash,
						&final_state.0,
						&mut my_commitment.1,
						0,
						&msg_req.signers,
					) {
						Ok(partial_signature) => partial_signature,
						Err(e) => {
							log::error!("TSS::error occured while signing: {:?}", e);
							return;
						},
					};

					let gossip_data = ReceivePartialSignatureReq {
						msg_hash: msg_req.msg_hash,
						partial_sign: partial_signature,
					};

					//publish partial signature to network
					self.publish_to_network(
						local_peer_id,
						gossip_data,
						TSSEventType::PartialSignatureReceived,
					)
					.await;
				} else {
					log::warn!(
						"TSS::data received for signing but not in local pool: {:?}",
						msg_req.msg_hash
					);
					self.tss_local_state
						.msgs_signature_pending
						.insert(msg_req.msg_hash, msg_req.signers);
				}
			} else {
				log::error!("TSS::Unable to deserialize PartialMessageSign");
			}
		} else {
			log::error!("TSS::Node not in correct state to generate partial signature");
		}
	}

	//this call is received by aggregator to make the threshold signature
	pub async fn handler_partial_signature_received(&mut self, data: &[u8]) {
		let local_peer_id = self.tss_local_state.local_peer_id.clone().unwrap();

		//check if aggregator
		if self.tss_local_state.is_node_aggregator {
			if self.tss_local_state.tss_process_state == TSSLocalStateType::CommitmentsReceived {
				if let Ok(msg_req) = ReceivePartialSignatureReq::try_from_slice(data) {
					if let Some(msg) = self.tss_local_state.msg_pool.get(&msg_req.msg_hash) {
						//add in list
						if let Some(hashmap) =
							self.tss_local_state.others_partial_signature.get_mut(&msg_req.msg_hash)
						{
							hashmap.push(msg_req.partial_sign);
						} else {
							let participant_list = vec![msg_req.partial_sign];
							self.tss_local_state
								.others_partial_signature
								.insert(msg_req.msg_hash, participant_list);
						}

						let params = self.tss_local_state.tss_params;
						//the unwrap wont fail since we are already adding item above
						if self
							.tss_local_state
							.others_partial_signature
							.get(&msg_req.msg_hash)
							.unwrap()
							.len() == self.tss_local_state.current_signers.len()
						{
							let context = self.tss_local_state.context;
							let finished_state =
								match self.tss_local_state.local_finished_state.clone() {
									Some(finished_state) => finished_state,
									None => {
										log::error!(
                                    "TSS::Unable to get local finished state from local state"
                                );
										return;
									},
								};
							let mut aggregator = SignatureAggregator::new(
								params,
								finished_state.0,
								&context,
								&msg[..],
							);

							for com in self.tss_local_state.others_commitment_share.clone() {
								aggregator.include_signer(
									com.public_commitment_share_list.participant_index,
									com.public_commitment_share_list.commitments[0],
									com.public_key,
								);
							}

							aggregator.include_signer(
								self.tss_local_state.local_index.unwrap(),
								self.tss_local_state
									.local_commitment_share
									.clone()
									.unwrap()
									.0
									.commitments[0],
								self.tss_local_state.local_public_key.clone().unwrap(),
							);

							//include partial signature
							for item in self
								.tss_local_state
								.others_partial_signature
								.get(&msg_req.msg_hash)
								.unwrap()
								.clone()
							{
								aggregator.include_partial_signature(item.clone());
							}

							//finalize aggregator
							let aggregator_finalized = match aggregator.finalize() {
								Ok(aggregator_finalized) => aggregator_finalized,
								Err(e) => {
									for (key, value) in e.into_iter() {
										//These issues are from the aggregator side and not the
										// signer side
										log::error!("TSS::error occured while finalizing aggregator from index {:?} because of {:?}", key, value);
									}
									return;
								},
							};

							//aggregate aggregator
							let threshold_signature = match aggregator_finalized.aggregate() {
								Ok(threshold_signature) => threshold_signature,
								Err(e) => {
									for (key, value) in e.into_iter() {
										//can also send the indices of participants to timechain to
										// keep track of that
										log::error!(
											"TSS::Participant {} misbehaved because {}",
											key,
											value
										);
									}
									return;
								},
							};

							//check for validity of event
							match threshold_signature.verify(&finished_state.0, &msg_req.msg_hash) {
								Ok(_) => {
									log::info!("TSS::Signature is valid sending to network");

									// workaround for absence of cloning
									let th_bytes = threshold_signature.to_bytes();
									// this can not fail
									let th = ThresholdSignature::from_bytes(th_bytes).unwrap();
									let gossip_data = VerifyThresholdSignatureReq {
										msg_hash: msg_req.msg_hash,
										threshold_sign: threshold_signature,
									};

									self.store_signature(th);
									self.publish_to_network(
										local_peer_id,
										gossip_data,
										TSSEventType::VerifyThresholdSignature,
									)
									.await;
								},
								Err(_) => {
									log::error!("TSS::Signature computed is invalid");
								},
							}

							//reset partial signature
							self.tss_local_state.others_partial_signature.remove(&msg_req.msg_hash);

							//remove event from msg_pool
							self.tss_local_state.msg_pool.remove(&msg_req.msg_hash);
						}
					} else {
						log::error!(
							"TSS::data received for signature but msg not in local pool {:?}",
							self.tss_local_state.msg_pool.len()
						);
					}
				}
			} else {
				log::error!("TSS::Node not in correct state to receive partial signature");
			}
		}
	}

	//This call is received by participant to verify the threshold signature
	pub async fn handler_verify_threshold_signature(&mut self, data: &[u8]) {
		if self.tss_local_state.tss_process_state >= TSSLocalStateType::StateFinished {
			if let Ok(threshold_signature) = VerifyThresholdSignatureReq::try_from_slice(data) {
				if self.tss_local_state.msg_pool.get(&threshold_signature.msg_hash).is_some() {
					let finished_state = match self.tss_local_state.local_finished_state.clone() {
						Some(finished_state) => finished_state,
						None => {
							log::error!("TSS::Unable to get local finished state from local state");
							return;
						},
					};
					match threshold_signature
						.threshold_sign
						.verify(&finished_state.0, &threshold_signature.msg_hash)
					{
						Ok(_) => {
							//remove event from msg_pool
							self.tss_local_state.msg_pool.remove(&threshold_signature.msg_hash);
							self.store_signature(threshold_signature.threshold_sign);
							log::info!(
								"length of msg_pool {:?}",
								self.tss_local_state.msg_pool.len()
							);
						},
						Err(e) => {
							log::error!("TSS::Could not verify signature: {:?}", e);
						},
					}
				} else {
					log::error!("TSS::Could not find message in local pool for verification");
				}
			} else {
				log::error!("TSS::Could not deserialize VerifiyThresholdSignatureReq");
			}
		} else {
			log::error!(
				"TSS::Node not in correct state to verify threshold signature, {:?}",
				self.tss_local_state.tss_process_state
			);
		}
	}

	//This call resets the tss state data to empty/initial state
	pub async fn handler_reset_tss_state(&mut self, data: &[u8]) {
		//reset TSS State
		if let Ok(data) = ResetTSSCall::try_from_slice(data) {
			log::error!("TSS::Resetting TSS due to reason {} ", data.reason);
		} else {
			log::error!("TSS::unable to get reset reason");
		}
		self.tss_local_state.reset();
	}

	//Aggregator node signs the event and store it into local state
	pub async fn aggregator_event_sign(&mut self, msg_hash: [u8; 64]) {
		let mut my_commitment = match self.tss_local_state.local_commitment_share.clone() {
			Some(commitment) => commitment,
			None => {
				log::error!("TSS::Unable to get local commitment share from local state");
				return;
			},
		};

		let final_state = match self.tss_local_state.local_finished_state.clone() {
			Some(final_state) => final_state,
			None => {
				log::error!("TSS::Unable to get local finished state from local state");
				return;
			},
		};

		if let Some(msg) = self.tss_local_state.msg_pool.get(&msg_hash) {
			//making partial signature here
			let partial_signature = match final_state.1.sign(
				&msg_hash,
				&final_state.0,
				&mut my_commitment.1,
				0,
				&self.tss_local_state.current_signers,
			) {
				Ok(partial_signature) => partial_signature,
				Err(e) => {
					log::error!("TSS::error occured while signing: {:?}", e);
					return;
				},
			};

			if let Some(hashmap) = self.tss_local_state.others_partial_signature.get_mut(&msg_hash)
			{
				hashmap.push(partial_signature);
			} else {
				let participant_list = vec![partial_signature];
				self.tss_local_state.others_partial_signature.insert(msg_hash, participant_list);
			}
			let _message = match String::from_utf8(msg.clone()) {
				Ok(msg) => msg,
				Err(e) => {
					log::error!("TSS::error in converting message to string, {}", e);
					return;
				},
			};
		} else {
			log::error!("TSS::Message not found in pool");
		}
	}

	//Publishing the data to the network
	pub async fn publish_to_network<T>(&mut self, peer_id: String, data: T, tss_type: TSSEventType)
	where
		T: BorshSerialize,
	{
		log::info!("TSS::sending tss event: {:?}", tss_type);
		if let Ok(encoded_data) = data.try_to_vec() {
			if let Ok(data) = make_gossip_tss_data(peer_id, encoded_data, tss_type) {
				self.send(data);
			} else {
				log::error!("TSS::error making gossip data for encoded participant");
			}
		} else {
			//log error
			log::error!("TSS::tss error");
		}
	}
}<|MERGE_RESOLUTION|>--- conflicted
+++ resolved
@@ -4,11 +4,7 @@
 use sp_api::ProvideRuntimeApi;
 use sp_consensus::SyncOracle;
 use sp_runtime::traits::Block;
-<<<<<<< HEAD
-use storage_primitives::{GetStoreTask, GetTaskMetaData};
-=======
 use storage_primitives::GetStoreTask;
->>>>>>> 5322f35a
 use std::collections::HashMap;
 use time_primitives::{TimeApi};
 use tss::rand::rngs::OsRng;
@@ -37,10 +33,6 @@
 	R: ProvideRuntimeApi<B>,
 	R::Api: TimeApi<B>,
 	R::Api: GetStoreTask<B>,
-<<<<<<< HEAD
-	R::Api: GetTaskMetaData<B>,
-=======
->>>>>>> 5322f35a
 	SO: SyncOracle + Send + Sync + Clone + 'static,
 {
 	//will be run by non collector nodes
