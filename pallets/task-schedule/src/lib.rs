--- conflicted
+++ resolved
@@ -373,9 +373,31 @@
 				None => Ok(()),
 			}
 		}
-	}
-
-<<<<<<< HEAD
+	
+	pub trait ScheduleFetchInterface<AccountId> {
+		fn get_schedule_via_task_id(
+			key: ObjectId,
+		) -> Result<Vec<TaskSchedule<AccountId>>, DispatchError>;
+		fn get_payable_schedules_via_task_id(
+			key: ObjectId,
+		) -> Result<Vec<PayableTaskSchedule<AccountId>>, DispatchError>;
+	}
+
+	impl<T: Config> ScheduleFetchInterface<T::AccountId> for Pallet<T> {
+		fn get_schedule_via_task_id(
+			key: ObjectId,
+		) -> Result<Vec<TaskSchedule<T::AccountId>>, DispatchError> {
+			Self::get_schedules_by_task_id(key)
+		}
+
+		fn get_payable_schedules_via_task_id(
+			key: ObjectId,
+		) -> Result<Vec<PayableTaskSchedule<T::AccountId>>, DispatchError> {
+			Self::get_payable_schedules_by_task_id(key)
+		}
+	}
+}
+
 	// #[pallet::hooks]
 	// impl<T: Config> Hooks<BlockNumberFor<T>> for Pallet<T> {
 	// 	/// Offchain worker entry point.
@@ -384,28 +406,4 @@
 	// 		// The entry point of your code called by offchain worker
 	// 	}
 	// }
-=======
-	pub trait ScheduleFetchInterface<AccountId> {
-		fn get_schedule_via_task_id(
-			key: ObjectId,
-		) -> Result<Vec<TaskSchedule<AccountId>>, DispatchError>;
-		fn get_payable_schedules_via_task_id(
-			key: ObjectId,
-		) -> Result<Vec<PayableTaskSchedule<AccountId>>, DispatchError>;
-	}
-
-	impl<T: Config> ScheduleFetchInterface<T::AccountId> for Pallet<T> {
-		fn get_schedule_via_task_id(
-			key: ObjectId,
-		) -> Result<Vec<TaskSchedule<T::AccountId>>, DispatchError> {
-			Self::get_schedules_by_task_id(key)
-		}
-
-		fn get_payable_schedules_via_task_id(
-			key: ObjectId,
-		) -> Result<Vec<PayableTaskSchedule<T::AccountId>>, DispatchError> {
-			Self::get_payable_schedules_by_task_id(key)
-		}
-	}
->>>>>>> aee77a02
 }