--- conflicted
+++ resolved
@@ -58,7 +58,17 @@
 			.saturating_add(T::DbWeight::get().reads(1))
 			.saturating_add(T::DbWeight::get().writes(1))
 	}
-<<<<<<< HEAD
+
+	fn insert_payable_schedule() -> Weight {
+			// Proof Size summary in bytes:
+			//  Measured:  `335`
+			//  Estimated: `5955`
+			// Minimum execution time: 59_000_000 picoseconds.
+			Weight::from_parts(61_000_000, 0)
+			.saturating_add(Weight::from_parts(0, 5955))
+			.saturating_add(T::DbWeight::get().reads(2))
+			.saturating_add(T::DbWeight::get().writes(2))
+		}
 	fn update_execution_state() -> Weight {
 		// Proof Size summary in bytes:
 		//  Measured:  `130`
@@ -70,17 +80,4 @@
 			.saturating_add(T::DbWeight::get().writes(1))
 	}
 	
-=======
-
-	fn insert_payable_schedule() -> Weight {
-			// Proof Size summary in bytes:
-			//  Measured:  `335`
-			//  Estimated: `5955`
-			// Minimum execution time: 59_000_000 picoseconds.
-			Weight::from_parts(61_000_000, 0)
-			.saturating_add(Weight::from_parts(0, 5955))
-			.saturating_add(T::DbWeight::get().reads(2))
-			.saturating_add(T::DbWeight::get().writes(2))
-		}
->>>>>>> 13821c45
 }