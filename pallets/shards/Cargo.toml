--- conflicted
+++ resolved
@@ -23,12 +23,8 @@
 scale-info = { version = "2.9.0", default-features = false, features = ["derive"] }
 sp-runtime = {  default-features = false, git = "https://github.com/paritytech/substrate.git", branch = "polkadot-v1.0.0" }
 sp-std = { default-features = false, git = "https://github.com/paritytech/substrate.git", branch = "polkadot-v1.0.0" }
-<<<<<<< HEAD
-time-primitives = { path = "../../primitives/time-primitives", default-features = false }
+time-primitives = { path = "../../primitives", default-features = false }
 sp-core = { default-features = false, git = "https://github.com/paritytech/substrate.git", branch = "polkadot-v1.0.0" }
-=======
-time-primitives = { path = "../../primitives", default-features = false }
->>>>>>> 396ca297
 
 [dev-dependencies]
 pallet-balances = { version = "4.0.0-dev", git = "https://github.com/paritytech/substrate.git", branch = "polkadot-v1.0.0" }
