name: Build runtime artifacts
on:
  workflow_dispatch:
<<<<<<< HEAD
    inputs:
      environment:
        description: "Target timechain environment"
        required: true
        type: choice
        options:
          - development
=======
>>>>>>> 228112eb
  push:
    branches:
      - "ci/runtime/**"
jobs:
  set-tags:
    name: Get & set tags
    runs-on: ubuntu-latest
    outputs:
      commit_hash: ${{ steps.get-sha.outputs.sha }}
      commit_hash8: ${{ steps.get-sha.outputs.sha8 }}
    steps:
      - name: Checkout
        uses: actions/checkout@v4
      - name: Get SHA
        id: get-sha
        run: |
          sha=$(git log -1 --format='%H')
          echo "sha=$sha" >> $GITHUB_OUTPUT
          echo "sha8=$(git log -1 --format='%H' | cut -c1-8)" >> $GITHUB_OUTPUT
          echo "SHA commit:" $sha
  build-runtime:
    name: Build runtimes
    needs: ["set-tags"]
    runs-on: ubuntu-latest
    strategy:
      fail-fast: false
      matrix:
        include:
          # Name denotes the artifact name in the workflow run
          - name: mainnet
            chain: mainnet
            features: default
          - name: staging
            chain: mainnet
            features: development
          - name: testnet
            chain: testnet
            features: default
          - name: development
            chain: testnet
            features: development
    steps:
      - name: Fetch latest code
        uses: actions/checkout@v4
      - name: Build timechain runtime
        id: srtool_build
        uses: chevdor/srtool-actions@v0.8.0
        env:
          BUILD_OPTS: --features ${{ matrix.features }}
        with:
          image: analoglabs/srtool
          tag: 1.79.0
          chain: ${{ matrix.chain }}
          runtime_dir: runtimes/${{ matrix.chain }}
      - name: Srtool summary
        run: |
          echo '${{ steps.srtool_build.outputs.json }}' | jq . > timechain-srtool-digest.json
          cat timechain-srtool-digest.json
          echo "Runtime location: ${{ steps.srtool_build.outputs.wasm_compressed }}"
      - name: Upload timechain runtime artifacts
        uses: actions/upload-artifact@v4
        with:
          name: ${{ matrix.name }}-runtime
          if-no-files-found: error
          path: |
            ${{ steps.srtool_build.outputs.wasm_compressed }}
            timechain-srtool-digest.json
  upgrade-runtime:
    name: Runtime upgrade
    # Only running when manually triggered
    if: github.event_name == 'workflow_dispatch'
<<<<<<< HEAD
    environment: ${{ github.event.inputs.environment }}
    needs: [ "build-runtime" ]
=======
>>>>>>> 228112eb
    runs-on: ubuntu-latest
    steps:
    - name: Checkout
      uses: actions/checkout@v4
    - name: Download runtime benchmarks
      uses: actions/download-artifact@v4
      with:
        # NOTE: the assumption is that it will only deploy on development envs
        # Later we can add an input to specify what the target should be
        name: development-runtime
    - name: Extract runtime
      run: |
<<<<<<< HEAD
        ENV="${{ github.event.inputs.environment }}"
        WASM_PATH=$(find runtimes/* -type f -name "*.wasm")
        cp $WASM_PATH development-runtime.wasm

        # NOTE: environment follows folder structure
        docker run -i --rm \
          -v ./config/envs/$ENV/config.yaml:/etc/config.yaml \
          -v ./development-runtime.wasm:/etc/development-runtime.wasm \
          -e TIMECHAIN_MNEMONIC="${{ secrets.SUDO_MNEMONIC }}" \
          -e TARGET_MNEMONIC="${{ secrets.TARGET_MNEMONIC }}" \
          analoglabs/tc-cli:latest \
          --config /etc/config.yaml runtime-upgrade /etc/development-runtime.wasm
=======
        # The artifact is also named development-runtime
        unzip development-runtime.zip
        WASM_PATH=$(find runtime/* -type f -name "*.wasm")
        docker run -it --rm \
          -e TIMECHAIN_MNEMONIC="${{ secrets.SUDO_MNEMONIC }}" \
          analoglabs/tc-cli:latest \
          --config config/envs/development/config.yaml runtime-upgrade $WASM_PATH
>>>>>>> 228112eb
<|MERGE_RESOLUTION|>--- conflicted
+++ resolved
@@ -1,7 +1,6 @@
 name: Build runtime artifacts
 on:
   workflow_dispatch:
-<<<<<<< HEAD
     inputs:
       environment:
         description: "Target timechain environment"
@@ -9,8 +8,6 @@
         type: choice
         options:
           - development
-=======
->>>>>>> 228112eb
   push:
     branches:
       - "ci/runtime/**"
@@ -82,11 +79,8 @@
     name: Runtime upgrade
     # Only running when manually triggered
     if: github.event_name == 'workflow_dispatch'
-<<<<<<< HEAD
     environment: ${{ github.event.inputs.environment }}
     needs: [ "build-runtime" ]
-=======
->>>>>>> 228112eb
     runs-on: ubuntu-latest
     steps:
     - name: Checkout
@@ -99,7 +93,6 @@
         name: development-runtime
     - name: Extract runtime
       run: |
-<<<<<<< HEAD
         ENV="${{ github.event.inputs.environment }}"
         WASM_PATH=$(find runtimes/* -type f -name "*.wasm")
         cp $WASM_PATH development-runtime.wasm
@@ -111,13 +104,4 @@
           -e TIMECHAIN_MNEMONIC="${{ secrets.SUDO_MNEMONIC }}" \
           -e TARGET_MNEMONIC="${{ secrets.TARGET_MNEMONIC }}" \
           analoglabs/tc-cli:latest \
-          --config /etc/config.yaml runtime-upgrade /etc/development-runtime.wasm
-=======
-        # The artifact is also named development-runtime
-        unzip development-runtime.zip
-        WASM_PATH=$(find runtime/* -type f -name "*.wasm")
-        docker run -it --rm \
-          -e TIMECHAIN_MNEMONIC="${{ secrets.SUDO_MNEMONIC }}" \
-          analoglabs/tc-cli:latest \
-          --config config/envs/development/config.yaml runtime-upgrade $WASM_PATH
->>>>>>> 228112eb
+          --config /etc/config.yaml runtime-upgrade /etc/development-runtime.wasm