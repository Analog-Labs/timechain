// Ensure we're `no_std` when compiling for Wasm.
#![cfg_attr(not(feature = "std"), no_std)]

pub mod abstraction;
pub mod inherents;
pub mod rpc;
pub mod sharding;
pub mod slashing;

use abstraction::{PayableTask, PayableTaskSchedule, ScheduleStatus, Task, TaskSchedule};
use arrayref::array_ref;
use codec::{Codec, Decode, Encode, FullCodec, MaxEncodedLen};
use scale_info::TypeInfo;
use sp_runtime::{
	traits::{AtLeast32BitUnsigned, IdentifyAccount, Verify},
	DispatchError, DispatchResult, MultiSignature,
};
use sp_std::{borrow::ToOwned, fmt::Debug, vec::Vec};
/// Time key type
pub const KEY_TYPE: sp_application_crypto::KeyTypeId = sp_application_crypto::KeyTypeId(*b"time");

/// The type representing a signature data
// ThresholdSignature::to_bytes()
pub type SignatureData = [u8; 64];

pub type TimeSignature = MultiSignature;
pub type TimeId = <<TimeSignature as Verify>::Signer as IdentifyAccount>::AccountId;
pub type TaskId = u64;
pub type KeyId = u64;

sp_api::decl_runtime_apis! {
	/// API necessary for Time worker <-> pallet communication.
	pub trait TimeApi<AccountId>
	where AccountId: Codec  {
		#[allow(clippy::too_many_arguments)]
		fn store_signature(
			auth_key: crate::crypto::Public,
			auth_sig: crate::crypto::Signature,
			signature_data: SignatureData,
			event_id: ForeignEventId
		) -> DispatchResult;
		fn get_shard_members(shard_id: u64) -> Option<Vec<TimeId>>;
		fn get_shards() -> Vec<(u64, sharding::Shard)>;
		fn get_task_metadata() -> Result<Vec<Task>, DispatchError>;
		fn get_task_metadat_by_key(key: KeyId) -> Result<Option<Task>, DispatchError>;
		fn get_task_schedule() -> Result<Vec<(u64, TaskSchedule<AccountId>)>, DispatchError>;
<<<<<<< HEAD
		fn get_payable_task_metadata() -> Result<Vec<PayableTask>, DispatchError>;
		fn get_payable_task_metadata_by_key(key: KeyId) -> Result<Option<PayableTask>, DispatchError>;
		fn get_payable_task_schedule() -> Result<Vec<(u64, PayableTaskSchedule<AccountId>)>, DispatchError>;
		fn update_schedule_by_key(status: ScheduleStatus,key: KeyId,) -> Result<(), DispatchError>;
		fn report_misbehavior(shard_id: u64, offender: TimeId, reporter: TimeId, proof: crate::crypto::Signature);
=======
		fn update_schedule_by_key(status: ScheduleStatus,key: KeyId,) -> DispatchResult;
		fn report_misbehavior(
			shard_id: u64,
			offender: TimeId,
			reporter: TimeId,
			proof: crate::crypto::Signature
		) -> DispatchResult;
>>>>>>> 4bf786ea
	}
}

pub mod crypto {
	use sp_application_crypto::{app_crypto, sr25519};
	app_crypto!(sr25519, crate::KEY_TYPE);
}

pub trait Balance:
	AtLeast32BitUnsigned + FullCodec + Copy + Default + Debug + scale_info::TypeInfo + MaxEncodedLen
{
}
impl<
		T: AtLeast32BitUnsigned
			+ FullCodec
			+ Copy
			+ Default
			+ Debug
			+ scale_info::TypeInfo
			+ MaxEncodedLen,
	> Balance for T
{
}

#[derive(Debug, Eq, Copy, Clone, PartialEq, Encode, Decode, TypeInfo)]
pub struct ForeignEventId(u128);

impl ForeignEventId {
	/// Constructor, which builds proper ID from sub-ids
	/// # Param
	/// * chain_id - foreign chain ID
	/// * block_id - block of current event
	/// * event_id - ID of current event in given block
	/// * task_id - task, under which given event was created
	pub fn from_bits(chain_id: u16, block_id: u64, event_id: u16, task_id: u32) -> Self {
		let mut all = [0u8; 16];
		// chain id bits
		for (index, b) in chain_id.to_le_bytes().into_iter().enumerate() {
			all[index] = b;
		}
		// block id bits
		// it's bytes start from index 2
		for (index, b) in block_id.to_le_bytes().into_iter().enumerate() {
			all[index + 2] = b;
		}
		// event id bits
		// it's bytes start from index 10 (2 bytes of chain, 8 bytes of block)
		for (index, b) in event_id.to_le_bytes().into_iter().enumerate() {
			all[index + 10] = b;
		}
		// non_persistant_id
		// it's bytes start from index 2 (2 bytes of chain, 8 bytes of block, 2 bytes of event)
		for (index, b) in task_id.to_le_bytes().into_iter().enumerate() {
			all[index + 12] = b;
		}
		// ignoring reserved bytes for now
		Self(u128::from_le_bytes(all))
	}

	/// Returns task id from appropriate portion of bytes
	pub fn task_id(&self) -> u32 {
		let bytes = self.0.to_le_bytes();
		u32::from_le_bytes(array_ref!(bytes, 12, 4).to_owned())
	}
}

impl From<ForeignEventId> for u128 {
	fn from(val: ForeignEventId) -> Self {
		val.0
	}
}

impl From<u128> for ForeignEventId {
	fn from(source: u128) -> Self {
		Self(source)
	}
}
#[derive(Debug, Eq, Copy, Clone, PartialEq, Encode, Decode, TypeInfo)]
pub enum ProxyStatus {
	Valid,
	Suspended,
	Invalid,
	TokenLimitExceed,
}

#[derive(Debug, Clone, Decode, Encode, TypeInfo, PartialEq)]
pub struct ProxyAccStatus<AccountId, Balance> {
	pub owner: AccountId,
	pub max_token_usage: Option<Balance>,
	pub token_usage: Balance,
	pub max_task_execution: Option<u32>,
	pub task_executed: u32,
	pub status: ProxyStatus,
	pub proxy: AccountId,
}

#[derive(Debug, Clone, Decode, Encode, TypeInfo, PartialEq)]
pub struct ProxyAccInput<AccountId> {
	pub proxy: AccountId,
	pub max_token_usage: Option<u32>,
	pub token_usage: u32,
	pub max_task_execution: Option<u32>,
	pub task_executed: u32,
}

pub trait ProxyExtend<AccountId> {
	fn proxy_exist(acc: AccountId) -> bool;
	fn get_master_account(acc: AccountId) -> Option<AccountId>;
	fn proxy_update_token_used(acc: AccountId, amount: u32) -> bool;
}

impl<AccountId> ProxyExtend<AccountId> for () {
	fn proxy_exist(_acc: AccountId) -> bool {
		true
	}
	fn get_master_account(acc: AccountId) -> Option<AccountId> {
		Some(acc)
	}
	fn proxy_update_token_used(_acc: AccountId, _amount: u32) -> bool {
		true
	}
}

pub trait PalletAccounts<AccountId> {
	fn get_treasury() -> AccountId;
}

#[test]
fn foreign_event_id_construction_test() {
	assert_eq!(Into::<ForeignEventId>::into(0), ForeignEventId::from_bits(0, 0, 0, 0));
	assert_eq!(
		ForeignEventId::from(1208925819614629174771713),
		ForeignEventId::from_bits(1, 1, 1, 0)
	);
}<|MERGE_RESOLUTION|>--- conflicted
+++ resolved
@@ -44,21 +44,11 @@
 		fn get_task_metadata() -> Result<Vec<Task>, DispatchError>;
 		fn get_task_metadat_by_key(key: KeyId) -> Result<Option<Task>, DispatchError>;
 		fn get_task_schedule() -> Result<Vec<(u64, TaskSchedule<AccountId>)>, DispatchError>;
-<<<<<<< HEAD
 		fn get_payable_task_metadata() -> Result<Vec<PayableTask>, DispatchError>;
 		fn get_payable_task_metadata_by_key(key: KeyId) -> Result<Option<PayableTask>, DispatchError>;
 		fn get_payable_task_schedule() -> Result<Vec<(u64, PayableTaskSchedule<AccountId>)>, DispatchError>;
 		fn update_schedule_by_key(status: ScheduleStatus,key: KeyId,) -> Result<(), DispatchError>;
 		fn report_misbehavior(shard_id: u64, offender: TimeId, reporter: TimeId, proof: crate::crypto::Signature);
-=======
-		fn update_schedule_by_key(status: ScheduleStatus,key: KeyId,) -> DispatchResult;
-		fn report_misbehavior(
-			shard_id: u64,
-			offender: TimeId,
-			reporter: TimeId,
-			proof: crate::crypto::Signature
-		) -> DispatchResult;
->>>>>>> 4bf786ea
 	}
 }
 
