// Ensure we're `no_std` when compiling for Wasm.
#![cfg_attr(not(feature = "std"), no_std)]

pub mod inherents;
pub mod rpc;

use codec::{Decode, Encode};
use scale_info::TypeInfo;
use sp_runtime::{
	traits::{IdentifyAccount, Verify},
	MultiSignature,
};
use sp_std::vec::Vec;

/// Time key type
pub const KEY_TYPE: sp_application_crypto::KeyTypeId = sp_application_crypto::KeyTypeId(*b"time");

/// The type representing a signature data
pub type SignatureData = Vec<u8>;

pub type TimeSignature = MultiSignature;
pub type TimeId = <<TimeSignature as Verify>::Signer as IdentifyAccount>::AccountId;
pub type TaskId = u64;

sp_api::decl_runtime_apis! {
	/// API necessary for Time worker <-> pallet communication.
	pub trait TimeApi {
		#[allow(clippy::too_many_arguments)]
<<<<<<< HEAD
		fn store_signature(signature_data: SignatureData, task_id: u64, block_height: u64,);
	}

	pub trait NextTaskid {
		fn get_next_task_id() -> u64;
=======
		fn store_signature(auth_key: crate::crypto::Public, auth_sig: crate::crypto::Signature, signature_data: SignatureData, event_id: ForeignEventId);
>>>>>>> a0ab7bee
	}
}

pub mod crypto {
	use sp_application_crypto::{app_crypto, sr25519};
	app_crypto!(sr25519, crate::KEY_TYPE);
}

#[derive(Debug, Eq, Copy, Clone, PartialEq, Encode, Decode, TypeInfo)]
pub struct ForeignEventId(u128);

impl ForeignEventId {
	/// Constructor, which builds proper ID from sub-ids
	/// # Param
	/// * chain_id - foreign chain ID
	/// * block_id - block of current event
	/// * event_id - ID of current event in given block
	/// * non_persistant_id - used if event is not included into blocks (0 otherwise)
	/// * _reserved - extra bytes for future events
	pub fn from_bits(
		chain_id: u16,
		block_id: u64,
		event_id: u16,
		non_persistant_id: u16,
		_reserved: u16,
	) -> Self {
		let mut all = [0u8; 16];
		// chain id bits
		for (index, b) in chain_id.to_le_bytes().into_iter().enumerate() {
			all[index] = b;
		}
		// block id bits
		// it's bytes start from index 2
		for (index, b) in block_id.to_le_bytes().into_iter().enumerate() {
			all[index + 2] = b;
		}
		// event id bits
		// it's bytes start from index 10 (2 bytes of chain, 8 bytes of block)
		for (index, b) in event_id.to_le_bytes().into_iter().enumerate() {
			all[index + 10] = b;
		}
		// non_persistant_id
		// it's bytes start from index 2 (2 bytes of chain, 8 bytes of block, 2 bytes of event)
		for (index, b) in non_persistant_id.to_le_bytes().into_iter().enumerate() {
			all[index + 12] = b;
		}
		// ignoring reserved bytes for now
		Self(u128::from_le_bytes(all))
	}
}

impl From<ForeignEventId> for u128 {
	fn from(val: ForeignEventId) -> Self {
		val.0
	}
}

impl From<u128> for ForeignEventId {
	fn from(source: u128) -> Self {
		Self(source)
	}
}

#[test]
fn foreign_event_id_construction_test() {
	assert_eq!(Into::<ForeignEventId>::into(0), ForeignEventId::from_bits(0, 0, 0, 0, 0));
	assert_eq!(
		ForeignEventId::from(1208925819614629174771713),
		ForeignEventId::from_bits(1, 1, 1, 0, 0)
	);
}<|MERGE_RESOLUTION|>--- conflicted
+++ resolved
@@ -26,15 +26,7 @@
 	/// API necessary for Time worker <-> pallet communication.
 	pub trait TimeApi {
 		#[allow(clippy::too_many_arguments)]
-<<<<<<< HEAD
-		fn store_signature(signature_data: SignatureData, task_id: u64, block_height: u64,);
-	}
-
-	pub trait NextTaskid {
-		fn get_next_task_id() -> u64;
-=======
 		fn store_signature(auth_key: crate::crypto::Public, auth_sig: crate::crypto::Signature, signature_data: SignatureData, event_id: ForeignEventId);
->>>>>>> a0ab7bee
 	}
 }
 
