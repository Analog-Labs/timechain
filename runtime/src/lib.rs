--- conflicted
+++ resolved
@@ -1386,12 +1386,9 @@
 			use baseline::Pallet as BaselineBench;
 
 			let mut list = Vec::<BenchmarkList>::new();
-<<<<<<< HEAD
 			list_benchmark!(list, extra, task_metadata, TaskMeta);
 			list_benchmark!(list, extra, task_schedule, TaskSchedule);
-=======
 			list_benchmark!(list, extra, pallet_tesseract_storage, TesseractSigStorage);
->>>>>>> 5ca1b511
 			list_benchmarks!(list, extra);
 
 			let storage_info = AllPalletsWithSystem::storage_info();
@@ -1415,12 +1412,9 @@
 
 			let mut batches = Vec::<BenchmarkBatch>::new();
 			let params = (&config, &whitelist);
-<<<<<<< HEAD
 			add_benchmark!(params, batches, task_metadata, TaskMeta);
 			add_benchmark!(params, batches, task_schedule, TaskSchedule);
-=======
 			add_benchmark!(params, batches, pallet_tesseract_storage, TesseractSigStorage);
->>>>>>> 5ca1b511
 			add_benchmarks!(params, batches);
 
 			Ok(batches)
