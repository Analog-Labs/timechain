--- conflicted
+++ resolved
@@ -26,11 +26,7 @@
 use time_primitives::{crypto::Public, sharding::Shard, TimeApi, TimeId, KEY_TYPE};
 use tokio::sync::Mutex as TokioMutex;
 use tss::{
-<<<<<<< HEAD
-	frost_dalek::{signature::ThresholdSignature, SignatureAggregator},
-=======
 	frost_dalek::{compute_message_hash, SignatureAggregator},
->>>>>>> aff63e74
 	local_state_struct::TSSLocalStateData,
 	tss_event_model::{PartialMessageSign, TSSData, TSSEventType},
 	utils::{get_receive_params_msg, make_gossip_tss_data},
@@ -205,14 +201,14 @@
 		}
 	}
 
-	fn process_sign_message(&mut self, shard_id: u64, data: Vec<u8>) {
+	fn process_sign_message(&mut self, shard_id: u64, data: [u8; 64]) {
 		// do sig
 		if let Some(state) = self.tss_local_states.get_mut(&shard_id) {
 			let context = state.context;
 			let msg_hash = compute_message_hash(&context, &data);
 			//add node in msg_pool
 			if state.msg_pool.get(&msg_hash).is_none() {
-				state.msg_pool.insert(msg_hash, data.clone());
+				state.msg_pool.insert(msg_hash);
 				//process msg if req already received
 				if let Some(pending_msg_req) = state.msgs_signature_pending.get(&msg_hash) {
 					let request = PartialMessageSign {
@@ -457,89 +453,8 @@
 					}
 				},
 				new_sig = signature_requests.next().fuse() => {
-<<<<<<< HEAD
-					if let Some((_group_id, msg_hash)) = new_sig {
-						// do sig
-						let context = self.tss_local_state.context;
-						//add node in msg_pool
-						if self.tss_local_state.msg_pool.contains(&msg_hash) {
-							log::warn!(
-								target: TW_LOG,
-								"Message with hash {} is already in process of signing",
-								hex::encode(msg_hash)
-							);
-						} else {
-							self.tss_local_state.msg_pool.insert(msg_hash);
-							//process msg if req already received
-							if let Some(pending_msg_req) = self.tss_local_state.msgs_signature_pending.get(&msg_hash) {
-								let request = PartialMessageSign {
-									msg_hash,
-									signers: pending_msg_req.to_vec()
-								};
-								let encoded = request.try_to_vec().unwrap();
-								self.handler_partial_signature_generate_req(&encoded).await;
-								self.tss_local_state.msgs_signature_pending.remove(&msg_hash);
-							} else {
-								log::debug!(
-									target: TW_LOG,
-									"New data for signing received with hash {:?}",
-									msg_hash
-								);
-							}
-						}
-						//creating signature aggregator for msg
-						if self.tss_local_state.is_node_aggregator {
-							//all nodes should share the same message hash
-							//to verify the threshold signature
-							let mut aggregator = SignatureAggregator::new(
-								self.tss_local_state.tss_params,
-								self.tss_local_state.local_finished_state.clone().unwrap().0,
-								&context,
-								&msg_hash,
-							);
-
-							for com in self.tss_local_state.others_commitment_share.clone(){
-								aggregator.include_signer(
-									com.public_commitment_share_list.participant_index,
-									com.public_commitment_share_list.commitments[0],
-									com.public_key,
-								);
-							}
-
-							//including aggregator as a signer
-							aggregator.include_signer(
-								self.tss_local_state.local_index.unwrap(),
-								self.tss_local_state.local_commitment_share.clone().unwrap().0.commitments[0],
-								self.tss_local_state.local_public_key.clone().unwrap(),
-							);
-
-							//this signers list will be used by other nodes to verify themselves.
-							let signers = aggregator.get_signers();
-							self.tss_local_state.current_signers = signers.clone();
-
-							// //sign msg from aggregator side
-							self.aggregator_event_sign(msg_hash).await;
-
-							let sign_msg_req = PartialMessageSign{
-								msg_hash,
-								signers: signers.clone(),
-							};
-
-							if let Ok(data) = make_gossip_tss_data(
-								self.tss_local_state.local_peer_id.clone().unwrap_or_default(),
-								sign_msg_req.try_to_vec().unwrap(),
-								TSSEventType::PartialSignatureGenerateReq,
-							) {
-								self.send(data);
-								info!( target: TW_LOG, "TSS peer collection req sent");
-							} else {
-								error!(target: TW_LOG, "Failed to pack TSS message for signing hash: {}", hex::encode(msg_hash));
-							}
-						}
-=======
 					if let Some((shard_id, data)) = new_sig {
 						self.process_sign_message(shard_id, data);
->>>>>>> aff63e74
 					}
 				},
 				gossip = gossips.next() => {
