#![cfg_attr(not(feature = "std"), no_std)]

#[cfg(feature = "runtime-benchmarks")]
mod benchmarking;
#[cfg(test)]
mod mock;
#[cfg(test)]
mod tests;

pub use pallet::*;

#[frame_support::pallet]
pub mod pallet {
	use frame_support::pallet_prelude::{ValueQuery, *};
	use frame_system::pallet_prelude::*;
	use sp_runtime::Saturating;
	use sp_std::vec::Vec;
	use time_primitives::{
		Network, OcwShardInterface, PeerId, PublicKey, ScheduleInterface, ShardCreated, ShardId,
		ShardStatus, ShardStatusInterface, TssPublicKey,
	};

	pub trait WeightInfo {
		fn register_shard() -> Weight;
	}

	impl WeightInfo for () {
		fn register_shard() -> Weight {
			Weight::default()
		}
	}

	#[pallet::pallet]
	#[pallet::without_storage_info]
	pub struct Pallet<T>(_);

	#[pallet::config]
	pub trait Config: frame_system::Config<AccountId = sp_runtime::AccountId32> {
		type RuntimeEvent: From<Event<Self>> + IsType<<Self as frame_system::Config>::RuntimeEvent>;
		type WeightInfo: WeightInfo;
		type ShardCreated: ShardCreated;
		type TaskScheduler: ScheduleInterface;
		#[pallet::constant]
		type MaxMembers: Get<u8>;
		#[pallet::constant]
		type MinMembers: Get<u8>;
		#[pallet::constant]
		type DkgTimeout: Get<BlockNumberFor<Self>>;
	}

	#[pallet::storage]
	/// Counter for creating unique shard_ids during on-chain creation
	pub type ShardIdCounter<T: Config> = StorageValue<_, ShardId, ValueQuery>;

	/// Network for which shards can be assigned tasks
	#[pallet::storage]
	pub type ShardNetwork<T: Config> =
		StorageMap<_, Blake2_128Concat, ShardId, Network, OptionQuery>;

	/// Status for shard
	#[pallet::storage]
	pub type ShardState<T: Config> =
		StorageMap<_, Blake2_128Concat, ShardId, ShardStatus<BlockNumberFor<T>>, OptionQuery>;

	/// Threshold for shard
	#[pallet::storage]
	pub type ShardThreshold<T: Config> = StorageMap<_, Blake2_128Concat, ShardId, u8, OptionQuery>;

	#[pallet::storage]
	pub type ShardPublicKey<T: Config> =
		StorageMap<_, Blake2_128Concat, ShardId, TssPublicKey, OptionQuery>;

	#[pallet::storage]
	pub type ShardMembers<T: Config> =
		StorageDoubleMap<_, Blake2_128Concat, ShardId, Blake2_128Concat, PeerId, (), OptionQuery>;

	#[pallet::event]
	#[pallet::generate_deposit(pub(super) fn deposit_event)]
	pub enum Event<T: Config> {
		/// New shard was created
		ShardCreated(ShardId, Network),
		/// Shard DKG timed out
		ShardKeyGenTimedOut(ShardId),
		/// Shard completed dkg and submitted public key to runtime
		ShardOnline(ShardId, TssPublicKey),
		/// Shard went offline
		ShardOffline(ShardId),
	}

	#[pallet::error]
	pub enum Error<T> {
		UnknownShard,
		PublicKeyAlreadyRegistered,
		MembershipBelowMinimum,
		MembershipAboveMaximum,
		ThresholdAboveMembershipLen,
		ThresholdMustBeNonZero,
		ShardAlreadyOffline,
	}

	#[pallet::call]
	impl<T: Config> Pallet<T> {
		/// Root can register new shard via providing
		/// set of IDs matching one of supported size of shard
		/// # Param
		/// * members - supported sized set of shard members Id
		/// * collector - index of collector if not index 0
		#[pallet::call_index(1)]
		#[pallet::weight(T::WeightInfo::register_shard())]
		pub fn register_shard(
			origin: OriginFor<T>,
			network: Network,
			members: Vec<PeerId>,
			collector: PublicKey,
			threshold: u8,
		) -> DispatchResult {
			ensure_root(origin)?;
			ensure!(
				members.len() >= T::MinMembers::get().into(),
				Error::<T>::MembershipBelowMinimum
			);
			ensure!(
				members.len() <= T::MaxMembers::get().into(),
				Error::<T>::MembershipAboveMaximum
			);
			ensure!(members.len() >= threshold as usize, Error::<T>::ThresholdAboveMembershipLen);
			ensure!(threshold > 0, Error::<T>::ThresholdMustBeNonZero);
			Self::create_shard(network, members, collector, threshold);
			Ok(())
		}
	}

	#[pallet::hooks]
	impl<T: Config> Hooks<BlockNumberFor<T>> for Pallet<T> {
		fn on_initialize(n: BlockNumberFor<T>) -> Weight {
			let mut writes = 0;
			ShardState::<T>::iter().for_each(|(shard_id, status)| {
				if let Some(created_block) = status.when_created() {
					if n.saturating_sub(created_block) >= T::DkgTimeout::get() {
						// clean up shard state and emit event for timeout
						ShardState::<T>::remove(shard_id);
						ShardNetwork::<T>::remove(shard_id);
						let _ = ShardMembers::<T>::clear_prefix(shard_id, u32::max_value(), None);
						T::ShardCreated::shard_removed(shard_id);
						Self::deposit_event(Event::ShardKeyGenTimedOut(shard_id));
						writes += 5;
					}
				}
			});
			T::DbWeight::get().writes(writes)
		}
	}

	impl<T: Config> Pallet<T> {
		fn create_shard(
			network: Network,
			members: Vec<PeerId>,
			collector: PublicKey,
			threshold: u8,
		) {
			let shard_id = <ShardIdCounter<T>>::get();
			<ShardIdCounter<T>>::put(shard_id + 1);
			<ShardNetwork<T>>::insert(shard_id, network);
<<<<<<< HEAD
			<ShardState<T>>::insert(shard_id, ShardStatus::Created);
			<ShardThreshold<T>>::insert(shard_id, threshold);
=======
			<ShardState<T>>::insert(
				shard_id,
				ShardStatus::Created(frame_system::Pallet::<T>::block_number()),
			);
>>>>>>> b56cc525
			for member in &members {
				<ShardMembers<T>>::insert(shard_id, *member, ());
			}
			Self::deposit_event(Event::ShardCreated(shard_id, network));
			T::ShardCreated::shard_created(shard_id, collector);
		}

		pub fn get_shard_threshold(shard_id: ShardId) -> u8 {
			ShardThreshold::<T>::get(shard_id).unwrap_or_default()
		}

		pub fn get_shards(peer_id: PeerId) -> Vec<ShardId> {
			ShardMembers::<T>::iter()
				.filter_map(
					|(shard_id, member, _)| {
						if member == peer_id {
							Some(shard_id)
						} else {
							None
						}
					},
				)
				.collect()
		}

		pub fn get_shard_members(shard_id: ShardId) -> Vec<PeerId> {
			ShardMembers::<T>::iter_prefix(shard_id).map(|(time_id, _)| time_id).collect()
		}
	}

	impl<T: Config> OcwShardInterface for Pallet<T> {
		fn benchmark_register_shard(
			network: Network,
			members: Vec<PeerId>,
			collector: PublicKey,
			threshold: u8,
		) {
			Self::create_shard(network, members, collector, threshold);
		}
		fn submit_tss_public_key(shard_id: ShardId, public_key: TssPublicKey) -> DispatchResult {
			let network = ShardNetwork::<T>::get(shard_id).ok_or(Error::<T>::UnknownShard)?;
			ensure!(
				ShardPublicKey::<T>::get(shard_id).is_none(),
				Error::<T>::PublicKeyAlreadyRegistered
			);
			<ShardPublicKey<T>>::insert(shard_id, public_key);
			<ShardState<T>>::insert(shard_id, ShardStatus::Online);
			Self::deposit_event(Event::ShardOnline(shard_id, public_key));
			T::TaskScheduler::shard_online(shard_id, network);
			Ok(())
		}

		fn set_shard_offline(shard_id: ShardId) -> DispatchResult {
			let shard_state = ShardState::<T>::get(shard_id).ok_or(Error::<T>::UnknownShard)?;
			let network = ShardNetwork::<T>::get(shard_id).ok_or(Error::<T>::UnknownShard)?;
			ensure!(!matches!(shard_state, ShardStatus::Offline), Error::<T>::ShardAlreadyOffline);
			<ShardState<T>>::insert(shard_id, ShardStatus::Offline);
			Self::deposit_event(Event::ShardOffline(shard_id));
			T::TaskScheduler::shard_offline(shard_id, network);
			Ok(())
		}
	}

	impl<T: Config> ShardStatusInterface for Pallet<T> {
		fn is_shard_online(shard_id: ShardId) -> bool {
			matches!(ShardState::<T>::get(shard_id), Some(ShardStatus::Online))
		}
	}
}<|MERGE_RESOLUTION|>--- conflicted
+++ resolved
@@ -161,15 +161,11 @@
 			let shard_id = <ShardIdCounter<T>>::get();
 			<ShardIdCounter<T>>::put(shard_id + 1);
 			<ShardNetwork<T>>::insert(shard_id, network);
-<<<<<<< HEAD
-			<ShardState<T>>::insert(shard_id, ShardStatus::Created);
-			<ShardThreshold<T>>::insert(shard_id, threshold);
-=======
 			<ShardState<T>>::insert(
 				shard_id,
 				ShardStatus::Created(frame_system::Pallet::<T>::block_number()),
 			);
->>>>>>> b56cc525
+			<ShardThreshold<T>>::insert(shard_id, threshold);
 			for member in &members {
 				<ShardMembers<T>>::insert(shard_id, *member, ());
 			}
