#![allow(clippy::type_complexity)]

pub mod communication;
pub mod inherents;
pub mod kv;
pub mod traits;
mod tss_event_handler_helper;
pub mod worker;

#[cfg(test)]
mod tests;
<<<<<<< HEAD
use connector::ethereum::SwapToken;
use storage_primitives::{GetStoreTask, GetTaskMetaData};
=======
>>>>>>> 5322f35a
use crate::{
	communication::{time_protocol_name::gossip_protocol_name, validator::GossipValidator},
	kv::TimeKeyvault,
};
use futures::channel::mpsc::Receiver as FutReceiver;
use log::*;
use sc_client_api::Backend;
use sc_network_gossip::{GossipEngine, Network as GossipNetwork};
use sp_api::ProvideRuntimeApi;
use sp_consensus::SyncOracle;
use sp_runtime::traits::Block;
<<<<<<< HEAD
use std::{marker::PhantomData, sync::Arc, time, thread};
use time_primitives::{TimeApi};
use tokio::sync::Mutex as TokioMutex;
=======
use std::{marker::PhantomData, sync::Arc, thread, time};
use time_primitives::TimeApi;
use tokio::{self, sync::Mutex as TokioMutex};
>>>>>>> 5322f35a
use traits::Client;
use tokio;
use web3::transports::Http;
/// Constant to indicate target for logging
pub const TW_LOG: &str = "⌛time-worker";

/// Set of properties we need to run our gadget
pub struct TimeWorkerParams<B: Block, C, R, BE, N>
where
	B: Block,
	BE: Backend<B>,
	C: Client<B, BE>,
	R: ProvideRuntimeApi<B>,
	R::Api: TimeApi<B>,
	R::Api: GetStoreTask<B>,
<<<<<<< HEAD
	R::Api: GetTaskMetaData<B>,
=======
>>>>>>> 5322f35a
	N: GossipNetwork<B> + Clone + SyncOracle + Send + Sync + 'static,
{
	pub client: Arc<C>,
	pub backend: Arc<BE>,
	pub runtime: Arc<R>,
	pub gossip_network: N,
	pub kv: TimeKeyvault,
	pub _block: PhantomData<B>,
	pub sign_data_receiver: Arc<TokioMutex<FutReceiver<(u64, Vec<u8>)>>>,
}

pub(crate) struct WorkerParams<B: Block, C, R, BE, SO> {
	pub client: Arc<C>,
	pub backend: Arc<BE>,
	pub runtime: Arc<R>,
	pub gossip_engine: GossipEngine<B>,
	pub gossip_validator: Arc<GossipValidator<B>>,
	pub sync_oracle: SO,
	pub kv: TimeKeyvault,
	pub sign_data_receiver: Arc<TokioMutex<FutReceiver<(u64, Vec<u8>)>>>,
}

/// Start the Timeworker gadget.
///
/// This is a thin shim around running and awaiting a time worker.
pub async fn start_timeworker_gadget<B, C, R, BE, N>(
	timeworker_params: TimeWorkerParams<B, C, R, BE, N>,
) where
	B: Block,
	BE: Backend<B>,
	C: Client<B, BE>,
	R: ProvideRuntimeApi<B>,
	R::Api: TimeApi<B>,
	R::Api: GetStoreTask<B>,
<<<<<<< HEAD
	R::Api: GetTaskMetaData<B>,
=======
>>>>>>> 5322f35a
	N: GossipNetwork<B> + Clone + SyncOracle + Send + Sync + 'static,
{
	debug!(target: TW_LOG, "Starting TimeWorker gadget");
	let TimeWorkerParams {
		client,
		backend,
		runtime,
		gossip_network,
		kv,
		_block,
		sign_data_receiver,
	} = timeworker_params;

	let sync_oracle = gossip_network.clone();
	let gossip_validator = Arc::new(GossipValidator::new());
	let gossip_engine =
		GossipEngine::new(gossip_network, gossip_protocol_name(), gossip_validator.clone(), None);
	

	
	
	tokio::spawn(async move {
		//Connector for swap price
		let end_point = Http::new("http://127.0.0.1:8545");
		let abi = "./contracts/artifacts/contracts/swap_price.sol/TokenSwap.json";
		let exchange_address = "0x5FbDB2315678afecb367f032d93F642f64180aa3";
		let delay = time::Duration::from_secs(3);

<<<<<<< HEAD
=======
	tokio::spawn(async move {
		//Connector for swap price
		let end_point = Http::new("http://127.0.0.1:8545");
		let abi = "./contracts/artifacts/contracts/swap_price.sol/TokenSwap.json";
		let exchange_address = "0x5FbDB2315678afecb367f032d93F642f64180aa3";
		let delay = time::Duration::from_secs(3);

>>>>>>> 5322f35a
		loop {
			let swap_result = SwapToken::swap_price(
				&web3::Web3::new(end_point.clone().unwrap()),
				abi,
				exchange_address,
				"getAmountsOut",
				std::string::String::from("1"),
			)
			.await
			.map_err(|e| Into::<Box<dyn std::error::Error>>::into(e));
			log::info!("Swap Result : {:?}", swap_result);
			thread::sleep(delay);
		}
	});
<<<<<<< HEAD
	
=======

>>>>>>> 5322f35a
	let worker_params = WorkerParams {
		client,
		backend,
		runtime,
		sync_oracle,
		gossip_validator,
		gossip_engine,
		kv,
		sign_data_receiver,
	};
	let mut worker = worker::TimeWorker::<_, _, _, _, _>::new(worker_params);
	worker.run().await
}<|MERGE_RESOLUTION|>--- conflicted
+++ resolved
@@ -9,11 +9,6 @@
 
 #[cfg(test)]
 mod tests;
-<<<<<<< HEAD
-use connector::ethereum::SwapToken;
-use storage_primitives::{GetStoreTask, GetTaskMetaData};
-=======
->>>>>>> 5322f35a
 use crate::{
 	communication::{time_protocol_name::gossip_protocol_name, validator::GossipValidator},
 	kv::TimeKeyvault,
@@ -25,18 +20,17 @@
 use sp_api::ProvideRuntimeApi;
 use sp_consensus::SyncOracle;
 use sp_runtime::traits::Block;
-<<<<<<< HEAD
 use std::{marker::PhantomData, sync::Arc, time, thread};
 use time_primitives::{TimeApi};
 use tokio::sync::Mutex as TokioMutex;
-=======
+use traits::Client;
+use tokio;
+use web3::transports::Http;
 use std::{marker::PhantomData, sync::Arc, thread, time};
 use time_primitives::TimeApi;
 use tokio::{self, sync::Mutex as TokioMutex};
->>>>>>> 5322f35a
 use traits::Client;
-use tokio;
-use web3::transports::Http;
+
 /// Constant to indicate target for logging
 pub const TW_LOG: &str = "⌛time-worker";
 
@@ -49,10 +43,6 @@
 	R: ProvideRuntimeApi<B>,
 	R::Api: TimeApi<B>,
 	R::Api: GetStoreTask<B>,
-<<<<<<< HEAD
-	R::Api: GetTaskMetaData<B>,
-=======
->>>>>>> 5322f35a
 	N: GossipNetwork<B> + Clone + SyncOracle + Send + Sync + 'static,
 {
 	pub client: Arc<C>,
@@ -87,10 +77,6 @@
 	R: ProvideRuntimeApi<B>,
 	R::Api: TimeApi<B>,
 	R::Api: GetStoreTask<B>,
-<<<<<<< HEAD
-	R::Api: GetTaskMetaData<B>,
-=======
->>>>>>> 5322f35a
 	N: GossipNetwork<B> + Clone + SyncOracle + Send + Sync + 'static,
 {
 	debug!(target: TW_LOG, "Starting TimeWorker gadget");
@@ -108,10 +94,7 @@
 	let gossip_validator = Arc::new(GossipValidator::new());
 	let gossip_engine =
 		GossipEngine::new(gossip_network, gossip_protocol_name(), gossip_validator.clone(), None);
-	
 
-	
-	
 	tokio::spawn(async move {
 		//Connector for swap price
 		let end_point = Http::new("http://127.0.0.1:8545");
@@ -119,16 +102,6 @@
 		let exchange_address = "0x5FbDB2315678afecb367f032d93F642f64180aa3";
 		let delay = time::Duration::from_secs(3);
 
-<<<<<<< HEAD
-=======
-	tokio::spawn(async move {
-		//Connector for swap price
-		let end_point = Http::new("http://127.0.0.1:8545");
-		let abi = "./contracts/artifacts/contracts/swap_price.sol/TokenSwap.json";
-		let exchange_address = "0x5FbDB2315678afecb367f032d93F642f64180aa3";
-		let delay = time::Duration::from_secs(3);
-
->>>>>>> 5322f35a
 		loop {
 			let swap_result = SwapToken::swap_price(
 				&web3::Web3::new(end_point.clone().unwrap()),
@@ -143,11 +116,7 @@
 			thread::sleep(delay);
 		}
 	});
-<<<<<<< HEAD
-	
-=======
 
->>>>>>> 5322f35a
 	let worker_params = WorkerParams {
 		client,
 		backend,
