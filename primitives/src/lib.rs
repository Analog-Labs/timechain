--- conflicted
+++ resolved
@@ -5,18 +5,11 @@
 use sp_runtime::{AccountId32, MultiSignature, MultiSigner};
 use sp_std::vec::Vec;
 
-<<<<<<< HEAD
 mod member;
-mod ocw;
 mod shard;
 mod task;
 
 pub use crate::member::*;
-pub use crate::ocw::*;
-=======
-mod shard;
-mod task;
->>>>>>> f428fca5
 pub use crate::shard::*;
 pub use crate::task::*;
 
@@ -76,24 +69,4 @@
 pub trait TasksInterface {
 	fn shard_online(shard_id: ShardId, network: Network);
 	fn shard_offline(shard_id: ShardId, network: Network);
-<<<<<<< HEAD
-}
-
-pub trait OcwShardInterface {
-	fn benchmark_register_shard(
-		network: Network,
-		members: Vec<AccountId>,
-		collector: PublicKey,
-		threshold: u16,
-	);
-	fn submit_tss_public_key(shard_id: ShardId, public_key: TssPublicKey) -> DispatchResult;
-}
-
-pub trait OcwTaskInterface {
-	fn submit_task_hash(shard_id: ShardId, task_id: TaskId, hash: String) -> DispatchResult;
-	fn submit_task_result(task_id: TaskId, cycle: TaskCycle, status: CycleStatus)
-		-> DispatchResult;
-	fn submit_task_error(task_id: TaskId, error: TaskError) -> DispatchResult;
-=======
->>>>>>> f428fca5
 }