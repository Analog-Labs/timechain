[package]
name = "pallet-elections"
description = "A pallet for selecting members for shards."
publish = false
readme = "pallets/elections/README.md"

version.workspace = true
authors.workspace = true
edition.workspace = true
homepage.workspace = true
license.workspace = true
repository.workspace = true

[package.metadata.docs.rs]
targets = [ "x86_64-unknown-linux-gnu" ]

[dependencies]
log.workspace = true
scale-codec.workspace = true
scale-info.workspace = true
serde.workspace = true
simple-mermaid.workspace = true

<<<<<<< HEAD
#polkadot-sdk = { workspace = true, features = [ "frame-support", "frame-system", "sp-runtime", "sp-std" ] }

frame-support = { git = "https://github.com/analog-labs/polkadot-sdk", tag = "v1.15.1-anlog0", default-features = false }
frame-system = { git = "https://github.com/analog-labs/polkadot-sdk", tag = "v1.15.1-anlog0", default-features = false }
sp-runtime = { git = "https://github.com/analog-labs/polkadot-sdk", tag = "v1.15.1-anlog0", default-features = false }
sp-std = { git = "https://github.com/analog-labs/polkadot-sdk", tag = "v1.15.1-anlog0", default-features = false }

frame-benchmarking = { git = "https://github.com/analog-labs/polkadot-sdk", tag = "v1.15.1-anlog0", default-features = false, optional = true }
=======
polkadot-sdk = { workspace = true, features = [ "frame-support", "frame-system", "sp-runtime", "sp-std" ] }
>>>>>>> 4849ac99

time-primitives.workspace = true

polkadot-sdk = { workspace = true, features = [ "frame-support", "frame-system", "sp-runtime", "sp-std" ] }

time-primitives.workspace = true

[dev-dependencies]
env_logger.workspace = true
lazy_static = "1.4.0"

polkadot-sdk = { workspace = true, features = [ "pallet-balances", "sp-core", "sp-io" ] }

<<<<<<< HEAD
pallet-balances = { git = "https://github.com/analog-labs/polkadot-sdk", tag = "v1.15.1-anlog0", default-features = false }
sp-core = { git = "https://github.com/analog-labs/polkadot-sdk", tag = "v1.15.1-anlog0", default-features = false }
sp-io = { git = "https://github.com/analog-labs/polkadot-sdk", tag = "v1.15.1-anlog0", default-features = false }

pallet-shards = { path = "../shards", default-features = false }
=======
pallet-shards.workspace = true
>>>>>>> 4849ac99

[features]
default = [ "std" ]
std = [
	"log/std",
	"scale-codec/std",
	"scale-info/std",
	"serde/std",

	"polkadot-sdk/std",

	"time-primitives/std",
]
runtime-benchmarks = [
	"polkadot-sdk/runtime-benchmarks",
	"polkadot-sdk/frame-benchmarking",
]
try-runtime = [
	"polkadot-sdk/try-runtime"
]<|MERGE_RESOLUTION|>--- conflicted
+++ resolved
@@ -19,9 +19,7 @@
 scale-codec.workspace = true
 scale-info.workspace = true
 serde.workspace = true
-simple-mermaid.workspace = true
 
-<<<<<<< HEAD
 #polkadot-sdk = { workspace = true, features = [ "frame-support", "frame-system", "sp-runtime", "sp-std" ] }
 
 frame-support = { git = "https://github.com/analog-labs/polkadot-sdk", tag = "v1.15.1-anlog0", default-features = false }
@@ -30,31 +28,19 @@
 sp-std = { git = "https://github.com/analog-labs/polkadot-sdk", tag = "v1.15.1-anlog0", default-features = false }
 
 frame-benchmarking = { git = "https://github.com/analog-labs/polkadot-sdk", tag = "v1.15.1-anlog0", default-features = false, optional = true }
-=======
-polkadot-sdk = { workspace = true, features = [ "frame-support", "frame-system", "sp-runtime", "sp-std" ] }
->>>>>>> 4849ac99
 
-time-primitives.workspace = true
-
-polkadot-sdk = { workspace = true, features = [ "frame-support", "frame-system", "sp-runtime", "sp-std" ] }
-
-time-primitives.workspace = true
+time-primitives = { path = "../../primitives", default-features = false }
+simple-mermaid.workspace = true
 
 [dev-dependencies]
 env_logger.workspace = true
 lazy_static = "1.4.0"
 
-polkadot-sdk = { workspace = true, features = [ "pallet-balances", "sp-core", "sp-io" ] }
-
-<<<<<<< HEAD
 pallet-balances = { git = "https://github.com/analog-labs/polkadot-sdk", tag = "v1.15.1-anlog0", default-features = false }
 sp-core = { git = "https://github.com/analog-labs/polkadot-sdk", tag = "v1.15.1-anlog0", default-features = false }
 sp-io = { git = "https://github.com/analog-labs/polkadot-sdk", tag = "v1.15.1-anlog0", default-features = false }
 
 pallet-shards = { path = "../shards", default-features = false }
-=======
-pallet-shards.workspace = true
->>>>>>> 4849ac99
 
 [features]
 default = [ "std" ]
@@ -63,15 +49,20 @@
 	"scale-codec/std",
 	"scale-info/std",
 	"serde/std",
-
-	"polkadot-sdk/std",
-
+	#"polkadot-sdk/std",
+	"frame-support/std",
+	"frame-system/std",
+	"sp-runtime/std",
+	"sp-std/std",
+	"frame-benchmarking?/std",
 	"time-primitives/std",
+	"pallet-balances/std"
 ]
 runtime-benchmarks = [
-	"polkadot-sdk/runtime-benchmarks",
-	"polkadot-sdk/frame-benchmarking",
+	#"polkadot-sdk/runtime-benchmarks",
+	"frame-benchmarking/runtime-benchmarks",
 ]
 try-runtime = [
-	"polkadot-sdk/try-runtime"
+	#"polkadot-sdk/try-runtime"
+	"frame-support/try-runtime"
 ]