--- conflicted
+++ resolved
@@ -253,11 +253,7 @@
 															match serde_json::to_string(&data) {
 																Ok(response) => {
 																	let res = FeedsResult {
-<<<<<<< HEAD
 																		block_id:1,  //hard-coded value
-=======
-																		block_id:1,
->>>>>>> 0c4c31b9
 																		cycle,
 																		data:response,
 																	};
