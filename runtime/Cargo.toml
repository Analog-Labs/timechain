--- conflicted
+++ resolved
@@ -69,11 +69,7 @@
 frame-system-benchmarking = { git = "https://github.com/paritytech/substrate.git", branch = "polkadot-v1.0.0", default-features = false, optional = true }
 
 # Local Dependencies
-<<<<<<< HEAD
 pallet-members = { path = "../pallets/members", version = "0.0.1", default-features = false }
-pallet-ocw = { path = "../pallets/ocw", version = "4.0.0-dev", default-features = false }
-=======
->>>>>>> f428fca5
 pallet-shards = { path = "../pallets/shards", version = "4.0.0-dev", default-features = false }
 pallet-tasks = { path = "../pallets/tasks", version = "0.0.1", default-features = false }
 pallet-treasury = { git = "https://github.com/paritytech/substrate.git", branch = "polkadot-v1.0.0", default-features = false }
@@ -145,11 +141,7 @@
 	"pallet-collective/runtime-benchmarks",
 	"pallet-grandpa/runtime-benchmarks",
 	"pallet-im-online/runtime-benchmarks",
-<<<<<<< HEAD
 	"pallet-members/runtime-benchmarks",
-	"pallet-ocw/runtime-benchmarks",
-=======
->>>>>>> f428fca5
 	"pallet-shards/runtime-benchmarks",
 	"pallet-tasks/runtime-benchmarks",
 	"pallet-timestamp/runtime-benchmarks",
