--- conflicted
+++ resolved
@@ -34,12 +34,9 @@
 	DeployContract,
 	Gmp,
 	FundWallet,
-<<<<<<< HEAD
 	SetKeys,
-=======
 	InsertTask(InsertTaskParams),
 	InsertSignTask(InsertSignTaskParams),
->>>>>>> e0bc82eb
 	WatchTask { task_id: u64 },
 }
 
