--- conflicted
+++ resolved
@@ -56,13 +56,8 @@
 		MutateStorageError, StorageRetrievalError, StorageValueRef,
 	};
 	use sp_runtime::{
-<<<<<<< HEAD
-		traits::{AppVerify, Convert, Scale},
+		traits::{AppVerify, Scale},
 		SaturatedConversion, Saturating,
-=======
-		traits::{AppVerify, Scale},
-		Percent, SaturatedConversion, Saturating,
->>>>>>> 0ce63a1f
 	};
 	use sp_std::{
 		collections::{btree_set::BTreeSet, vec_deque::VecDeque},
