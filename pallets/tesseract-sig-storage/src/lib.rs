--- conflicted
+++ resolved
@@ -15,8 +15,7 @@
 
 #[frame_support::pallet]
 pub mod pallet {
-<<<<<<< HEAD
-	use crate::{types::*, weights::WeightInfo};
+	use crate::types::*;
 
 	use onchain_task::types as task_types;
 
@@ -25,21 +24,6 @@
 	use frame_support::{pallet_prelude::*, sp_runtime::traits::Scale, traits::Time};
 	use frame_system::pallet_prelude::*;
 	use scale_info::StaticTypeInfo;
-	use time_primitives::{SignatureData, TimeId, TimeSignature};
-=======
-	use crate::types::*;
-	use frame_support::{
-		pallet_prelude::{ProvideInherent, Weight, *},
-		sp_runtime::traits::{Hash, Scale},
-		traits::{Randomness, Time},
-	};
-	use frame_system::pallet_prelude::*;
-	use scale_info::StaticTypeInfo;
-	use sp_runtime::{
-		app_crypto::RuntimePublic,
-		traits::{AppVerify, IdentifyAccount},
-		MultiSignature,
-	};
 	use sp_std::{result, vec::Vec};
 	use time_primitives::{
 		inherents::{InherentError, TimeTssKey, INHERENT_IDENTIFIER},
@@ -52,7 +36,6 @@
 		fn remove_member() -> Weight;
 		fn submit_tss_group_key() -> Weight;
 	}
->>>>>>> 573fe50a
 
 	#[pallet::pallet]
 	#[pallet::without_storage_info]
