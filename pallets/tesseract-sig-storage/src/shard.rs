--- conflicted
+++ resolved
@@ -5,7 +5,7 @@
 use sp_runtime::{traits::Saturating, DispatchError};
 use sp_std::{borrow::ToOwned, vec::Vec};
 use time_primitives::{
-	sharding::{HandleShardTasks, Shard},
+	sharding::{HandleShardTasks, Network, Shard},
 	TimeId,
 };
 
@@ -25,23 +25,22 @@
 	pub committed_offenses_count: u8,
 	/// Status for shard
 	pub status: ShardStatus,
+	/// Shard network
+	pub network: Network,
 }
 
 impl ShardState {
 	pub fn new<T: Config>(
 		members: Vec<TimeId>,
 		collector_index: Option<u8>,
+		network: Network,
 	) -> Result<ShardState, DispatchError> {
 		Ok(ShardState {
 			shard: new_shard::<T>(members, collector_index)?,
 			task_timeout_count: 0u8,
 			committed_offenses_count: 0u8,
-<<<<<<< HEAD
-			status: ShardStatus::Online,
-=======
 			status: ShardStatus::Offline,
-			net,
->>>>>>> 400fabfc
+			network,
 		})
 	}
 	pub fn is_online(&self) -> bool {
@@ -54,9 +53,7 @@
 			// set shard to offline if cannot reach consensus and status is not offline
 			self.status = ShardStatus::Offline;
 			// Handle all of this shard's tasks
-			if let Some(network) = Pallet::<T>::get_network_for_shard(id) {
-				T::TaskAssigner::handle_shard_tasks(id, network)
-			}
+			T::TaskAssigner::handle_shard_tasks(id, self.network);
 			Pallet::<T>::deposit_event(Event::ShardOffline(id));
 		}
 		<TssShards<T>>::insert(id, self);
@@ -69,9 +66,7 @@
 			// set shard to offline if cannot reach consensus and status is not offline
 			self.status = ShardStatus::Offline;
 			// Handle all of this shard's tasks
-			if let Some(network) = Pallet::<T>::get_network_for_shard(id) {
-				T::TaskAssigner::handle_shard_tasks(id, network)
-			}
+			T::TaskAssigner::handle_shard_tasks(id, self.network);
 			Pallet::<T>::deposit_event(Event::ShardOffline(id));
 		}
 		<TssShards<T>>::insert(id, self);
