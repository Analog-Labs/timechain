--- conflicted
+++ resolved
@@ -25,13 +25,8 @@
     const input_task = {
         task_id: 1,
         owner: 'address',
-<<<<<<< HEAD
-        shard_id: 1,
-        start_execution_block: 10,
-=======
         shard_id: 0,
         start_block: 10,
->>>>>>> 8e688b13
         cycle: 12,
         validity: { Seconds: 12 },
         hash: 'asdasd',
