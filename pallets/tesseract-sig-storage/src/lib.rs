#![cfg_attr(not(feature = "std"), no_std)]

use sp_core::crypto::KeyTypeId;
#[cfg(test)]
mod mock;

#[cfg(test)]
mod tests;

pub const KEY_TYPE: KeyTypeId = KeyTypeId(*b"psig");

pub mod crypto {
	use super::KEY_TYPE;
	use sp_core::sr25519::Signature as Sr25519Signature;
	use sp_runtime::{
		app_crypto::{app_crypto, sr25519},
		traits::Verify,
		MultiSignature, MultiSigner,
	};
	app_crypto!(sr25519, KEY_TYPE);
	pub struct SigAuthId;

	impl frame_system::offchain::AppCrypto<MultiSigner, MultiSignature> for SigAuthId {
		type RuntimeAppPublic = Public;
		type GenericSignature = sp_core::sr25519::Signature;
		type GenericPublic = sp_core::sr25519::Public;
	}

	impl frame_system::offchain::AppCrypto<<Sr25519Signature as Verify>::Signer, Sr25519Signature>
		for SigAuthId
	{
		type RuntimeAppPublic = Public;
		type GenericSignature = sp_core::sr25519::Signature;
		type GenericPublic = sp_core::sr25519::Public;
	}
}

pub mod shard;
pub use pallet::*;

#[cfg(feature = "runtime-benchmarks")]
mod benchmarking;

#[frame_support::pallet]
pub mod pallet {
	use crate::shard::*;
	use frame_support::{
		pallet_prelude::{ValueQuery, *},
		storage::bounded_vec::BoundedVec,
		traits::{Time, ValidatorSet},
	};
	use frame_system::offchain::{
		AppCrypto, CreateSignedTransaction, SendSignedTransaction, Signer,
	};
	use frame_system::pallet_prelude::*;
	use scale_info::StaticTypeInfo;
	use sp_application_crypto::ByteArray;
	use sp_runtime::offchain::storage::StorageValueRef;
	use sp_runtime::{
		traits::{AppVerify, Convert, Scale},
		Percent, SaturatedConversion, Saturating,
	};
	use sp_std::{
		collections::{btree_set::BTreeSet, vec_deque::VecDeque},
		result,
		vec::Vec,
	};
	use task_schedule::ScheduleFetchInterface;
	use time_primitives::{
		abstraction::{OCWSigData, ObjectId},
		crypto::{Public, Signature},
		inherents::{InherentError, TimeTssKey, INHERENT_IDENTIFIER},
		sharding::Shard,
		ForeignEventId, SignatureData, TimeId, OCW_SIG_KEY,
	};

	pub trait WeightInfo {
		fn store_signature(_s: u32) -> Weight;
		fn submit_tss_group_key(_s: u32) -> Weight;
		fn register_shard() -> Weight;
		fn register_chronicle() -> Weight;
	}

	impl WeightInfo for () {
		fn store_signature(_s: u32) -> Weight {
			Weight::from_parts(0, 1)
		}
		fn submit_tss_group_key(_s: u32) -> Weight {
			Weight::from_parts(0, 1)
		}
		fn register_shard() -> Weight {
			Weight::from_parts(0, 1)
		}
		fn register_chronicle() -> Weight {
			Weight::from_parts(0, 1)
		}
	}

	#[pallet::pallet]
	#[pallet::without_storage_info]
	pub struct Pallet<T>(_);

	#[pallet::hooks]
	impl<T: Config> Hooks<BlockNumberFor<T>> for Pallet<T> {
		fn offchain_worker(_block_number: T::BlockNumber) {
			let storage_ref = StorageValueRef::persistent(OCW_SIG_KEY);
			let res = storage_ref.get::<VecDeque<OCWSigData>>();
			let Ok(data) = res else {
				log::error!("could not fetch data from storage");
				return;
			};

			let Some(mut sig_vec) = data else {
				return;
			};

			let Some(sig_req) = sig_vec.pop_front()else{
				log::info!("no signature request");
				return;
			};

			if let Err(err) = Self::ocw_store_signature(sig_req) {
				log::error!("Error occured while submitting extrinsic {:?}", err);
			};

			storage_ref.set(&sig_vec);
		}
	}

	#[pallet::config]
	pub trait Config: CreateSignedTransaction<Call<Self>> + frame_system::Config {
		type AuthorityId: AppCrypto<Self::Public, Self::Signature>;

		type RuntimeEvent: From<Event<Self>> + IsType<<Self as frame_system::Config>::RuntimeEvent>;
		type WeightInfo: WeightInfo;
		type Moment: Parameter
			+ Default
			+ Scale<Self::BlockNumber, Output = Self::Moment>
			+ Copy
			+ MaxEncodedLen
			+ StaticTypeInfo;
		type Timestamp: Time<Moment = Self::Moment>;
		/// Slashing percentage for commiting misbehavior
		#[pallet::constant]
		type SlashingPercentage: Get<u8>;
		/// Slashing threshold percentage for commiting misbehavior consensus
		#[pallet::constant]
		type SlashingPercentageThreshold: Get<u8>;

		type TaskScheduleHelper: ScheduleFetchInterface<Self::AccountId>;
		type ValidatorSet: ValidatorSet<Self::AccountId>;
		#[pallet::constant]
		type MaxChronicleWorkers: Get<u32>;
	}

	#[pallet::storage]
	#[pallet::getter(fn shard_id)]
	/// Counter for creating unique shard_ids during on-chain creation
	pub type ShardId<T: Config> = StorageValue<_, u64, ValueQuery>;

	/// Indicates precise members of each TSS set by it's u64 id
	/// Required for key generation and identification
	#[pallet::storage]
	#[pallet::getter(fn tss_shards)]
	pub type TssShards<T: Config> = StorageMap<_, Blake2_128Concat, u64, Shard, OptionQuery>;

	#[pallet::storage]
	#[pallet::getter(fn tss_group_key)]
	pub type TssGroupKey<T: Config> = StorageMap<_, Blake2_128Concat, u64, [u8; 33], OptionQuery>;

	#[pallet::storage]
	#[pallet::getter(fn signature_storage)]
	pub type SignatureStoreData<T: Config> =
		StorageMap<_, Blake2_128Concat, ForeignEventId, BTreeSet<SignatureData>, ValueQuery>;

	#[pallet::storage]
	#[pallet::getter(fn reported_offences)]
	pub type ReportedOffences<T: Config> =
		StorageMap<_, Blake2_128Concat, TimeId, (u8, BTreeSet<TimeId>), OptionQuery>;

	#[pallet::storage]
	#[pallet::getter(fn commited_offences)]
	pub type CommitedOffences<T: Config> =
		StorageMap<_, Blake2_128Concat, TimeId, (u8, BTreeSet<TimeId>), OptionQuery>;

	/// record the last block number of each chronicle worker commit valid signature
	#[pallet::storage]
	#[pallet::getter(fn last_committed_chronicle)]
	pub type LastCommittedChronicle<T: Config> =
		StorageMap<_, Blake2_128Concat, TimeId, T::BlockNumber, ValueQuery>;

	/// record the last block number of each shard commit valid signature
	#[pallet::storage]
	#[pallet::getter(fn last_committed_shard)]
	pub type LastCommittedShard<T: Config> =
		StorageMap<_, Blake2_128Concat, u64, T::BlockNumber, ValueQuery>;

	/// record the chronicle worker ids for each validator
	#[pallet::storage]
	#[pallet::getter(fn validator_to_chronicle)]
	pub type ValidatorToChronicle<T: Config> =
		StorageMap<_, Blake2_128Concat, T::AccountId, BoundedVec<TimeId, T::MaxChronicleWorkers>>;

	/// record the chronicle worker's owner or its validator account id
	#[pallet::storage]
	#[pallet::getter(fn chronicle_owner)]
	pub type ChronicleOwner<T: Config> =
		StorageMap<_, Blake2_128Concat, TimeId, T::AccountId, OptionQuery>;

	#[pallet::event]
	#[pallet::generate_deposit(pub(super) fn deposit_event)]
	pub enum Event<T: Config> {
		/// The event data for stored signature
		/// the signature id that uniquely identify the signature
		SignatureStored(ForeignEventId),

		/// New group key submitted to runtime
		/// .0 - set_id,
		/// .1 - group key bytes
		NewTssGroupKey(u64, [u8; 33]),

		/// Shard has ben registered with new Id
		ShardRegistered(u64),

		/// Offence reported, above threshold s.t.
		/// reports are moved from reported to committed.
		/// .0 Offender TimeId
		/// .1 Report count
		OffenceCommitted(TimeId, u8),

		/// Offence reported
		/// .0 Offender TimeId
		/// .1 Report count
		OffenceReported(TimeId, u8),
	}

	#[pallet::error]
	pub enum Error<T> {
		/// Shard registartion failed because wrong number of members
		/// NOTE: supported sizes are 3, 5, and 10
		UnsupportedMembershipSize,

		/// Encoded account wrong length
		EncodedAccountWrongLen,

		/// Default account is not allowed for this operation
		DefaultAccountForbidden,

		/// Unauthorized attempt to add signed data
		UnregisteredWorkerDataSubmission,

		/// Reporter TimeId can not be converted to Public key
		InvalidReporterId,

		/// Reporter or offender not in members
		ReporterOrOffenderNotInMembers,

		/// Cannot set collector if they are already in that role
		AlreadyCollector,

		/// Shard does not exist in storage
		ShardIsNotRegistered,

		/// Misbehavior report proof verification failed
		ProofVerificationFailed,

		/// Do not allow more than one misbehavior report of offender by member
		MaxOneReportPerMember,

		/// ShardId generation overflowed u64 type
		ShardIdOverflow,

		/// Collector index exceeds length of members
		CollectorIndexBeyondMemberLen,

		/// Invalid Caller,
		InvalidCaller,

		/// Task not scheduled
		TaskNotScheduled,

		/// Invalid validation signature
		InvalidValidationSignature,

		///TSS Signature already added
		DuplicateSignature,

<<<<<<< HEAD
		/// Chronicle already registered
		ChronicleAlreadyRegistered,

		/// Failed to get validator id
		FailedToGetValidatorId,

		/// Only validator can register chronicle
		OnlyValidatorCanRegisterChronicle,

		/// Chronicle already in set
		ChronicleAlreadyInSet,

		/// Chronicle set is full
		ChronicleSetIsFull,

		/// Chronicle not registered
		ChronicleNotRegistered,
=======
		///Offchain signed tx failed
		OffchainSignedTxFailed,

		///no local account for signed tx
		NoLocalAcctForSignedTx,
>>>>>>> 4a3f39b5
	}

	#[pallet::inherent]
	impl<T: Config> ProvideInherent for Pallet<T> {
		type Call = Call<T>;
		type Error = InherentError;
		const INHERENT_IDENTIFIER: InherentIdentifier = INHERENT_IDENTIFIER;

		fn create_inherent(data: &InherentData) -> Option<Self::Call> {
			if let Ok(inherent_data) = data.get_data::<TimeTssKey>(&INHERENT_IDENTIFIER) {
				return match inherent_data {
					None => None,
					Some(inherent_data) if inherent_data.group_key != [0u8; 33] => {
						// We don't need to set the inherent data every block, it is only needed
						// once.
						let pubk = <TssGroupKey<T>>::get(inherent_data.set_id);
						if pubk.is_none() {
							Some(Call::submit_tss_group_key {
								set_id: inherent_data.set_id,
								group_key: inherent_data.group_key,
							})
						} else {
							None
						}
					},
					_ => None,
				};
			}
			None
		}

		fn check_inherent(
			call: &Self::Call,
			data: &InherentData,
		) -> result::Result<(), Self::Error> {
			let (set_id, group_key) = match call {
				Call::submit_tss_group_key { set_id, group_key } => (set_id, group_key),
				_ => return Err(InherentError::WrongInherentCall),
			};

			let expected_data = data
				.get_data::<TimeTssKey>(&INHERENT_IDENTIFIER)
				.expect("Inherent data is not correctly encoded")
				.expect("Inherent data must be provided");

			if &expected_data.set_id != set_id && &expected_data.group_key != group_key {
				return Err(InherentError::InvalidGroupKey(TimeTssKey {
					group_key: *group_key,
					set_id: *set_id,
				}));
			}

			Ok(())
		}

		fn is_inherent(call: &Self::Call) -> bool {
			matches!(call, Call::submit_tss_group_key { .. })
		}
	}

	#[pallet::call]
	impl<T: Config> Pallet<T> {
		/// Extrinsic for storing a signature
		#[pallet::call_index(0)]
		#[pallet::weight(T::WeightInfo::store_signature(1))]
		pub fn store_signature(
			origin: OriginFor<T>,
			auth_sig: Signature,
			signature_data: SignatureData,
			event_id: ForeignEventId,
		) -> DispatchResult {
			ensure_signed(origin)?;
			let task_id = ObjectId(event_id.task_id().into());

			let schedule_data = T::TaskScheduleHelper::get_schedule_via_task_id(task_id)?;
			let payable_schedule_data =
				T::TaskScheduleHelper::get_payable_schedules_via_task_id(task_id)?;

			let shard_id = if let Some(schedule) = schedule_data.first() {
				schedule.shard_id
			} else if let Some(payable_schedule) = payable_schedule_data.first() {
				payable_schedule.shard_id
			} else {
				return Err(Error::<T>::TaskNotScheduled.into());
			};

			let shard = <TssShards<T>>::get(shard_id).ok_or(Error::<T>::ShardIsNotRegistered)?;
			let collector = shard.collector();

			let raw_public_key: &[u8; 32] = collector.as_ref();
			let collector_public_id =
				sp_application_crypto::sr25519::Public::from_raw(*raw_public_key);

			ensure!(
				auth_sig.verify(signature_data.as_ref(), &collector_public_id.into()),
				Error::<T>::InvalidValidationSignature
			);

			<SignatureStoreData<T>>::try_mutate(event_id, |signature_set| -> DispatchResult {
				ensure!(
					signature_set.get(&signature_data).is_none(),
					Error::<T>::DuplicateSignature
				);
				signature_set.insert(signature_data);
				Ok(())
			})?;

			Self::deposit_event(Event::SignatureStored(event_id));
			<LastCommittedChronicle<T>>::insert(
				collector,
				frame_system::Pallet::<T>::block_number(),
			);
			<LastCommittedShard<T>>::insert(
				schedule.shard_id,
				frame_system::Pallet::<T>::block_number(),
			);
			Ok(())
		}

		/// Submits TSS group key to runtime
		#[pallet::call_index(1)]
		#[pallet::weight(T::WeightInfo::submit_tss_group_key(1))]
		pub fn submit_tss_group_key(
			origin: OriginFor<T>,
			set_id: u64,
			group_key: [u8; 33],
		) -> DispatchResultWithPostInfo {
			ensure_none(origin)?;
			<TssGroupKey<T>>::insert(set_id, group_key);
			Self::deposit_event(Event::NewTssGroupKey(set_id, group_key));

			Ok(().into())
		}

		/// Root can register new shard via providing
		/// set of IDs matching one of supported size of shard
		/// # Param
		/// * members - supported sized set of shard members Id
		#[pallet::call_index(2)]
		#[pallet::weight(T::WeightInfo::register_shard())]
		pub fn register_shard(
			origin: OriginFor<T>,
			members: Vec<TimeId>,
			collector_index: Option<u8>,
		) -> DispatchResult {
			ensure_root(origin)?;
			// ensure each member is registered
			for member in members.iter() {
				ensure!(
					ChronicleOwner::<T>::contains_key(member.clone()),
					Error::<T>::ChronicleNotRegistered
				);
			}
			let shard = new_shard::<T>(members.clone(), collector_index)?;
			// get unused ShardId from storage
			let shard_id = <ShardId<T>>::get();
			// compute next ShardId before putting it in storage
			let next_shard_id = shard_id.checked_add(1u64).ok_or(Error::<T>::ShardIdOverflow)?;
			<TssShards<T>>::insert(shard_id, shard);
			<ShardId<T>>::put(next_shard_id);
			Self::deposit_event(Event::ShardRegistered(shard_id));
			Ok(())
		}

		#[pallet::call_index(3)]
		#[pallet::weight(T::WeightInfo::register_chronicle())]
		pub fn register_chronicle(origin: OriginFor<T>, member: TimeId) -> DispatchResult {
			let caller = ensure_signed(origin)?;

			// ensure chronicle is not already registered
			ensure!(
				!ChronicleOwner::<T>::contains_key(member.clone()),
				Error::<T>::ChronicleAlreadyRegistered
			);

			// get current validator set
			let validator_set = T::ValidatorSet::validators();

			// convert AccountId to ValidatorId
			let validator_id: <T::ValidatorSet as ValidatorSet<T::AccountId>>::ValidatorId =
				<T::ValidatorSet as ValidatorSet<T::AccountId>>::ValidatorIdOf::convert(
					caller.clone(),
				)
				.ok_or(Error::<T>::FailedToGetValidatorId)?;

			// caller must be one of validators
			ensure!(
				validator_set.contains(&validator_id),
				Error::<T>::OnlyValidatorCanRegisterChronicle
			);

			// update chronicle worker set for caller
			ValidatorToChronicle::<T>::try_mutate(caller.clone(), |chronicles| match chronicles {
				Some(ref mut node) => {
					if node.contains(&member) {
						return Err::<(), Error<T>>(Error::<T>::ChronicleAlreadyInSet);
					};

					node.try_insert(0, member.clone())
						.map_err(|_| Error::<T>::ChronicleSetIsFull)?;
					Ok(())
				},
				None => {
					let mut a = BoundedVec::<TimeId, T::MaxChronicleWorkers>::default();
					let _ = a.try_insert(0, member.clone());
					*chronicles = Some(a);
					Ok(())
				},
			})?;

			ChronicleOwner::<T>::insert(member, caller);

			Ok(())
		}
	}

	impl<T: Config> Pallet<T> {
		// Getter method for runtime api storage access
		pub fn api_tss_shards() -> Vec<(u64, Shard)> {
			<TssShards<T>>::iter().collect()
		}

		/// Method to provide misbehavior report to runtime
		/// Is protected with proven ownership of private key to prevent spam
		pub fn api_report_misbehavior(
			shard_id: u64,
			offender: time_primitives::TimeId,
			reporter: TimeId,
			proof: time_primitives::crypto::Signature,
		) -> DispatchResult {
			let reporter_pub =
				Public::from_slice(reporter.as_ref()).map_err(|_| Error::<T>::InvalidReporterId)?;
			let shard = <TssShards<T>>::get(shard_id).ok_or(Error::<T>::ShardIsNotRegistered)?;
			let members = shard.members();
			ensure!(
				members.contains(&offender) && members.contains(&reporter),
				Error::<T>::ReporterOrOffenderNotInMembers
			);
			// verify signature
			ensure!(
				proof.verify(offender.as_ref(), &reporter_pub),
				Error::<T>::ProofVerificationFailed
			);
			let reported_offences_count =
				if let Some(mut known_offender) = <ReportedOffences<T>>::get(&offender) {
					// do not allow more than one report per reporter
					ensure!(known_offender.1.insert(reporter), Error::<T>::MaxOneReportPerMember);
					// check reached threshold
					let shard_th = Percent::from_percent(T::SlashingPercentageThreshold::get())
						* members.len();
					let new_report_count = known_offender.0.saturating_plus_one();
					// update known offender report count
					known_offender.0 = new_report_count;
					if new_report_count.saturated_into::<usize>() >= shard_th {
						<CommitedOffences<T>>::insert(&offender, known_offender);
						// removed ReportedOffences because moved to CommittedOffences
						<ReportedOffences<T>>::remove(&offender);
						Self::deposit_event(Event::OffenceCommitted(
							offender.clone(),
							new_report_count,
						));
					} else {
						<ReportedOffences<T>>::insert(&offender, known_offender);
					}
					new_report_count
				} else if let Some(mut guilty_offender) = <CommitedOffences<T>>::get(&offender) {
					// do not allow more than one report per reporter
					ensure!(guilty_offender.1.insert(reporter), Error::<T>::MaxOneReportPerMember);
					// do allow new reports but only write to `CommittedOffences`
					// (better to allow additional reports than enforce only up to threshold)
					let new_report_count = guilty_offender.0.saturating_plus_one();
					// update known offender report count
					guilty_offender.0 = new_report_count;
					<CommitedOffences<T>>::insert(&offender, guilty_offender);
					new_report_count
				} else {
					// else write first first report ever to ReportedOffences
					let mut new_reports = BTreeSet::new();
					new_reports.insert(reporter);
					let new_report_count = 1u8;
					// insert new report
					<ReportedOffences<T>>::insert(&offender, (new_report_count, new_reports));
					new_report_count
				};
			Self::deposit_event(Event::OffenceReported(offender, reported_offences_count));
			Ok(())
		}

		fn ocw_store_signature(data: OCWSigData) -> Result<(), Error<T>> {
			let signer = Signer::<T, T::AuthorityId>::any_account();

			if let Some((acc, res)) =
				signer.send_signed_transaction(|_account| Call::store_signature {
					auth_sig: data.auth_sig.clone(),
					signature_data: data.sig_data,
					event_id: data.event_id,
				}) {
				if res.is_err() {
					log::error!("failure: offchain_signed_tx: tx sent: {:?}", acc.id);
					return Err(Error::OffchainSignedTxFailed);
				} else {
					return Ok(());
				}
			}

			log::error!("No local account available");
			Err(Error::NoLocalAcctForSignedTx)
		}
	}
}<|MERGE_RESOLUTION|>--- conflicted
+++ resolved
@@ -285,7 +285,6 @@
 		///TSS Signature already added
 		DuplicateSignature,
 
-<<<<<<< HEAD
 		/// Chronicle already registered
 		ChronicleAlreadyRegistered,
 
@@ -303,13 +302,12 @@
 
 		/// Chronicle not registered
 		ChronicleNotRegistered,
-=======
+
 		///Offchain signed tx failed
 		OffchainSignedTxFailed,
 
 		///no local account for signed tx
 		NoLocalAcctForSignedTx,
->>>>>>> 4a3f39b5
 	}
 
 	#[pallet::inherent]
@@ -422,10 +420,7 @@
 				collector,
 				frame_system::Pallet::<T>::block_number(),
 			);
-			<LastCommittedShard<T>>::insert(
-				schedule.shard_id,
-				frame_system::Pallet::<T>::block_number(),
-			);
+			<LastCommittedShard<T>>::insert(shard_id, frame_system::Pallet::<T>::block_number());
 			Ok(())
 		}
 
