--- conflicted
+++ resolved
@@ -212,46 +212,6 @@
 			RawOrigin::Signed(VALIDATOR_2).into(),
 			BOB,
 		),);
-<<<<<<< HEAD
-		assert_ok!(TesseractSigStorage::register_chronicle(
-			RawOrigin::Signed(VALIDATOR_3).into(),
-			CHARLIE,
-		),);
-
-		//register shard
-		assert_ok!(TesseractSigStorage::register_shard(
-			RawOrigin::Root.into(),
-			vec![alice.into(), BOB, CHARLIE],
-			Some(0),
-		),);
-
-		// insert schedule
-		let input = ScheduleInput {
-			task_id: ObjectId(task_id),
-			shard_id: 0,
-			cycle: 12,
-			validity: Validity::Seconds(1000),
-			hash: String::from("address"),
-			frequency: 1,
-			status: time_primitives::ScheduleStatus::Initiated,
-		};
-
-		assert_ok!(TaskSchedule::insert_schedule(RawOrigin::Signed(ALICE).into(), input));
-
-		let alice_report = keystore
-			.sr25519_sign(time_primitives::KEY_TYPE, &alice, sig_data.as_ref())
-			.unwrap()
-			.unwrap();
-
-		assert_ok!(TesseractSigStorage::store_signature(
-			RawOrigin::Signed(ALICE).into(),
-			alice_report.clone().into(),
-			sig_data,
-			event_id
-		));
-
-=======
->>>>>>> 4d3878fd
 		assert_noop!(
 			TesseractSigStorage::register_shard(
 				RawOrigin::Root.into(),
