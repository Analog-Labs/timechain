use futures::channel::mpsc;
use futures::stream::{Stream, StreamExt};
use sc_client_api::{BlockchainEvents, HeaderBackend};
use sc_transaction_pool_api::OffchainTransactionPoolFactory;
use sp_api::{ApiExt, ApiRef, HeaderT, ProvideRuntimeApi};
use sp_runtime::traits::Block;
use std::marker::PhantomData;
use std::pin::Pin;
use std::sync::Arc;
use tc_subxt::AccountInterface;
use time_primitives::{
	AccountId, ApiResult, BlockHash, BlockNumber, BlockTimeApi, Commitment, Members, MembersApi,
<<<<<<< HEAD
	Network, PeerId, PublicKey, ShardId, ShardStatus, Shards, ShardsApi, SubmitResult,
	SubmitTransactionApi, TaskCycle, TaskDescriptor, TaskError, TaskExecution, TaskId, TaskResult,
	Tasks, TasksApi, TssSignature,
=======
	MembersPayload, Network, PeerId, PublicKey, ShardId, ShardStatus, Shards, ShardsApi,
	ShardsPayload, SubmitResult, SubmitTransactionApi, TaskCycle, TaskDescriptor, TaskError,
	TaskExecution, TaskId, TaskResult, Tasks, TasksApi, TasksPayload,
>>>>>>> 8c04189c
};

enum Tx {
	Commitment { shard_id: ShardId, commitment: Vec<[u8; 33]>, proof_of_knowledge: [u8; 65] },
	Ready { shard_id: ShardId },
	TaskHash { task_id: TaskId, cycle: TaskCycle, hash: Vec<u8> },
	TaskResult { task_id: TaskId, cycle: TaskCycle, result: TaskResult },
	TaskError { task_id: TaskId, cycle: TaskCycle, error: TaskError },
	RegisterMember { network: Network, public_key: PublicKey, peer_id: PeerId },
	Heartbeat,
}

pub struct Substrate<B: Block, C, R, S> {
	_block: PhantomData<B>,
	register_extensions: bool,
	pool: OffchainTransactionPoolFactory<B>,
	client: Arc<C>,
	runtime: Arc<R>,
	subxt_client: S,
	tx: mpsc::UnboundedSender<Tx>,
}

impl<B, C, R, S> Substrate<B, C, R, S>
where
	B: Block,
	C: HeaderBackend<B> + 'static,
	R: ProvideRuntimeApi<B> + Send + Sync + 'static,
	R::Api: SubmitTransactionApi<B>,
	S: AccountInterface
		+ TasksPayload
		+ MembersPayload
		+ ShardsPayload
		+ Clone
		+ Send
		+ Sync
		+ 'static,
{
	fn best_block(&self) -> B::Hash {
		self.client.info().best_hash
	}

	pub fn new(
		register_extensions: bool,
		pool: OffchainTransactionPoolFactory<B>,
		client: Arc<C>,
		runtime: Arc<R>,
		subxt_client: S,
	) -> Self {
		let (tx, rx) = mpsc::unbounded();
		let s = Self {
			_block: PhantomData,
			register_extensions,
			pool,
			client,
			runtime,
			subxt_client,
			tx,
		};
		tokio::task::spawn(s.clone().tx_submitter(rx));
		s
	}

	fn runtime_api(&self) -> ApiRef<'_, R::Api> {
		let mut runtime = self.runtime.runtime_api();
		if self.register_extensions {
			runtime.register_extension(self.pool.offchain_transaction_pool(self.best_block()));
		}
		runtime
	}

	fn submit_transaction(&self, tx: Tx) -> SubmitResult {
		self.tx.unbounded_send(tx).unwrap();
		Ok(Ok(()))
	}

	async fn tx_submitter(self, mut rx: mpsc::UnboundedReceiver<Tx>) {
		while let Some(tx) = rx.next().await {
			let tx = match tx {
				Tx::Commitment {
					shard_id,
					commitment,
					proof_of_knowledge,
				} => self.subxt_client.submit_commitment(shard_id, commitment, proof_of_knowledge),
				Tx::Ready { shard_id } => self.subxt_client.submit_online(shard_id),
				Tx::TaskHash { task_id, cycle, hash } => {
					self.subxt_client.submit_task_hash(task_id, cycle, hash)
				},
				Tx::TaskResult { task_id, cycle, result } => {
					self.subxt_client.submit_task_result(task_id, cycle, result)
				},
				Tx::TaskError { task_id, cycle, error } => {
					self.subxt_client.submit_task_error(task_id, cycle, error)
				},
				Tx::RegisterMember { network, public_key, peer_id } => {
					self.subxt_client.submit_register_member(network, public_key, peer_id)
				},
				Tx::Heartbeat => self.subxt_client.submit_heartbeat(),
			};
			let result = self.runtime_api().submit_transaction(self.best_block(), tx);
			match result {
				Ok(_) => self.subxt_client.increment_nonce(),
				Err(err) => {
					let nonce = self.subxt_client.nonce();
					tracing::error!(nonce, "{}", err);
				},
			}
		}
	}
}

impl<B: Block, C, R, S: Clone> Clone for Substrate<B, C, R, S> {
	fn clone(&self) -> Self {
		Self {
			_block: self._block,
			register_extensions: self.register_extensions,
			pool: self.pool.clone(),
			client: self.client.clone(),
			runtime: self.runtime.clone(),
			subxt_client: self.subxt_client.clone(),
			tx: self.tx.clone(),
		}
	}
}

pub trait SubstrateClient {
	fn get_block_time_in_ms(&self) -> ApiResult<u64>;

	fn finality_notification_stream(
		&self,
	) -> Pin<Box<dyn Stream<Item = (BlockHash, BlockNumber)> + Send + 'static>>;

	fn public_key(&self) -> PublicKey;

	fn account_id(&self) -> AccountId;
}

impl<B, C, R, S> SubstrateClient for Substrate<B, C, R, S>
where
	B: Block<Hash = BlockHash>,
	C: BlockchainEvents<B> + HeaderBackend<B> + 'static,
	R: ProvideRuntimeApi<B> + Send + Sync + 'static,
	R::Api: BlockTimeApi<B> + SubmitTransactionApi<B>,
	S: AccountInterface
		+ TasksPayload
		+ MembersPayload
		+ ShardsPayload
		+ Clone
		+ Send
		+ Sync
		+ 'static,
{
	fn get_block_time_in_ms(&self) -> ApiResult<u64> {
		self.runtime_api().get_block_time_in_msec(self.best_block())
	}

	fn finality_notification_stream(
		&self,
	) -> Pin<Box<dyn Stream<Item = (BlockHash, BlockNumber)> + Send + 'static>> {
		let stream = self.client.finality_notification_stream();
		stream
			.map(|notification| {
				let block_hash = notification.header.hash();
				let block_number = notification.header.number().to_string().parse().unwrap();
				(block_hash, block_number)
			})
			.boxed()
	}

	fn public_key(&self) -> PublicKey {
		self.subxt_client.public_key()
	}

	fn account_id(&self) -> AccountId {
		self.subxt_client.account_id()
	}
}

impl<B, C, R, S> Shards for Substrate<B, C, R, S>
where
	B: Block<Hash = BlockHash>,
	C: HeaderBackend<B> + 'static,
	R: ProvideRuntimeApi<B> + Send + Sync + 'static,
	R::Api: ShardsApi<B> + SubmitTransactionApi<B>,
	S: AccountInterface
		+ TasksPayload
		+ MembersPayload
		+ ShardsPayload
		+ Clone
		+ Send
		+ Sync
		+ 'static,
{
	fn get_shards(&self, block: BlockHash, account: &AccountId) -> ApiResult<Vec<ShardId>> {
		self.runtime_api().get_shards(block, account)
	}

	fn get_shard_members(&self, block: BlockHash, shard_id: ShardId) -> ApiResult<Vec<AccountId>> {
		self.runtime_api().get_shard_members(block, shard_id)
	}

	fn get_shard_threshold(&self, block: BlockHash, shard_id: ShardId) -> ApiResult<u16> {
		self.runtime_api().get_shard_threshold(block, shard_id)
	}

	fn get_shard_status(
		&self,
		block: BlockHash,
		shard_id: ShardId,
	) -> ApiResult<ShardStatus<BlockNumber>> {
		self.runtime_api().get_shard_status(block, shard_id)
	}

	fn get_shard_commitment(&self, block: BlockHash, shard_id: ShardId) -> ApiResult<Commitment> {
		self.runtime_api().get_shard_commitment(block, shard_id)
	}

	fn submit_commitment(
		&self,
		shard_id: ShardId,
		commitment: Vec<[u8; 33]>,
		proof_of_knowledge: [u8; 65],
	) -> SubmitResult {
		self.submit_transaction(Tx::Commitment {
			shard_id,
			commitment,
			proof_of_knowledge,
		})
	}

	fn submit_online(&self, shard_id: ShardId) -> SubmitResult {
		self.submit_transaction(Tx::Ready { shard_id })
	}
}

impl<B, C, R, S> Tasks for Substrate<B, C, R, S>
where
	B: Block<Hash = BlockHash>,
	C: HeaderBackend<B> + 'static,
	R: ProvideRuntimeApi<B> + Send + Sync + 'static,
	R::Api: TasksApi<B> + SubmitTransactionApi<B>,
	S: AccountInterface
		+ TasksPayload
		+ MembersPayload
		+ ShardsPayload
		+ Clone
		+ Send
		+ Sync
		+ 'static,
{
	fn get_shard_tasks(
		&self,
		block: BlockHash,
		shard_id: ShardId,
	) -> ApiResult<Vec<TaskExecution>> {
		self.runtime_api().get_shard_tasks(block, shard_id)
	}

	fn get_task(&self, block: BlockHash, task_id: TaskId) -> ApiResult<Option<TaskDescriptor>> {
		self.runtime_api().get_task(block, task_id)
	}

	fn get_task_signature(&self, task_id: TaskId) -> ApiResult<Option<TssSignature>> {
		self.runtime_api().get_task_signature(self.best_block(), task_id)
	}

	fn submit_task_hash(&self, task_id: TaskId, cycle: TaskCycle, hash: Vec<u8>) -> SubmitResult {
		self.submit_transaction(Tx::TaskHash { task_id, cycle, hash })
	}

	fn submit_task_result(
		&self,
		task_id: TaskId,
		cycle: TaskCycle,
		result: TaskResult,
	) -> SubmitResult {
		self.submit_transaction(Tx::TaskResult { task_id, cycle, result })
	}

	fn submit_task_error(
		&self,
		task_id: TaskId,
		cycle: TaskCycle,
		error: TaskError,
	) -> SubmitResult {
		self.submit_transaction(Tx::TaskError { task_id, cycle, error })
	}

	fn submit_task_signature(&self, task_id: TaskId, signature: TssSignature) -> SubmitResult {
		let tx = self.subxt_client.submit_task_signature(task_id, signature);
		self.submit_transaction(tx)
	}
}

impl<B, C, R, S> Members for Substrate<B, C, R, S>
where
	B: Block<Hash = BlockHash>,
	C: HeaderBackend<B> + 'static,
	R: ProvideRuntimeApi<B> + Send + Sync + 'static,
	R::Api: MembersApi<B> + SubmitTransactionApi<B>,
	S: AccountInterface
		+ TasksPayload
		+ MembersPayload
		+ ShardsPayload
		+ Clone
		+ Send
		+ Sync
		+ 'static,
{
	fn get_member_peer_id(
		&self,
		block: BlockHash,
		account: &AccountId,
	) -> ApiResult<Option<PeerId>> {
		self.runtime_api().get_member_peer_id(block, account)
	}

	fn get_heartbeat_timeout(&self) -> ApiResult<u64> {
		self.runtime_api().get_heartbeat_timeout(self.best_block())
	}

	fn submit_register_member(&self, network: Network, peer_id: PeerId) -> SubmitResult {
		let public_key = self.subxt_client.public_key();
		self.submit_transaction(Tx::RegisterMember { network, public_key, peer_id })
	}

	fn submit_heartbeat(&self) -> SubmitResult {
		self.submit_transaction(Tx::Heartbeat)
	}
}<|MERGE_RESOLUTION|>--- conflicted
+++ resolved
@@ -10,15 +10,9 @@
 use tc_subxt::AccountInterface;
 use time_primitives::{
 	AccountId, ApiResult, BlockHash, BlockNumber, BlockTimeApi, Commitment, Members, MembersApi,
-<<<<<<< HEAD
-	Network, PeerId, PublicKey, ShardId, ShardStatus, Shards, ShardsApi, SubmitResult,
-	SubmitTransactionApi, TaskCycle, TaskDescriptor, TaskError, TaskExecution, TaskId, TaskResult,
-	Tasks, TasksApi, TssSignature,
-=======
 	MembersPayload, Network, PeerId, PublicKey, ShardId, ShardStatus, Shards, ShardsApi,
 	ShardsPayload, SubmitResult, SubmitTransactionApi, TaskCycle, TaskDescriptor, TaskError,
-	TaskExecution, TaskId, TaskResult, Tasks, TasksApi, TasksPayload,
->>>>>>> 8c04189c
+	TaskExecution, TaskId, TaskResult, Tasks, TasksApi, TasksPayload, TssSignature,
 };
 
 enum Tx {
