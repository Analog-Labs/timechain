// @generated to prevent rustfmt reformat/check
#![cfg_attr(not(feature = "std"), no_std)]
// `construct_runtime!` does a lot of recursion and requires us to increase the limit to 256.
#![recursion_limit = "256"]

// Make the WASM binary available.
#[cfg(feature = "std")]
include!(concat!(env!("OUT_DIR"), "/wasm_binary.rs"));
use frame_system::{limits::BlockWeights, EnsureRoot, EnsureSigned};

use frame_election_provider_support::{
	generate_solution_type, onchain, ExtendedBalance, SequentialPhragmen,
};
use frame_support::{
	dispatch::DispatchClass,
	traits::{EitherOfDiverse, Imbalance},
	weights::constants::WEIGHT_REF_TIME_PER_SECOND,
};
use pallet_im_online::sr25519::AuthorityId as ImOnlineId;

use codec::Decode;
use pallet_election_provider_multi_phase::SolutionAccuracyOf;
use pallet_grandpa::{
	fg_primitives, AuthorityId as GrandpaId, AuthorityList as GrandpaAuthorityList,
};
use pallet_session::historical as pallet_session_historical;
pub use runtime_common::constants::ANLOG;
use sp_api::impl_runtime_apis;
use sp_core::{crypto::KeyTypeId, OpaqueMetadata};
use sp_runtime::{
	create_runtime_str,
	curve::PiecewiseLinear,
	generic, impl_opaque_keys,
	traits::{
		AccountIdLookup, AtLeast32BitUnsigned, BlakeTwo256, Block as BlockT, BlockNumberProvider,
		IdentifyAccount, NumberFor, One, OpaqueKeys, Verify,
	},
	transaction_validity::{TransactionPriority, TransactionSource, TransactionValidity},
	ApplyExtrinsicResult, MultiSignature, Percent, SaturatedConversion,
};
use sp_runtime::{DispatchError, DispatchResult};

use frame_system::EnsureRootWithSuccess;
use sp_std::prelude::*;
#[cfg(feature = "std")]
use sp_version::NativeVersion;
use sp_version::RuntimeVersion;
use task_metadata::KeyId;
use time_primitives::abstraction::{
	PayableTask, PayableTaskSchedule, ScheduleStatus, Task, TaskSchedule as abs_TaskSchedule,
};
// A few exports that help ease life for downstream crates.
pub use frame_support::{
	construct_runtime,
	pallet_prelude::Get,
	parameter_types,
	traits::{
		ConstU128, ConstU32, ConstU64, ConstU8, Currency, EnsureOrigin, KeyOwnerProofSystem,
		OnUnbalanced, Randomness, StorageInfo,
	},
	weights::{
		constants::{BlockExecutionWeight, ExtrinsicBaseWeight, RocksDbWeight},
		IdentityFee, Weight,
	},
	PalletId, StorageValue,
};
pub use frame_system::Call as SystemCall;
pub use pallet_balances::Call as BalancesCall;
pub use pallet_timestamp::Call as TimestampCall;
use pallet_transaction_payment::{ConstFeeMultiplier, CurrencyAdapter, Multiplier};
pub use pallet_utility::Call as UtilityCall;
#[cfg(any(feature = "std", test))]
pub use sp_runtime::BuildStorage;
pub use sp_runtime::{Perbill, Permill};

pub use pallet_tesseract_sig_storage;

pub type CurrencyToVote = frame_support::traits::U128CurrencyToVote;
use pallet_staking::UseValidatorsMap;
pub struct StakingBenchmarkingConfig;

#[cfg(any(feature = "std", test))]
pub use pallet_staking::StakerStatus;

pub const THRESHOLDS: [u64; 200] = [
	10_000_000_000,
	11_131_723_507,
	12_391_526_824,
	13_793_905_044,
	15_354_993_703,
	17_092_754_435,
	19_027_181_634,
	21_180_532_507,
	23_577_583_160,
	26_245_913_670,
	29_216_225_417,
	32_522_694_326,
	36_203_364_094,
	40_300_583_912,
	44_861_495_728,
	49_938_576_656,
	55_590_242_767,
	61_881_521_217,
	68_884_798_439,
	76_680_653_006,
	85_358_782_760,
	95_019_036_859,
	105_772_564_622,
	117_743_094_401,
	131_068_357_174,
	145_901_671_259,
	162_413_706_368,
	180_794_447_305,
	201_255_379_901,
	224_031_924_337,
	249_386_143_848,
	277_609_759_981,
	309_027_509_097,
	344_000_878_735,
	382_932_266_827,
	426_269_611_626,
	474_511_545_609,
	528_213_132_664,
	587_992_254_562,
	654_536_720_209,
	728_612_179_460,
	811_070_932_564,
	902_861_736_593,
	1_005_040_721_687,
	1_118_783_542_717,
	1_245_398_906_179,
	1_386_343_627_960,
	1_543_239_395_225,
	1_717_891_425_287,
	1_912_309_236_147,
	2_128_729_767_682,
	2_369_643_119_512,
	2_637_821_201_686,
	2_936_349_627_828,
	3_268_663_217_709,
	3_638_585_517_729,
	4_050_372_794_022,
	4_508_763_004_364,
	5_019_030_312_352,
	5_587_045_771_074,
	6_219_344_874_498,
	6_923_202_753_807,
	7_706_717_883_882,
	8_578_905_263_043,
	9_549_800_138_161,
	10_630_573_468_586,
	11_833_660_457_397,
	13_172_903_628_838,
	14_663_712_098_160,
	16_323_238_866_411,
	18_170_578_180_087,
	20_226_985_226_447,
	22_516_120_692_255,
	25_064_322_999_817,
	27_900_911_352_605,
	31_058_523_077_268,
	34_573_489_143_434,
	38_486_252_181_966,
	42_841_831_811_331,
	47_690_342_626_046,
	53_087_570_807_094,
	59_095_615_988_698,
	65_783_605_766_662,
	73_228_491_069_308,
	81_515_931_542_404,
	90_741_281_135_191,
	101_010_685_227_495,
	112_442_301_921_293,
	125_167_661_548_718,
	139_333_180_038_781,
	155_101_843_555_358,
	172_655_083_789_626,
	192_194_865_483_744,
	213_946_010_204_502,
	238_158_783_103_893,
	265_111_772_429_462,
	295_115_094_915_607,
	328_513_963_936_552,
	365_692_661_475_578,
	407_078_959_611_349,
	453_149_042_394_237,
	504_432_984_742_966,
	561_520_851_400_862,
	625_069_486_125_324,
	695_810_069_225_823,
	774_556_530_406_243,
	862_214_913_708_369,
	959_793_802_308_039,
	1_068_415_923_109_985,
	1_189_331_064_661_951,
	1_323_930_457_019_515,
	1_473_762_779_014_021,
	1_640_551_977_100_649,
	1_826_217_100_807_404,
	2_032_894_383_008_501,
	2_262_961_819_074_188,
	2_519_066_527_700_738,
	2_804_155_208_229_882,
	3_121_508_044_894_685,
	3_474_776_448_088_622,
	3_868_025_066_902_796,
	4_305_778_556_320_752,
	4_793_073_637_166_665,
	5_335_517_047_800_242,
	5_939_350_054_341_159,
	6_611_520_261_667_250,
	7_359_761_551_432_161,
	8_192_683_066_856_378,
	9_119_868_268_136_230,
	10_151_985_198_186_376,
	11_300_909_227_415_580,
	12_579_859_689_817_292,
	14_003_551_982_487_792,
	15_588_366_878_604_342,
	17_352_539_001_951_086,
	19_316_366_631_550_092,
	21_502_445_250_375_680,
	23_935_927_525_325_748,
	26_644_812_709_737_600,
	29_660_268_798_266_784,
	33_016_991_140_790_860,
	36_753_601_641_491_664,
	40_913_093_136_236_104,
	45_543_324_061_189_736,
	50_697_569_104_240_168,
	56_435_132_174_936_472,
	62_822_028_745_677_552,
	69_931_745_415_056_768,
	77_846_085_432_775_824,
	86_656_109_914_600_688,
	96_463_185_576_826_656,
	107_380_151_045_315_664,
	119_532_615_158_469_088,
	133_060_402_202_199_856,
	148_119_160_705_543_712,
	164_882_154_307_451_552,
	183_542_255_300_186_560,
	204_314_163_786_713_728,
	227_436_877_985_347_776,
	253_176_444_104_585_088,
	281_829_017_427_734_464,
	313_724_269_827_691_328,
	349_229_182_918_168_832,
	388_752_270_484_770_624,
	432_748_278_778_513_664,
	481_723_418_752_617_984,
	536_241_190_443_833_600,
	596_928_866_512_693_376,
	664_484_709_541_257_600,
	739_686_006_129_409_280,
	823_398_010_228_713_984,
	916_583_898_614_395_264,
	1_020_315_853_041_475_584,
	1_135_787_396_594_579_584,
	1_264_327_126_171_442_688,
	1_407_413_999_103_859_968,
	1_566_694_349_801_462_272,
	1_744_000_832_209_069_824,
	1_941_373_506_026_471_680,
	2_161_083_309_305_266_176,
	2_405_658_187_494_662_656,
	2_677_912_179_572_818_944,
	2_980_977_795_924_034_048,
	3_318_342_060_496_414_208,
	3_693_886_631_935_247_360,
	4_111_932_465_319_354_368,
	4_577_289_528_371_127_808,
	5_095_312_144_166_932_480,
	5_671_960_597_112_134_656,
	6_313_869_711_009_142_784,
	7_028_425_188_266_614_784,
	7_823_848_588_596_424_704,
	8_709_291_924_949_524_480,
	9_694_942_965_096_232_960,
	10_792_142_450_433_898_496,
	12_013_514_580_722_579_456,
	13_373_112_266_084_982_784,
	14_886_578_817_516_689_408,
	16_571_327_936_291_497_984,
	18_446_744_073_709_551_615,
];

pub const BABE_GENESIS_EPOCH_CONFIG: sp_consensus_babe::BabeEpochConfiguration =
	sp_consensus_babe::BabeEpochConfiguration {
		c: (1, 4),
		allowed_slots: sp_consensus_babe::AllowedSlots::PrimaryAndSecondaryVRFSlots,
	};

/// We assume that an on-initialize consumes 1% of the weight on average, hence a single extrinsic
/// will not be allowed to consume more than `AvailableBlockRatio - 1%`.
pub const AVERAGE_ON_INITIALIZE_RATIO: Perbill = Perbill::from_percent(1);
/// We allow `Normal` extrinsics to fill up the block up to 75%, the rest can be used
/// by  Operational  extrinsics.
const NORMAL_DISPATCH_RATIO: Perbill = Perbill::from_percent(75);
/// We allow for 2 seconds of compute with a 6 second average block time, with maximum proof size.
const MAXIMUM_BLOCK_WEIGHT: Weight =
	Weight::from_parts(WEIGHT_REF_TIME_PER_SECOND.saturating_mul(2), u64::MAX);

/// An index to a block.
pub type BlockNumber = u32;

/// Alias to 512-bit hash when used in the context of a transaction signature on the chain.
pub type Signature = MultiSignature;

/// Some way of identifying an account on the chain. We intentionally make it equivalent
/// to the public key of our transaction signing scheme.
pub type AccountId = <<Signature as Verify>::Signer as IdentifyAccount>::AccountId;

/// Balance of an account.
pub type Balance = u128;

/// Index of a transaction in the chain.
pub type Index = u32;

/// A hash of some data used by the chain.
pub type Hash = sp_core::H256;

/// Opaque types. These are used by the CLI to instantiate machinery that don't need to know
/// the specifics of the runtime. They can then be made to be agnostic over specific formats
/// of data like extrinsics, allowing for them to continue syncing the network through upgrades
/// to even the core data structures.
pub mod opaque {
	use super::*;

	pub use sp_runtime::OpaqueExtrinsic as UncheckedExtrinsic;

	/// Opaque block header type.
	pub type Header = generic::Header<BlockNumber, BlakeTwo256>;
	/// Opaque block type.
	pub type Block = generic::Block<Header, UncheckedExtrinsic>;
	/// Opaque block identifier type.
	pub type BlockId = generic::BlockId<Block>;

	impl_opaque_keys! {
		pub struct SessionKeys {
			pub babe: Babe,
			pub grandpa: Grandpa,
			pub im_online: ImOnline,
		}
	}
}

// To learn more about runtime versioning, see:
// https://docs.substrate.io/main-docs/build/upgrade#runtime-versioning
#[sp_version::runtime_version]
pub const VERSION: RuntimeVersion = RuntimeVersion {
	spec_name: create_runtime_str!("timechain-node"),
	impl_name: create_runtime_str!("timechain-node"),
	authoring_version: 1,
	// The version of the runtime specification. A full node will not attempt to use its native
	//   runtime in substitute for the on-chain Wasm runtime unless all of `spec_name`,
	//   `spec_version`, and `authoring_version` are the same between Wasm and native.
	// This value is set to 100 to notify Polkadot-JS App (https://polkadot.js.org/apps) to use
	//   the compatible custom types.
	spec_version: 100,
	impl_version: 1,
	apis: RUNTIME_API_VERSIONS,
	transaction_version: 1,
	state_version: 1,
};

#[macro_export]
macro_rules! impl_elections_weights {
	($runtime:ident) => {
		parameter_types! {
			/// A limit for off-chain phragmen unsigned solution submission.
			///
			/// We want to keep it as high as possible, but can't risk having it reject,
			/// so we always subtract the base block execution weight.
			pub OffchainSolutionWeightLimit: Weight = BlockWeights::get()
				.get(DispatchClass::Normal)
				.max_extrinsic
				.expect("Normal extrinsics have weight limit configured by default; qed")
				.saturating_sub($runtime::weights::BlockExecutionWeight::get());

			/// A limit for off-chain phragmen unsigned solution length.
			///
			/// We allow up to 90% of the block's size to be consumed by the solution.
			pub OffchainSolutionLengthLimit: u32 = Perbill::from_rational(90_u32, 100) *
				*BlockLength::get()
				.max
				.get(DispatchClass::Normal);
		}
	};
}

/// This determines the average expected block time that we are targeting.
/// Blocks will be produced at a minimum duration defined by `SLOT_DURATION`.
/// `SLOT_DURATION` is picked up by `pallet_timestamp` which is in turn picked
/// up by `pallet_aura` to implement `fn slot_duration()`.
///
/// Change this to adjust the block time.
pub const MILLISECS_PER_BLOCK: u64 = 6000;

// NOTE: Currently it is not possible to change the slot duration after the chain has started.
//       Attempting to do so will brick block production.
pub const SLOT_DURATION: u64 = MILLISECS_PER_BLOCK;

// Time is measured by number of blocks.
pub const MINUTES: BlockNumber = 60_000 / (MILLISECS_PER_BLOCK as BlockNumber);
pub const HOURS: BlockNumber = MINUTES * 60;
pub const DAYS: BlockNumber = HOURS * 24;

pub const MILLICENTS: Balance = 1_000_000_000;
pub const CENTS: Balance = 1_000 * MILLICENTS; // assume this is worth about a cent.
pub const DOLLARS: Balance = 100 * CENTS;
/// The version information used to identify this runtime when compiled natively.
#[cfg(feature = "std")]
pub fn native_version() -> NativeVersion {
	NativeVersion {
		runtime_version: VERSION,
		can_author_with: Default::default(),
	}
}
parameter_types! {
	// OnChain values are lower.
	pub MaxOnChainElectingVoters: u32 = 5000;
	pub MaxOnChainElectableTargets: u16 = 1250;
	// The maximum winners that can be elected by the Election pallet which is equivalent to the
	// maximum active validators the staking pallet can have.
	pub MaxActiveValidators: u32 = 1000;
}

impl pallet_staking::BenchmarkingConfig for StakingBenchmarkingConfig {
	type MaxValidators = MaxActiveValidators;
	type MaxNominators = MaxNominations;
}

parameter_types! {
	pub const MaxAuthorities: u32 = 100_000;
	pub const MaxKeys: u32 = 10_000;
	pub const MaxPeerInHeartbeats: u32 = 10_000;
	pub const MaxPeerDataEncodingSize: u32 = 1_000;
}

impl pallet_session::Config for Runtime {
	type RuntimeEvent = RuntimeEvent;
	type ValidatorId = AccountId;
	// TODO
	type ValidatorIdOf = pallet_staking::StashOf<Self>;

	type ShouldEndSession = Babe;
	type NextSessionRotation = Babe;
	type SessionManager = pallet_session::historical::NoteHistoricalRoot<Self, Staking>;
	type SessionHandler = <opaque::SessionKeys as OpaqueKeys>::KeyTypeIdProviders;
	type Keys = opaque::SessionKeys;
	// type WeightInfo = weights::pallet_session::WeightInfo<Runtime>;
	type WeightInfo = ();
}

impl pallet_session::historical::Config for Runtime {
	type FullIdentification = pallet_staking::Exposure<AccountId, Balance>;
	type FullIdentificationOf = pallet_staking::ExposureOf<Runtime>;
}

parameter_types! {
	pub const BlockHashCount: BlockNumber = 2400;
	pub const Version: RuntimeVersion = VERSION;
	/// We allow for 2 seconds of compute with a 6 second average block time.
	pub BlockLength: frame_system::limits::BlockLength = frame_system::limits::BlockLength
		::max_with_normal_ratio(5 * 1024 * 1024, NORMAL_DISPATCH_RATIO);
	pub RuntimeBlockWeights: BlockWeights = BlockWeights::builder()
		.base_block(BlockExecutionWeight::get())
		.for_class(DispatchClass::all(), |weights| {
			weights.base_extrinsic = ExtrinsicBaseWeight::get();
		})
		.for_class(DispatchClass::Normal, |weights| {
			weights.max_total = Some(NORMAL_DISPATCH_RATIO * MAXIMUM_BLOCK_WEIGHT);
		})
		.for_class(DispatchClass::Operational, |weights| {
			weights.max_total = Some(MAXIMUM_BLOCK_WEIGHT);
			// Operational transactions have some extra reserved space, so that they
			// are included even if block reached `MAXIMUM_BLOCK_WEIGHT`.
			weights.reserved = Some(
				MAXIMUM_BLOCK_WEIGHT - NORMAL_DISPATCH_RATIO * MAXIMUM_BLOCK_WEIGHT
			);
		})
		.avg_block_initialization(AVERAGE_ON_INITIALIZE_RATIO)
		.build_or_panic();
	pub CollectivesMaxProposalWeight: Weight = Perbill::from_percent(50) * RuntimeBlockWeights::get().max_block;
	pub const SS58Prefix: u8 = 42;
}

// Configure FRAME pallets to include in runtime.
impl frame_system::Config for Runtime {
	/// The basic call filter to use in dispatchable.
	type BaseCallFilter = frame_support::traits::Everything;
	/// Block & extrinsics weights: base values and limits.
	type BlockWeights = RuntimeBlockWeights;
	/// The maximum length of a block (in bytes).
	type BlockLength = BlockLength;
	/// The identifier used to distinguish between accounts.
	type AccountId = AccountId;
	/// The aggregated dispatch type that is available for extrinsics.
	type RuntimeCall = RuntimeCall;
	/// The lookup mechanism to get account ID from whatever is passed in dispatchers.
	type Lookup = AccountIdLookup<AccountId, ()>;
	/// The index type for storing how many extrinsics an account has signed.
	type Index = Index;
	/// The index type for blocks.
	type BlockNumber = BlockNumber;
	/// The type for hashing blocks and tries.
	type Hash = Hash;
	/// The hashing algorithm used.
	type Hashing = BlakeTwo256;
	/// The header type.
	type Header = generic::Header<BlockNumber, BlakeTwo256>;
	/// The ubiquitous event type.
	type RuntimeEvent = RuntimeEvent;
	/// The ubiquitous origin type.
	type RuntimeOrigin = RuntimeOrigin;
	/// Maximum number of block number to block hash mappings to keep (oldest pruned first).
	type BlockHashCount = BlockHashCount;
	/// The weight of database operations that the runtime can invoke.
	type DbWeight = RocksDbWeight;
	/// Version of the runtime.
	type Version = Version;
	/// Converts a module to the index of the module in `construct_runtime!`.
	///
	/// This type is being generated by `construct_runtime!`.
	type PalletInfo = PalletInfo;
	/// What to do if a new account is created.
	type OnNewAccount = ();
	/// What to do if an account is fully reaped from the system.
	type OnKilledAccount = ();
	/// The data to be stored in an account.
	type AccountData = pallet_balances::AccountData<Balance>;
	/// Weight information for the extrinsics of this pallet.
	type SystemWeightInfo = ();
	/// This is used as an identifier of the chain. 42 is the generic substrate prefix.
	type SS58Prefix = SS58Prefix;
	/// The set code logic, just the default since we're not a parachain.
	type OnSetCode = ();
	type MaxConsumers = frame_support::traits::ConstU32<16>;
}

impl<C> frame_system::offchain::SendTransactionTypes<C> for Runtime
where
	RuntimeCall: From<C>,
{
	type Extrinsic = UncheckedExtrinsic;
	type OverarchingCall = RuntimeCall;
}

parameter_types! {
	pub EpochDuration: u64 = 8 * HOURS as u64;

	pub const ExpectedBlockTime: u64 = MILLISECS_PER_BLOCK;
	pub ReportLongevity: u64 =
		BondingDuration::get() as u64 * SessionsPerEra::get() as u64 * EpochDuration::get();
}

impl pallet_babe::Config for Runtime {
	type EpochDuration = EpochDuration;
	type ExpectedBlockTime = ExpectedBlockTime;
	type EpochChangeTrigger = pallet_babe::ExternalTrigger;
	type DisabledValidators = Session;
	type KeyOwnerProof =
		<Historical as KeyOwnerProofSystem<(KeyTypeId, pallet_babe::AuthorityId)>>::Proof;
	type EquivocationReportSystem =
		pallet_babe::EquivocationReportSystem<Self, Offences, Historical, ReportLongevity>;
	type WeightInfo = ();
	type MaxAuthorities = MaxAuthorities;
}

parameter_types! {
	pub const MaxSetIdSessionEntries: u32 = BondingDuration::get() * SessionsPerEra::get();
}

impl pallet_grandpa::Config for Runtime {
	type RuntimeEvent = RuntimeEvent;
	type KeyOwnerProof = <Historical as KeyOwnerProofSystem<(KeyTypeId, GrandpaId)>>::Proof;
	type WeightInfo = ();
	type MaxAuthorities = MaxAuthorities;
	type MaxSetIdSessionEntries = MaxSetIdSessionEntries;
	type EquivocationReportSystem =
		pallet_grandpa::EquivocationReportSystem<Self, Offences, Historical, ReportLongevity>;
}

impl pallet_offences::Config for Runtime {
	type RuntimeEvent = RuntimeEvent;
	type IdentificationTuple = pallet_session::historical::IdentificationTuple<Self>;
	type OnOffenceHandler = Staking;
}

parameter_types! {
	pub NposSolutionPriority: TransactionPriority =
		Perbill::from_percent(90) * TransactionPriority::max_value();
	pub const ImOnlineUnsignedPriority: TransactionPriority = TransactionPriority::max_value();
}

impl pallet_im_online::Config for Runtime {
	type AuthorityId = ImOnlineId;
	type RuntimeEvent = RuntimeEvent;
	type ValidatorSet = Historical;

	type NextSessionRotation = Babe;
	// TODO
	// type ReportUnresponsiveness = Offences;
	type ReportUnresponsiveness = ();
	type UnsignedPriority = ImOnlineUnsignedPriority;
	// TODO
	// type WeightInfo = weights::pallet_im_online::WeightInfo<Runtime>;
	type WeightInfo = ();
	type MaxKeys = MaxKeys;
	type MaxPeerInHeartbeats = MaxPeerInHeartbeats;
	type MaxPeerDataEncodingSize = MaxPeerDataEncodingSize;
}

parameter_types! {
	// phase durations. 1/4 of the last session for each.
	// in testing: 1min or half of the session for each
	pub SignedPhase: u32 = 10;
	pub UnsignedPhase: u32 = 5;

	// signed config
	pub const SignedMaxSubmissions: u32 = 16;
	pub const SignedMaxRefunds: u32 = 16 / 4;
	// 40 DOTs fixed deposit..
	pub const SignedDepositBase: Balance = 10;
	// 0.01 DOT per KB of solution data.
	pub const SignedDepositByte: Balance = 10;
	// Each good submission will get 1 DOT as reward
	pub SignedRewardBase: Balance = 1000;
	pub BetterUnsignedThreshold: Perbill = Perbill::from_rational(5u32, 10_000);

	// 4 hour session, 1 hour unsigned phase, 32 offchain executions.
	pub OffchainRepeat: BlockNumber = UnsignedPhase::get() / 32;

	/// We take the top 22500 nominators as electing voters..
	pub const MaxElectingVoters: u32 = 22_500;
	/// ... and all of the validators as electable targets. Whilst this is the case, we cannot and
	/// shall not increase the size of the validator intentions.
	pub const MaxElectableTargets: u16 = u16::MAX;
}

generate_solution_type!(
	#[compact]
	pub struct NposCompactSolution16::<
		VoterIndex = u32,
		TargetIndex = u16,
		Accuracy = sp_runtime::PerU16,
		MaxVoters = MaxElectingVoters,
	>(16)
);

pallet_staking_reward_curve::build! {
	const REWARD_CURVE: PiecewiseLinear<'static> = curve!(
		min_inflation: 0_025_000,
		max_inflation: 0_100_000,
		// 3:2:1 staked : parachains : float.
		// while there's no parachains, then this is 75% staked : 25% float.
		ideal_stake: 0_750_000,
		falloff: 0_050_000,
		max_piece_count: 40,
		test_precision: 0_005_000,
	);
}

parameter_types! {
	// Six sessions in an era (24 hours).
	// TODO
	// // 28 eras for unbonding (28 days).

	pub const SessionsPerEra: sp_staking::SessionIndex = 1;//6;
	pub const BondingDuration: sp_staking::EraIndex = 2;//24 * 28;
	pub const SlashDeferDuration: sp_staking::EraIndex = 0;//24 * 7; // 1/4 the bonding duration.

	pub const RewardCurve: &'static PiecewiseLinear<'static> = &REWARD_CURVE;
	pub const MaxNominatorRewardedPerValidator: u32 = 256;
	pub const OffendingValidatorsThreshold: Perbill = Perbill::from_percent(17);
	// 16
	pub const MaxNominations: u32 = <NposCompactSolution16 as frame_election_provider_support::NposSolution>::LIMIT as u32;
}

/// Maximum number of iterations for balancing that will be executed in the embedded OCW
/// miner of election provider multi phase.
pub const MINER_MAX_ITERATIONS: u32 = 10;

/// A source of random balance for NposSolver, which is meant to be run by the OCW election miner.
pub struct OffchainRandomBalancing;
impl Get<Option<(usize, ExtendedBalance)>> for OffchainRandomBalancing {
	fn get() -> Option<(usize, ExtendedBalance)> {
		use sp_runtime::traits::TrailingZeroInput;
		let iters = match MINER_MAX_ITERATIONS {
			0 => 0,
			max => {
				let seed = sp_io::offchain::random_seed();
				let random = <u32>::decode(&mut TrailingZeroInput::new(&seed))
					.expect("input is padded with zeroes; qed")
					% max.saturating_add(1);
				random as usize
			},
		};

		Some((iters, 0))
	}
}

pub struct OnChainSeqPhragmen;
impl onchain::Config for OnChainSeqPhragmen {
	type System = Runtime;
	type Solver = SequentialPhragmen<
		AccountId,
		pallet_election_provider_multi_phase::SolutionAccuracyOf<Runtime>,
	>;
	type DataProvider = <Runtime as pallet_election_provider_multi_phase::Config>::DataProvider;
	type WeightInfo = frame_election_provider_support::weights::SubstrateWeight<Runtime>;
	type MaxWinners = <Runtime as pallet_election_provider_multi_phase::Config>::MaxWinners;
	type VotersBound = MaxOnChainElectingVoters;
	type TargetsBound = MaxOnChainElectableTargets;
}

parameter_types! {
	pub const CouncilMotionDuration: BlockNumber = 5 * DAYS;
	pub const CouncilMaxProposals: u32 = 100;
	pub const CouncilMaxMembers: u32 = 100;
}

type CouncilCollective = pallet_collective::Instance1;
impl pallet_collective::Config<CouncilCollective> for Runtime {
	type RuntimeOrigin = RuntimeOrigin;
	type Proposal = RuntimeCall;
	type RuntimeEvent = RuntimeEvent;
	type MotionDuration = CouncilMotionDuration;
	type MaxProposals = CouncilMaxProposals;
	type MaxMembers = CouncilMaxMembers;
	type DefaultVote = pallet_collective::PrimeDefaultVote;
	type WeightInfo = pallet_collective::weights::SubstrateWeight<Runtime>;
	type SetMembersOrigin = EnsureRoot<Self::AccountId>;
	type MaxProposalWeight = CollectivesMaxProposalWeight;
}
pub struct ConvertCurve<T>(sp_std::marker::PhantomData<T>);
impl<Balance: AtLeast32BitUnsigned + Clone, T: Get<&'static PiecewiseLinear<'static>>>
	pallet_staking::EraPayout<Balance> for ConvertCurve<T>
{
	fn era_payout(
		total_staked: Balance,
		total_issuance: Balance,
		era_duration_millis: u64,
	) -> (Balance, Balance) {
		let (validator_payout, max_payout) = pallet_staking::inflation::compute_total_payout(
			T::get(),
			total_staked,
			total_issuance,
			// Duration of era; more than u64::MAX is rewarded as u64::MAX.
			era_duration_millis,
		);
		let rest = max_payout.clone().saturating_sub(validator_payout.clone());
		let session_active_validators = Session::validators();
		// 20 percent of total reward.
		let send_reward = Percent::from_percent(20) * max_payout;
		// reward distribution for validators/chronicle accounts.
		let length = session_active_validators.len().saturated_into::<u8>();
		if length != 0 {
			// get division percentage for each validator
			let total_percentage = 100u8;
			let fraction = Percent::from_percent(total_percentage.saturating_div(length));
			// reward share of each validator.
			let share = fraction * send_reward;

			session_active_validators.iter().for_each(|item| {
				let _resp =
					Balances::deposit_into_existing(item, share.clone().unique_saturated_into());
			});
		}
		let val_payout = Percent::from_percent(80) * validator_payout;
		let rest_payout = Percent::from_percent(80) * rest;
		// send rest for payout.
		(val_payout, rest_payout)
	}
}

impl pallet_staking::Config for Runtime {
	/// A super-majority of the council can cancel the slash.
	type AdminOrigin = EitherOfDiverse<
		EnsureRoot<AccountId>,
		pallet_collective::EnsureProportionAtLeast<AccountId, CouncilCollective, 3, 4>,
	>;
	type MaxNominations = MaxNominations;
	type Currency = Balances;
	type CurrencyBalance = Balance;
	type UnixTime = Timestamp;
	// type CurrencyToVote = U128CurrencyToVote;
	type CurrencyToVote = CurrencyToVote;
	type RewardRemainder = Treasury;
	type RuntimeEvent = RuntimeEvent;
	type Slash = Treasury; // send the slashed funds to the treasury.
	type Reward = (); // rewards are minted from the void
	type SessionsPerEra = SessionsPerEra;
	type BondingDuration = BondingDuration;
	type SlashDeferDuration = SlashDeferDuration;
	type SessionInterface = Self;
	type EraPayout = ConvertCurve<RewardCurve>;
	type NextNewSession = Session;
	type MaxNominatorRewardedPerValidator = MaxNominatorRewardedPerValidator;
	type OffendingValidatorsThreshold = OffendingValidatorsThreshold;
	type ElectionProvider = ElectionProviderMultiPhase;
	type GenesisElectionProvider = onchain::OnChainExecution<OnChainSeqPhragmen>;
	// type VoterList = BagsList;
	type VoterList = VoterList;
	type MaxUnlockingChunks = ConstU32<32>;
	// type OnStakerSlash = NominationPools;
	type OnStakerSlash = ();
	type WeightInfo = pallet_staking::weights::SubstrateWeight<Runtime>;
	type BenchmarkingConfig = StakingBenchmarkingConfig;
	type HistoryDepth = frame_support::traits::ConstU32<84>;
	type TargetList = UseValidatorsMap<Self>;
}

parameter_types! {
	pub const MinerMaxLength: u32 = 256;
	pub MinerMaxWeight: Weight = RuntimeBlockWeights::get().max_block;
}

impl pallet_election_provider_multi_phase::MinerConfig for Runtime {
	type AccountId = AccountId;
	type MaxLength = MinerMaxLength;
	type MaxWeight = MinerMaxWeight;
	type Solution = NposCompactSolution16;
	type MaxVotesPerVoter = <
		<Self as pallet_election_provider_multi_phase::Config>::DataProvider
		as
		frame_election_provider_support::ElectionDataProvider
	>::MaxVotesPerVoter;
	type MaxWinners = MaxActiveValidators;

	// The unsigned submissions have to respect the weight of the submit_unsigned call, thus their
	// weight estimate function is wired to this call's weight.
	fn solution_weight(v: u32, t: u32, a: u32, d: u32) -> Weight {
		<
			<Self as pallet_election_provider_multi_phase::Config>::WeightInfo
			as
			pallet_election_provider_multi_phase::WeightInfo
		>::submit_unsigned(v, t, a, d)
	}
}

/// The numbers configured here could always be more than the the maximum limits of staking pallet
/// to ensure election snapshot will not run out of memory. For now, we set them to smaller values
/// since the staking is bounded and the weight pipeline takes hours for this single pallet.

pub struct BenchmarkConfig;
impl pallet_election_provider_multi_phase::BenchmarkingConfig for BenchmarkConfig {
	const VOTERS: [u32; 2] = [1000, 2000];
	const TARGETS: [u32; 2] = [500, 1000];
	const ACTIVE_VOTERS: [u32; 2] = [500, 800];
	const DESIRED_TARGETS: [u32; 2] = [200, 400];
	const SNAPSHOT_MAXIMUM_VOTERS: u32 = 1000;
	const MINER_MAXIMUM_VOTERS: u32 = 1000;
	const MAXIMUM_TARGETS: u32 = 300;
}

impl pallet_election_provider_multi_phase::Config for Runtime {
	type RuntimeEvent = RuntimeEvent;
	type Currency = Balances;
	type EstimateCallFee = TransactionPayment;
	type SignedPhase = SignedPhase;
	type UnsignedPhase = UnsignedPhase;
	type BetterUnsignedThreshold = BetterUnsignedThreshold;
	type BetterSignedThreshold = ();
	type OffchainRepeat = OffchainRepeat;
	type MinerTxPriority = NposSolutionPriority;
	type MinerConfig = Self;
	type SignedMaxSubmissions = ConstU32<10>;
	type SignedRewardBase = SignedRewardBase;
	type SignedDepositBase = SignedDepositBase;
	type SignedDepositByte = SignedDepositByte;
	type SignedMaxRefunds = ConstU32<3>;
	type SignedDepositWeight = ();
	type SignedMaxWeight = MinerMaxWeight;
	type SlashHandler = (); // burn slashes
	type RewardHandler = (); // nothing to do upon rewards
	type DataProvider = Staking;
	type Fallback = onchain::OnChainExecution<OnChainSeqPhragmen>;
	type GovernanceFallback = onchain::OnChainExecution<OnChainSeqPhragmen>;
	type Solver = SequentialPhragmen<AccountId, SolutionAccuracyOf<Self>, ()>;
	type ForceOrigin = EnsureRoot<AccountId>;
	type MaxElectableTargets = MaxElectableTargets;
	type MaxElectingVoters = MaxElectingVoters;
	type MaxWinners = MaxActiveValidators;
	type BenchmarkingConfig = BenchmarkConfig;
	type WeightInfo = pallet_election_provider_multi_phase::weights::SubstrateWeight<Self>;
}

impl pallet_timestamp::Config for Runtime {
	/// A timestamp: milliseconds since the unix epoch.
	type Moment = u64;
	type OnTimestampSet = Babe;
	type MinimumPeriod = ConstU64<{ SLOT_DURATION / 2 }>;
	type WeightInfo = ();
}

parameter_types! {
	pub const BagThresholds: &'static [u64] = &THRESHOLDS;
}

impl pallet_bags_list::Config for Runtime {
	type RuntimeEvent = RuntimeEvent;
	type ScoreProvider = Staking;
	type WeightInfo = pallet_bags_list::weights::SubstrateWeight<Runtime>;
	type BagThresholds = BagThresholds;
	type Score = sp_npos_elections::VoteWeight;
}

/// Existential deposit.
pub const EXISTENTIAL_DEPOSIT: u128 = 500;

impl pallet_balances::Config for Runtime {
	type MaxLocks = ConstU32<50>;
	type MaxReserves = ();
	type ReserveIdentifier = [u8; 8];
	/// The type for recording an account's balance.
	type Balance = Balance;
	/// The ubiquitous event type.
	type RuntimeEvent = RuntimeEvent;
	type DustRemoval = ();
	type ExistentialDeposit = ConstU128<EXISTENTIAL_DEPOSIT>;
	type AccountStore = System;
	type WeightInfo = pallet_balances::weights::SubstrateWeight<Runtime>;
	type FreezeIdentifier = ();
	type MaxFreezes = ();
	type HoldIdentifier = ();
	type MaxHolds = ();
}

parameter_types! {
	pub FeeMultiplier: Multiplier = Multiplier::one();
	pub const UncleGenerations: u32 = 0;
}

pub type NegativeImbalance<T> = <pallet_balances::Pallet<T> as Currency<
	<T as frame_system::Config>::AccountId,
>>::NegativeImbalance;

impl pallet_authorship::Config for Runtime {
	type FindAuthor = pallet_session::FindAccountFromAuthorIndex<Self, Babe>;
	type EventHandler = (Staking, ImOnline);
}

/// Logic for the author to get a portion of fees.
pub struct ToAuthor<R>(sp_std::marker::PhantomData<R>);
impl<R> OnUnbalanced<NegativeImbalance<R>> for ToAuthor<R>
where
	R: pallet_balances::Config + pallet_authorship::Config,
	<R as frame_system::Config>::AccountId: From<AccountId>,
	<R as frame_system::Config>::AccountId: Into<AccountId>,
{
	fn on_nonzero_unbalanced(amount: NegativeImbalance<R>) {
		if let Some(author) = <pallet_authorship::Pallet<R>>::author() {
			<pallet_balances::Pallet<R>>::resolve_creating(&author, amount);
		}
	}
}

pub struct DealWithFees<R>(sp_std::marker::PhantomData<R>);
impl<R> OnUnbalanced<NegativeImbalance<R>> for DealWithFees<R>
where
	R: pallet_balances::Config + pallet_treasury::Config + pallet_authorship::Config,
	pallet_treasury::Pallet<R>: OnUnbalanced<NegativeImbalance<R>>,
	<R as frame_system::Config>::AccountId: From<AccountId>,
	<R as frame_system::Config>::AccountId: Into<AccountId>,
{
	fn on_unbalanceds<B>(mut fees_then_tips: impl Iterator<Item = NegativeImbalance<R>>) {
		if let Some(fees) = fees_then_tips.next() {
			// for fees, 20% to treasury, 80% to author
			let split = fees.ration(80, 20);
			use pallet_treasury::Pallet as Treasury;
			<Treasury<R> as OnUnbalanced<_>>::on_unbalanced(split.1);
			<ToAuthor<R> as OnUnbalanced<_>>::on_unbalanced(split.0);
		}
	}
}

impl pallet_transaction_payment::Config for Runtime {
	type RuntimeEvent = RuntimeEvent;
	type OnChargeTransaction = CurrencyAdapter<Balances, DealWithFees<Self>>;
	type OperationalFeeMultiplier = ConstU8<5>;
	type WeightToFee = IdentityFee<Balance>;
	type LengthToFee = IdentityFee<Balance>;
	type FeeMultiplierUpdate = ConstFeeMultiplier<FeeMultiplier>;
}

impl pallet_utility::Config for Runtime {
	type RuntimeEvent = RuntimeEvent;
	type RuntimeCall = RuntimeCall;
	type PalletsOrigin = OriginCaller;
	type WeightInfo = pallet_utility::weights::SubstrateWeight<Runtime>;
}

impl pallet_sudo::Config for Runtime {
	type RuntimeEvent = RuntimeEvent;
	type RuntimeCall = RuntimeCall;
}

parameter_types! {
	// Must be > 0 and <= 100
	pub const SlashingPercentage: u8 = 5;
	// Must be > 0 and <= 100
	pub const SlashingPercentageThreshold: u8 = 51;
}

impl pallet_tesseract_sig_storage::Config for Runtime {
	type RuntimeEvent = RuntimeEvent;
	type WeightInfo = pallet_tesseract_sig_storage::weights::WeightInfo<Runtime>;
	type Moment = u64;
	type Timestamp = Timestamp;
	type SlashingPercentage = SlashingPercentage;
	type SlashingPercentageThreshold = SlashingPercentageThreshold;
}

parameter_types! {
	pub MinVestedTransfer: Balance = ANLOG;
	pub const MaxVestingSchedules: u32 = 100;
	pub const TreasuryPalletId: PalletId = PalletId(*b"py/trsry");
	pub const MaxApprovals: u32 = 100;
	pub const ProposalBond: Permill = Permill::from_percent(5);
	pub const ProposalBondMinimum: Balance = DOLLARS;
	pub const SpendPeriod: BlockNumber = DAYS;
	pub const Burn: Permill = Permill::from_percent(50);
	pub const MaxBalance: Balance = Balance::max_value();
	pub const ScheduleFee: u32 = 1;
	pub const ExecutionFee: u32 = 1;
}

pub struct SubstrateBlockNumberProvider;
impl BlockNumberProvider for SubstrateBlockNumberProvider {
	type BlockNumber = BlockNumber;

	fn current_block_number() -> Self::BlockNumber {
		System::block_number()
	}
}

impl analog_vesting::Config for Runtime {
	type RuntimeEvent = RuntimeEvent;
	type Currency = Balances;
	type MinVestedTransfer = MinVestedTransfer;
	type WeightInfo = ();
	type VestedTransferOrigin = EnsureSigned<AccountId>;
	type MaxVestingSchedules = MaxVestingSchedules;
	type BlockNumberProvider = SubstrateBlockNumberProvider;
}

impl pallet_treasury::Config for Runtime {
	type Currency = Balances;
	type ApproveOrigin = frame_system::EnsureRoot<AccountId>;
	type RejectOrigin = frame_system::EnsureRoot<AccountId>;
	type PalletId = TreasuryPalletId;
	type RuntimeEvent = RuntimeEvent;
	type OnSlash = ();
	type ProposalBond = ProposalBond;
	type ProposalBondMinimum = ProposalBondMinimum;
	type ProposalBondMaximum = ();
	type SpendPeriod = SpendPeriod;
	type Burn = Burn;
	type BurnDestination = ();
	type SpendFunds = ();
	type WeightInfo = pallet_treasury::weights::SubstrateWeight<Runtime>;
	type MaxApprovals = MaxApprovals;
	type SpendOrigin = EnsureRootWithSuccess<AccountId, MaxBalance>;
}
impl task_metadata::Config for Runtime {
	type RuntimeEvent = RuntimeEvent;
	type WeightInfo = task_metadata::weights::WeightInfo<Runtime>;
	type ProxyExtend = ();
}

pub struct CurrentPalletAccounts;
impl time_primitives::PalletAccounts<AccountId> for CurrentPalletAccounts {
	fn get_treasury() -> AccountId {
		Treasury::account_id()
	}
}

impl task_schedule::Config for Runtime {
	type RuntimeEvent = RuntimeEvent;
	type WeightInfo = task_schedule::weights::WeightInfo<Runtime>;
	type ProxyExtend = ();
	type Currency = Balances;
	type PalletAccounts = CurrentPalletAccounts;
	type ScheduleFee = ScheduleFee;
	type ExecutionFee = ExecutionFee;
}

impl pallet_proxy::Config for Runtime {
	type RuntimeEvent = RuntimeEvent;
	type WeightInfo = pallet_proxy::weights::WeightInfo<Runtime>;
	type Currency = Balances;
}

// Create the runtime by composing the FRAME pallets that were previously configured.
construct_runtime!(
	pub struct Runtime
	where
		Block = Block,
		NodeBlock = opaque::Block,
		UncheckedExtrinsic = UncheckedExtrinsic,
	{
		System: frame_system,
		Balances: pallet_balances,
		Timestamp: pallet_timestamp,
		Babe: pallet_babe,
		Grandpa: pallet_grandpa,
		ImOnline: pallet_im_online,
		Offences: pallet_offences,
		Authorship: pallet_authorship,
		Session: pallet_session,
		Staking: pallet_staking,
		Council: pallet_collective::<Instance1>,
		VoterList: pallet_bags_list,
		Historical: pallet_session_historical,
		ElectionProviderMultiPhase: pallet_election_provider_multi_phase,
		TransactionPayment: pallet_transaction_payment,
		Utility: pallet_utility,
		Sudo: pallet_sudo,
		TesseractSigStorage: pallet_tesseract_sig_storage::{Pallet, Call, Storage, Event<T>, Inherent},
		Vesting: analog_vesting,
		Treasury: pallet_treasury,
		PalletProxy: pallet_proxy,
		TaskMeta: task_metadata,
		TaskSchedule: task_schedule,
	}
);

/// The address format for describing accounts.
pub type Address = sp_runtime::MultiAddress<AccountId, ()>;
/// Block header type as expected by this runtime.
pub type Header = generic::Header<BlockNumber, BlakeTwo256>;
/// Block type as expected by this runtime.
pub type Block = generic::Block<Header, UncheckedExtrinsic>;
/// The SignedExtension to the basic transaction logic.
pub type SignedExtra = (
	frame_system::CheckNonZeroSender<Runtime>,
	frame_system::CheckSpecVersion<Runtime>,
	frame_system::CheckTxVersion<Runtime>,
	frame_system::CheckGenesis<Runtime>,
	frame_system::CheckEra<Runtime>,
	frame_system::CheckNonce<Runtime>,
	frame_system::CheckWeight<Runtime>,
	pallet_transaction_payment::ChargeTransactionPayment<Runtime>,
);

/// Unchecked extrinsic type as expected by this runtime.
pub type UncheckedExtrinsic =
	generic::UncheckedExtrinsic<Address, RuntimeCall, Signature, SignedExtra>;
/// The payload being signed in transactions.
pub type SignedPayload = generic::SignedPayload<RuntimeCall, SignedExtra>;
/// Executive: handles dispatch to the various modules.
pub type Executive = frame_executive::Executive<
	Runtime,
	Block,
	frame_system::ChainContext<Runtime>,
	Runtime,
	AllPalletsWithSystem,
>;

#[cfg(feature = "runtime-benchmarks")]
#[macro_use]
extern crate frame_benchmarking;

#[cfg(feature = "runtime-benchmarks")]
mod benches {
	define_benchmarks!(
		[frame_benchmarking, BaselineBench::<Runtime>]
		[frame_system, SystemBench::<Runtime>]
		[pallet_balances, Balances]
		[pallet_timestamp, Timestamp]
		[pallet_proxy, PalletProxy]
		[pallet_tesseract_sig_storage, TesseractSigStorage]
		[task_schedule, ScheduleBenchmarks::<Runtime>]
		[task_metadata, MetaDataBenchmarks::<Runtime>]
	);
}

impl_runtime_apis! {
	impl sp_api::Core<Block> for Runtime {
		fn version() -> RuntimeVersion {
			VERSION
		}

		fn execute_block(block: Block) {
			Executive::execute_block(block);
		}

		fn initialize_block(header: &<Block as BlockT>::Header) {
			Executive::initialize_block(header)
		}
	}

	impl sp_api::Metadata<Block> for Runtime {
		fn metadata() -> OpaqueMetadata {
			OpaqueMetadata::new(Runtime::metadata().into())
		}

		fn metadata_at_version(version: u32) -> Option<OpaqueMetadata> {
			Runtime::metadata_at_version(version)
		}

		fn metadata_versions() -> sp_std::vec::Vec<u32> {
			Runtime::metadata_versions()
		}
	}

	impl sp_block_builder::BlockBuilder<Block> for Runtime {
		fn apply_extrinsic(extrinsic: <Block as BlockT>::Extrinsic) -> ApplyExtrinsicResult {
			Executive::apply_extrinsic(extrinsic)
		}

		fn finalize_block() -> <Block as BlockT>::Header {
			Executive::finalize_block()
		}

		fn inherent_extrinsics(data: sp_inherents::InherentData) -> Vec<<Block as BlockT>::Extrinsic> {
			data.create_extrinsics()
		}

		fn check_inherents(
			block: Block,
			data: sp_inherents::InherentData,
		) -> sp_inherents::CheckInherentsResult {
			data.check_extrinsics(&block)
		}
	}

	impl sp_transaction_pool::runtime_api::TaggedTransactionQueue<Block> for Runtime {
		fn validate_transaction(
			source: TransactionSource,
			tx: <Block as BlockT>::Extrinsic,
			block_hash: <Block as BlockT>::Hash,
		) -> TransactionValidity {
			Executive::validate_transaction(source, tx, block_hash)
		}
	}

	impl sp_offchain::OffchainWorkerApi<Block> for Runtime {
		fn offchain_worker(header: &<Block as BlockT>::Header) {
			Executive::offchain_worker(header)
		}
	}

	impl sp_session::SessionKeys<Block> for Runtime {
		fn generate_session_keys(seed: Option<Vec<u8>>) -> Vec<u8> {
			opaque::SessionKeys::generate(seed)
		}

		fn decode_session_keys(
			encoded: Vec<u8>,
		) -> Option<Vec<(Vec<u8>, KeyTypeId)>> {
			opaque::SessionKeys::decode_into_raw_public_keys(&encoded)
		}
	}

	impl sp_consensus_babe::BabeApi<Block> for Runtime {
		fn configuration() -> sp_consensus_babe::BabeConfiguration {
			let epoch_config = Babe::epoch_config().unwrap_or(BABE_GENESIS_EPOCH_CONFIG);
			sp_consensus_babe::BabeConfiguration {
				slot_duration: Babe::slot_duration(),
				epoch_length: EpochDuration::get(),
				c: epoch_config.c,
				authorities: Babe::authorities().to_vec(),
				randomness: Babe::randomness(),
				allowed_slots: epoch_config.allowed_slots,
			}
		}

		fn current_epoch_start() -> sp_consensus_babe::Slot {
			Babe::current_epoch_start()
		}

		fn current_epoch() -> sp_consensus_babe::Epoch {
			Babe::current_epoch()
		}

		fn next_epoch() -> sp_consensus_babe::Epoch {
			Babe::next_epoch()
		}

		fn generate_key_ownership_proof(
			_slot: sp_consensus_babe::Slot,
			authority_id: sp_consensus_babe::AuthorityId,
		) -> Option<sp_consensus_babe::OpaqueKeyOwnershipProof> {
			use codec::Encode;

			Historical::prove((sp_consensus_babe::KEY_TYPE, authority_id))
				.map(|p| p.encode())
				.map(sp_consensus_babe::OpaqueKeyOwnershipProof::new)
		}

		fn submit_report_equivocation_unsigned_extrinsic(
			equivocation_proof: sp_consensus_babe::EquivocationProof<<Block as BlockT>::Header>,
			key_owner_proof: sp_consensus_babe::OpaqueKeyOwnershipProof,
		) -> Option<()> {
			let key_owner_proof = key_owner_proof.decode()?;

			Babe::submit_unsigned_equivocation_report(
				equivocation_proof,
				key_owner_proof,
			)
		}
	}


	impl fg_primitives::GrandpaApi<Block> for Runtime {
		fn grandpa_authorities() -> GrandpaAuthorityList {
			Grandpa::grandpa_authorities()
		}

		fn current_set_id() -> fg_primitives::SetId {
			Grandpa::current_set_id()
		}

		fn submit_report_equivocation_unsigned_extrinsic(
			_equivocation_proof: fg_primitives::EquivocationProof<
				<Block as BlockT>::Hash,
				NumberFor<Block>,
			>,
			_key_owner_proof: fg_primitives::OpaqueKeyOwnershipProof,
		) -> Option<()> {
			None
		}

		fn generate_key_ownership_proof(
			_set_id: fg_primitives::SetId,
			_authority_id: GrandpaId,
		) -> Option<fg_primitives::OpaqueKeyOwnershipProof> {
			// NOTE: this is the only implementation possible since we've
			// defined our key owner proof type as a bottom type (i.e. a type
			// with no values).
			None
		}
	}

	impl frame_system_rpc_runtime_api::AccountNonceApi<Block, AccountId, Index> for Runtime {
		fn account_nonce(account: AccountId) -> Index {
			System::account_nonce(account)
		}
	}

	impl pallet_transaction_payment_rpc_runtime_api::TransactionPaymentApi<Block, Balance> for Runtime {
		fn query_info(
			uxt: <Block as BlockT>::Extrinsic,
			len: u32,
		) -> pallet_transaction_payment_rpc_runtime_api::RuntimeDispatchInfo<Balance> {
			TransactionPayment::query_info(uxt, len)
		}

		fn query_fee_details(
			uxt: <Block as BlockT>::Extrinsic,
			len: u32,
		) -> pallet_transaction_payment::FeeDetails<Balance> {
			TransactionPayment::query_fee_details(uxt, len)
		}

		fn query_weight_to_fee(weight: Weight) -> Balance {
			TransactionPayment::weight_to_fee(weight)
		}

		fn query_length_to_fee(length: u32) -> Balance {
			TransactionPayment::length_to_fee(length)
		}
	}

	impl pallet_transaction_payment_rpc_runtime_api::TransactionPaymentCallApi<Block, Balance, RuntimeCall>
		for Runtime
	{
		fn query_call_info(
			call: RuntimeCall,
			len: u32,
		) -> pallet_transaction_payment::RuntimeDispatchInfo<Balance> {
			TransactionPayment::query_call_info(call, len)
		}

		fn query_call_fee_details(
			call: RuntimeCall,
			len: u32,
		) -> pallet_transaction_payment::FeeDetails<Balance> {
			TransactionPayment::query_call_fee_details(call, len)
		}

		fn query_weight_to_fee(weight: Weight) -> Balance {
			TransactionPayment::weight_to_fee(weight)
		}

		fn query_length_to_fee(length: u32) -> Balance {
			TransactionPayment::length_to_fee(length)
		}
	}

	impl time_primitives::TimeApi<Block, AccountId>  for Runtime {
		fn store_signature(
			auth_key: time_primitives::crypto::Public,
			auth_sig: time_primitives::crypto::Signature,
			signature_data: time_primitives::SignatureData,
			event_id: time_primitives::ForeignEventId) -> DispatchResult
		{
			TesseractSigStorage::api_store_signature(auth_key, auth_sig, signature_data, event_id)
		}

		fn get_shard_members(shard_id: u64) -> Option<Vec<time_primitives::TimeId>> {
			Some(TesseractSigStorage::tss_shards(shard_id)?.members())
		}

		fn get_shards() -> Vec<(u64, time_primitives::sharding::Shard)> {
			TesseractSigStorage::api_tss_shards()
		}


		fn get_task_metadata() -> Result<Vec<Task>, DispatchError> {
			TaskMeta::get_tasks()
		}

		fn get_task_metadat_by_key(key: KeyId) -> Result<Option<Task>, DispatchError> {
			TaskMeta::get_task_by_key(key)
		}

		fn get_task_schedule() -> Result<Vec<(u64, abs_TaskSchedule<AccountId>)>, DispatchError> {
			TaskSchedule::get_schedules()
		}

		fn update_schedule_by_key(status: ScheduleStatus,key: KeyId,) -> DispatchResult {
			TaskSchedule::update_schedule_by_key(status,key)
		}

<<<<<<< HEAD
		fn update_failed_schedule_by_key(status: ScheduleStatus,key: KeyId,) -> DispatchResult {
			TaskSchedule::update_failed_schedule_by_key(status,key)
		}

		fn update_execution(schedule_id: u64) -> DispatchResult {
			TaskSchedule::update_execution(schedule_id)
=======
		fn get_payable_task_metadata() -> Result<Vec<PayableTask>, DispatchError> {
			TaskMeta::get_payable_tasks()
		}

		fn get_payable_task_metadata_by_key(key: KeyId) -> Result<Option<PayableTask>, DispatchError> {
			TaskMeta::get_payable_task_metadata_by_key(key)
		}

		fn get_payable_task_schedule() -> Result<Vec<(u64, PayableTaskSchedule<AccountId>)>, DispatchError> {
			TaskSchedule::get_payable_task_schedules()
>>>>>>> 13821c45
		}

		fn report_misbehavior(shard_id: u64, ofender: time_primitives::TimeId, reporter: time_primitives::TimeId, proof: time_primitives::crypto::Signature) -> DispatchResult {
			TesseractSigStorage::api_report_misbehavior(shard_id, ofender, reporter, proof)
		}
	}

	#[cfg(feature = "runtime-benchmarks")]
	impl frame_benchmarking::Benchmark<Block> for Runtime {
		fn benchmark_metadata(extra: bool) -> (
			Vec<frame_benchmarking::BenchmarkList>,
			Vec<frame_support::traits::StorageInfo>,
		) {
			use frame_benchmarking::{baseline, Benchmarking, BenchmarkList};
			use frame_support::traits::StorageInfoTrait;
			use frame_system_benchmarking::Pallet as SystemBench;
			use baseline::Pallet as BaselineBench;
			use task_meta_bench::Pallet as MetaDataBenchmarks;
			use task_schedule_bench::Pallet as ScheduleBenchmarks;

			let mut list = Vec::<BenchmarkList>::new();
			list_benchmark!(list, extra, pallet_proxy, PalletProxy);
			list_benchmark!(list, extra, pallet_tesseract_storage, TesseractSigStorage);
			list_benchmarks!(list, extra);

			let storage_info = AllPalletsWithSystem::storage_info();

			(list, storage_info)
		}

		fn dispatch_benchmark(
			config: frame_benchmarking::BenchmarkConfig
		) -> Result<Vec<frame_benchmarking::BenchmarkBatch>, sp_runtime::RuntimeString> {
			use frame_benchmarking::{baseline, Benchmarking, BenchmarkBatch, TrackedStorageKey};

			use frame_system_benchmarking::Pallet as SystemBench;
			use baseline::Pallet as BaselineBench;
			use task_meta_bench::Pallet as MetaDataBenchmarks;
			use task_schedule_bench::Pallet as ScheduleBenchmarks;

			impl frame_system_benchmarking::Config for Runtime {}
			impl baseline::Config for Runtime {}
			impl task_meta_bench::Config for Runtime {}
			impl task_schedule_bench::Config for Runtime {}

			use frame_support::traits::WhitelistedStorageKeys;
			let whitelist: Vec<TrackedStorageKey> = AllPalletsWithSystem::whitelisted_storage_keys();

			let mut batches = Vec::<BenchmarkBatch>::new();
			let params = (&config, &whitelist);
			add_benchmark!(params, batches, pallet_proxy, PalletProxy);
			add_benchmark!(params, batches, pallet_tesseract_storage, TesseractSigStorage);
			add_benchmarks!(params, batches);

			Ok(batches)
		}
	}

	#[cfg(feature = "try-runtime")]
	impl frame_try_runtime::TryRuntime<Block> for Runtime {
		fn on_runtime_upgrade() -> (Weight, Weight) {
			// NOTE: intentional unwrap: we don't want to propagate the error backwards, and want to
			// have a backtrace here. If any of the pre/post migration checks fail, we shall stop
			// right here and right now.
			let weight = Executive::try_runtime_upgrade().unwrap();
			(weight, RuntimeBlockWeights::get().max_block)
		}

		fn execute_block(
			block: Block,
			state_root_check: bool,
			select: frame_try_runtime::TryStateSelect
		) -> Weight {
			// NOTE: intentional unwrap: we don't want to propagate the error backwards, and want to
			// have a backtrace here.
			Executive::try_execute_block(block, state_root_check, select).expect("execute-block failed")
		}
	}
}

#[cfg(test)]
mod tests {
	use super::*;
	use frame_support::traits::WhitelistedStorageKeys;
	use sp_core::hexdisplay::HexDisplay;
	use std::collections::HashSet;

	#[test]
	fn check_whitelist() {
		let whitelist: HashSet<String> = AllPalletsWithSystem::whitelisted_storage_keys()
			.iter()
			.map(|e| HexDisplay::from(&e.key).to_string())
			.collect();

		// Block Number
		assert!(
			whitelist.contains("26aa394eea5630e07c48ae0c9558cef702a5c1b19ab7a04f536c519aca4983ac")
		);
		// Total Issuance
		assert!(
			whitelist.contains("c2261276cc9d1f8598ea4b6a74b15c2f57c875e4cff74148e4628f264b974c80")
		);
		// Execution Phase
		assert!(
			whitelist.contains("26aa394eea5630e07c48ae0c9558cef7ff553b5a9862a516939d82b3d3d8661a")
		);
		// Event Count
		assert!(
			whitelist.contains("26aa394eea5630e07c48ae0c9558cef70a98fdbe9ce6c55837576c60c7af3850")
		);
		// System Events
		assert!(
			whitelist.contains("26aa394eea5630e07c48ae0c9558cef780d41e5e16056765bc8461851072c9d7")
		);
	}

	#[test]
	fn check_arithmetic() {
		let max_payout = 100u32;
		let session_active_validators = 4u8;
		let send_reward = Percent::from_percent(20) * max_payout;
		assert_eq!(send_reward, 20); // 20 percent of total reward
		let perc_div = 100u8.saturating_div(session_active_validators); // get division percentage for each validator
		let fraction = Percent::from_percent(perc_div);
		let share = fraction * send_reward;
		assert_eq!(share, 5); // 20 percent of total reward share of each validator.
	}
}<|MERGE_RESOLUTION|>--- conflicted
+++ resolved
@@ -1427,27 +1427,25 @@
 			TaskSchedule::update_schedule_by_key(status,key)
 		}
 
-<<<<<<< HEAD
+		fn get_payable_task_metadata() -> Result<Vec<PayableTask>, DispatchError> {
+			TaskMeta::get_payable_tasks()
+		}
+
+		fn get_payable_task_metadata_by_key(key: KeyId) -> Result<Option<PayableTask>, DispatchError> {
+			TaskMeta::get_payable_task_metadata_by_key(key)
+		}
+
+		fn get_payable_task_schedule() -> Result<Vec<(u64, PayableTaskSchedule<AccountId>)>, DispatchError> {
+			TaskSchedule::get_payable_task_schedules()
+		}
+
 		fn update_failed_schedule_by_key(status: ScheduleStatus,key: KeyId,) -> DispatchResult {
 			TaskSchedule::update_failed_schedule_by_key(status,key)
 		}
 
 		fn update_execution(schedule_id: u64) -> DispatchResult {
 			TaskSchedule::update_execution(schedule_id)
-=======
-		fn get_payable_task_metadata() -> Result<Vec<PayableTask>, DispatchError> {
-			TaskMeta::get_payable_tasks()
-		}
-
-		fn get_payable_task_metadata_by_key(key: KeyId) -> Result<Option<PayableTask>, DispatchError> {
-			TaskMeta::get_payable_task_metadata_by_key(key)
-		}
-
-		fn get_payable_task_schedule() -> Result<Vec<(u64, PayableTaskSchedule<AccountId>)>, DispatchError> {
-			TaskSchedule::get_payable_task_schedules()
->>>>>>> 13821c45
-		}
-
+		}
 		fn report_misbehavior(shard_id: u64, ofender: time_primitives::TimeId, reporter: time_primitives::TimeId, proof: time_primitives::crypto::Signature) -> DispatchResult {
 			TesseractSigStorage::api_report_misbehavior(shard_id, ofender, reporter, proof)
 		}
