--- conflicted
+++ resolved
@@ -317,20 +317,6 @@
 	type Event = Event;
 }
 
-<<<<<<< HEAD
-/// Configure the pallet-membership in pallets/membership.
-impl pallet_membership::Config<pallet_membership::Instance1> for Runtime {
-	type Event = Event;
-	type AddOrigin = frame_system::EnsureRoot<AccountId>;
-	type RemoveOrigin = frame_system::EnsureRoot<AccountId>;
-	type SwapOrigin = frame_system::EnsureRoot<AccountId>;
-	type ResetOrigin = frame_system::EnsureRoot<AccountId>;
-	type PrimeOrigin = frame_system::EnsureRoot<AccountId>;
-	type MembershipInitialized = ();
-	type MembershipChanged = ();
-	type MaxMembers = ConstU32<10>;
-	type WeightInfo = ();
-=======
 /// The type used to represent the kinds of proxying allowed.
 #[derive(
 	Copy,
@@ -452,7 +438,20 @@
 	type Schedule = Schedule;
 	type CallStack = [pallet_contracts::Frame<Self>; 31];
 	type AddressGenerator = pallet_contracts::DefaultAddressGenerator;
->>>>>>> 28a8d23f
+}
+
+/// Configure the pallet-membership in pallets/membership.
+impl pallet_membership::Config<pallet_membership::Instance1> for Runtime {
+	type Event = Event;
+	type AddOrigin = frame_system::EnsureRoot<AccountId>;
+	type RemoveOrigin = frame_system::EnsureRoot<AccountId>;
+	type SwapOrigin = frame_system::EnsureRoot<AccountId>;
+	type ResetOrigin = frame_system::EnsureRoot<AccountId>;
+	type PrimeOrigin = frame_system::EnsureRoot<AccountId>;
+	type MembershipInitialized = ();
+	type MembershipChanged = ();
+	type MaxMembers = ConstU32<10>;
+	type WeightInfo = ();
 }
 
 // Create the runtime by composing the FRAME pallets that were previously configured.
@@ -472,13 +471,10 @@
 		Sudo: pallet_sudo,
 		// Include the custom logic from the pallet-template in the runtime.
 		TemplateModule: pallet_template,
-<<<<<<< HEAD
-		Membership: pallet_membership::<Instance1>,
-=======
 		Proxy: pallet_proxy,
 		Contracts: pallet_contracts,
 		TransactionPallet: pallet_transaction,
->>>>>>> 28a8d23f
+		Membership: pallet_membership::<Instance1>,
 	}
 );
 
