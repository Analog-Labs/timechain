--- conflicted
+++ resolved
@@ -65,13 +65,9 @@
     - '--bootnodes=/dns4/bootnode/tcp/30333/p2p/12D3KooWEyoppNCUx8Yx66oV9fJnriXwCcXwDDUA2kj6vnc6iDEp'
     environment:
       DATABASE_URL: 'postgresql://db/timechain?user=postgres&password=postgres'
-<<<<<<< HEAD
       TIMEGRAPH_GRAPHQL_URL: ${TIMEGRAPH_GRAPHQL_URL}
       SSK: ${SSK}
       RUST_LOG: 'tesseract_tss=debug,time-worker=debug,task-executor=debug'
-=======
-      RUST_LOG: 'tesseract_tss=debug,time-worker=debug'
->>>>>>> 27f5ac1e
     depends_on:
     - db
     - bootnode
@@ -100,12 +96,9 @@
     - '--bootnodes=/dns4/bootnode/tcp/30333/p2p/12D3KooWEyoppNCUx8Yx66oV9fJnriXwCcXwDDUA2kj6vnc6iDEp'
     environment:
       DATABASE_URL: 'postgresql://db/timechain?user=postgres&password=postgres'
-<<<<<<< HEAD
-      TIMEGRAPH_GRAPHQL_URL: ${TIMEGRAPH_GRAPHQL_URL}
-      SSK: ${SSK}
-=======
-      RUST_LOG: 'tesseract_tss=debug,time-worker=debug'
->>>>>>> 27f5ac1e
+      TIMEGRAPH_GRAPHQL_URL: ${TIMEGRAPH_GRAPHQL_URL}
+      SSK: ${SSK}
+      RUST_LOG: 'tesseract_tss=debug,time-worker=debug'
     depends_on:
     - db
     - bootnode
@@ -134,12 +127,9 @@
     - '--bootnodes=/dns4/bootnode/tcp/30333/p2p/12D3KooWEyoppNCUx8Yx66oV9fJnriXwCcXwDDUA2kj6vnc6iDEp'
     environment:
       DATABASE_URL: 'postgresql://db/timechain?user=postgres&password=postgres'
-<<<<<<< HEAD
-      TIMEGRAPH_GRAPHQL_URL: ${TIMEGRAPH_GRAPHQL_URL}
-      SSK: ${SSK}
-=======
-      RUST_LOG: 'tesseract_tss=debug,time-worker=debug'
->>>>>>> 27f5ac1e
+      TIMEGRAPH_GRAPHQL_URL: ${TIMEGRAPH_GRAPHQL_URL}
+      SSK: ${SSK}
+      RUST_LOG: 'tesseract_tss=debug,time-worker=debug'
     depends_on:
     - db
     - bootnode
@@ -168,12 +158,9 @@
     - '--bootnodes=/dns4/bootnode/tcp/30333/p2p/12D3KooWEyoppNCUx8Yx66oV9fJnriXwCcXwDDUA2kj6vnc6iDEp'
     environment:
       DATABASE_URL: 'postgresql://db/timechain?user=postgres&password=postgres'
-<<<<<<< HEAD
-      TIMEGRAPH_GRAPHQL_URL: ${TIMEGRAPH_GRAPHQL_URL}
-      SSK: ${SSK}
-=======
-      RUST_LOG: 'tesseract_tss=debug,time-worker=debug'
->>>>>>> 27f5ac1e
+      TIMEGRAPH_GRAPHQL_URL: ${TIMEGRAPH_GRAPHQL_URL}
+      SSK: ${SSK}
+      RUST_LOG: 'tesseract_tss=debug,time-worker=debug'
     depends_on:
     - db
     - bootnode
@@ -202,12 +189,9 @@
     - '--bootnodes=/dns4/bootnode/tcp/30333/p2p/12D3KooWEyoppNCUx8Yx66oV9fJnriXwCcXwDDUA2kj6vnc6iDEp'
     environment:
       DATABASE_URL: 'postgresql://db/timechain?user=postgres&password=postgres'
-<<<<<<< HEAD
-      TIMEGRAPH_GRAPHQL_URL: ${TIMEGRAPH_GRAPHQL_URL}
-      SSK: ${SSK}
-=======
-      RUST_LOG: 'tesseract_tss=debug,time-worker=debug'
->>>>>>> 27f5ac1e
+      TIMEGRAPH_GRAPHQL_URL: ${TIMEGRAPH_GRAPHQL_URL}
+      SSK: ${SSK}
+      RUST_LOG: 'tesseract_tss=debug,time-worker=debug'
     depends_on:
     - db
     - bootnode
