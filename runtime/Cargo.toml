--- conflicted
+++ resolved
@@ -55,11 +55,8 @@
 
 # Local Dependencies
 pallet-template = { version = "4.0.0-dev", default-features = false, path = "../pallets/template" }
-<<<<<<< HEAD
 pallet-membership = { version = "4.0.0-dev", default-features = false, path = "../pallets/membership" }
-=======
 pallet-transaction = { version = "1.0.0-dev", default-features = false, path = "../pallets/transaction" }
->>>>>>> 28a8d23f
 
 [build-dependencies]
 substrate-wasm-builder = { version = "5.0.0-dev", git = "https://github.com/paritytech/substrate.git", branch = "polkadot-v0.9.17" }
