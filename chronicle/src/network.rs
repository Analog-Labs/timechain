#![allow(clippy::type_complexity)]
use crate::{PROTOCOL_NAME, TW_LOG};
use anyhow::Result;
use futures::{
	channel::{mpsc, oneshot},
	stream::FuturesUnordered,
	Future, FutureExt, StreamExt,
};
use sc_client_api::{BlockchainEvents, HeaderBackend};
use sc_network::config::{IncomingRequest, OutgoingResponse};
use sc_network::{IfDisconnected, NetworkRequest, PeerId};
use serde::{Deserialize, Serialize};
use sp_api::ProvideRuntimeApi;
use sp_runtime::traits::{Block, Header, IdentifyAccount};
use std::{
	collections::{BTreeMap, HashMap},
	marker::PhantomData,
	pin::Pin,
	sync::Arc,
};
use time_primitives::{
<<<<<<< HEAD
	MembersApi, PublicKey, ShardId, ShardStatus, ShardsApi, SubmitMembers, SubmitShards,
	TaskExecutor, TssId, TssRequest as TssSigningRequest, TssSignature,
};
use tss::{Tss, TssAction, TssRequest, TssResponse, VerifiableSecretSharingCommitment};
=======
	BlockTimeApi, MembersApi, PublicKey, ShardId, ShardsApi, SubmitMembers, SubmitShards,
	TaskExecutor, TssId, TssRequest, TssSignature,
};
use tokio::time::{interval_at, Duration, Instant};
use tss::{Tss, TssAction, TssMessage};
>>>>>>> e6da3250

#[derive(Deserialize, Serialize)]
struct TimeMessage {
	shard_id: ShardId,
	block_number: u64,
	payload: TssRequest<TssId>,
}

impl TimeMessage {
	fn encode(&self) -> Vec<u8> {
		bincode::serialize(self).unwrap()
	}

	fn decode(bytes: &[u8]) -> Result<Self> {
		Ok(bincode::deserialize(bytes)?)
	}
}

pub(crate) fn to_peer_id(peer_id: time_primitives::PeerId) -> PeerId {
	PeerId::from_public_key(
		&sc_network::config::ed25519::PublicKey::try_from_bytes(&peer_id).unwrap().into(),
	)
}

pub struct TimeWorkerParams<B: Block, C, R, N, T, TxSub> {
	pub _block: PhantomData<B>,
	pub client: Arc<C>,
	pub runtime: Arc<R>,
	pub network: N,
	pub task_executor: T,
	pub tx_submitter: TxSub,
	pub public_key: PublicKey,
	pub peer_id: time_primitives::PeerId,
	pub tss_request: mpsc::Receiver<TssSigningRequest>,
	pub protocol_request: async_channel::Receiver<IncomingRequest>,
}

/// Our structure, which holds refs to everything we need to operate
pub struct TimeWorker<B: Block, C, R, N, T, TxSub> {
	_block: PhantomData<B>,
	client: Arc<C>,
	runtime: Arc<R>,
	network: N,
	task_executor: T,
	tx_submitter: TxSub,
	public_key: PublicKey,
	peer_id: time_primitives::PeerId,
	tss_request: mpsc::Receiver<TssSigningRequest>,
	protocol_request: async_channel::Receiver<IncomingRequest>,
	tss_states: HashMap<ShardId, Tss<TssId, PeerId>>,
	messages:
		BTreeMap<u64, Vec<(ShardId, PeerId, TssRequest<TssId>, oneshot::Sender<OutgoingResponse>)>>,
	requests: BTreeMap<u64, Vec<(ShardId, TssId, Vec<u8>)>>,
	channels: HashMap<TssId, oneshot::Sender<([u8; 32], TssSignature)>>,
	outgoing_requests: FuturesUnordered<
		Pin<
			Box<
				dyn Future<
					Output = (
						ShardId,
						PeerId,
						TssRequest<TssId>,
						Result<Option<TssResponse<TssId>>>,
					),
				>,
			>,
		>,
	>,
}

impl<B, C, R, N, T, TxSub> TimeWorker<B, C, R, N, T, TxSub>
where
	B: Block + 'static,
	C: BlockchainEvents<B> + HeaderBackend<B> + 'static,
	R: ProvideRuntimeApi<B> + 'static,
	R::Api: MembersApi<B> + ShardsApi<B> + BlockTimeApi<B>,
	N: NetworkRequest,
	T: TaskExecutor<B>,
	TxSub: SubmitShards + SubmitMembers,
{
	pub fn new(worker_params: TimeWorkerParams<B, C, R, N, T, TxSub>) -> Self {
		let TimeWorkerParams {
			_block,
			client,
			runtime,
			network,
			task_executor,
			tx_submitter,
			public_key,
			peer_id,
			tss_request,
			protocol_request,
		} = worker_params;
		Self {
			_block,
			client,
			runtime,
			network,
			task_executor,
			tx_submitter,
			public_key,
			peer_id,
			tss_request,
			protocol_request,
			tss_states: Default::default(),
			messages: Default::default(),
			requests: Default::default(),
			channels: Default::default(),
			outgoing_requests: Default::default(),
		}
	}

	fn on_finality(&mut self, block: <B as Block>::Hash, block_number: u64) {
		let local_peer_id = to_peer_id(self.peer_id);
		log::debug!(target: TW_LOG, "{}: on_finality {}", local_peer_id, block.to_string());
		let shards = self
			.runtime
			.runtime_api()
			.get_shards(block, &self.public_key.clone().into_account())
			.unwrap();
		for shard_id in shards.iter().copied() {
			if self.tss_states.get(&shard_id).is_some() {
				continue;
			}
			let api = self.runtime.runtime_api();
			let members = api.get_shard_members(block, shard_id).unwrap();
			log::debug!(target: TW_LOG, "shard {}: {} joining shard", shard_id, local_peer_id);
			let threshold = api.get_shard_threshold(block, shard_id).unwrap();
			let members = members
				.into_iter()
				.map(|account| {
					to_peer_id(api.get_member_peer_id(block, &account).unwrap().unwrap())
				})
				.collect();
			self.tss_states
				.insert(shard_id, Tss::new(local_peer_id, members, threshold, None));
			self.poll_actions(shard_id, block_number);
		}
		for shard_id in shards.iter().copied() {
			let Some(tss) = self.tss_states.get_mut(&shard_id) else {
				continue;
			};
			if self.runtime.runtime_api().get_shard_status(block, shard_id).unwrap()
				== ShardStatus::Committed
			{
				let commitment =
					self.runtime.runtime_api().get_shard_commitment(block, shard_id).unwrap();
				let commitment =
					VerifiableSecretSharingCommitment::deserialize(commitment).unwrap();
				tss.on_commit(commitment);
			}
		}
		while let Some(n) = self.requests.keys().copied().next() {
			if n > block_number {
				break;
			}
			for (shard_id, request_id, data) in self.requests.remove(&n).unwrap() {
				log::debug!(target: TW_LOG, "shard {}: req {:?}: sign", shard_id, request_id);
				let Some(tss) = self.tss_states.get_mut(&shard_id) else {
					log::error!(target: TW_LOG, "trying to run task on unknown shard {}, dropping channel", shard_id);
					self.channels.remove(&request_id);
					continue;
				};
				tss.on_sign(request_id, data.to_vec());
				self.poll_actions(shard_id, block_number);
			}
		}
		while let Some(n) = self.messages.keys().copied().next() {
			if n > block_number {
				break;
			}
			for (shard_id, peer_id, msg, pending_response) in self.messages.remove(&n).unwrap() {
				let Some(tss) = self.tss_states.get_mut(&shard_id) else {
					log::error!(target: TW_LOG, "dropping message {} {} {}", shard_id, peer_id, msg);
					continue;
				};
				let result = tss
					.on_request(peer_id, msg)
					.map(|msg| bincode::serialize(&msg).unwrap())
					.map_err(|_| ());
				let _ = pending_response.send(OutgoingResponse {
					result,
					reputation_changes: vec![],
					sent_feedback: None,
				});
				self.poll_actions(shard_id, n);
			}
		}
		for shard_id in shards {
			let task_executor = self.task_executor.clone();
			tokio::task::spawn(async move {
				log::info!(target: TW_LOG, "shard {}: running task executor", shard_id);
				if let Err(err) = task_executor.start_tasks(block, block_number, shard_id).await {
					log::error!(target: TW_LOG, "shard {}: failed to start tasks: {:?}", shard_id, err);
				}
			});
		}
	}

	fn poll_actions(&mut self, shard_id: ShardId, block_number: u64) {
		let tss = self.tss_states.get_mut(&shard_id).unwrap();
		while let Some(action) = tss.next_action() {
			match action {
				TssAction::Send(msgs) => {
					let local_peer_id = to_peer_id(self.peer_id);
					for (peer, payload) in msgs {
						log::debug!(
							target: TW_LOG,
							"shard {}: {} tx {} to {}",
							shard_id,
							local_peer_id,
							payload,
							peer
						);
						let msg = TimeMessage {
							shard_id,
							block_number,
							payload,
						};
						let bytes = msg.encode();
						let (tx, rx) = oneshot::channel();
						self.network.start_request(
							peer,
							PROTOCOL_NAME.into(),
							bytes,
							tx,
							IfDisconnected::TryConnect,
						);
						self.outgoing_requests.push(Box::pin(async move {
							let result = async move {
								let response = rx.await??;
								Ok(bincode::deserialize(&response)?)
							}
							.await;
							(shard_id, peer, msg.payload, result)
						}));
					}
				},
				TssAction::Commit(commitment, proof_of_knowledge) => {
					if let Err(e) = self.tx_submitter.submit_commitment(
						shard_id,
						commitment.serialize(),
						proof_of_knowledge.serialize().into(),
					) {
						log::error!("error submitting commitment {:?}", e);
					}
				},
				TssAction::PublicKey(tss_public_key) => {
					let public_key = tss_public_key.to_bytes().unwrap();
					log::info!(target: TW_LOG, "shard {}: public key {:?}", shard_id, public_key);
					if let Err(e) = self.tx_submitter.submit_online(shard_id) {
						log::error!("error submitting online {:?}", e);
					}
				},
				TssAction::Signature(request_id, hash, tss_signature) => {
					let tss_signature = tss_signature.to_bytes();
					log::debug!(
						target: TW_LOG,
						"shard {}: req {:?}: signature {:?}",
						shard_id,
						request_id,
						tss_signature
					);
					if let Some(tx) = self.channels.remove(&request_id) {
						tx.send((hash, tss_signature)).ok();
					}
				},
			}
		}
	}

	pub async fn run(mut self) {
<<<<<<< HEAD
=======
		let block = self.client.info().best_hash;

>>>>>>> e6da3250
		if let Err(e) = self.tx_submitter.submit_register_member(
			self.task_executor.network(),
			self.public_key.clone(),
			self.peer_id,
		) {
			log::error!("error registering member {:?}", e);
		}

		let min_block_time = self.runtime.runtime_api().get_block_time_in_msec(block).unwrap();
		let heartbeat_time =
			(self.runtime.runtime_api().get_heartbeat_timeout(block).unwrap() / 2) * min_block_time;
		let heartbeat_duration = Duration::from_millis(heartbeat_time);
		let mut heartbeat_tick =
			interval_at(Instant::now() + heartbeat_duration, heartbeat_duration);

		let mut finality_notifications = self.client.finality_notification_stream();
		loop {
			futures::select! {
				notification = finality_notifications.next().fuse() => {
					let Some(notification) = notification else {
						log::debug!(
							target: TW_LOG,
							"no new finality notifications"
						);
						continue;
					};
					let block_hash = notification.header.hash();
					let block_number = notification.header.number().to_string().parse().unwrap();
					log::debug!(target: TW_LOG, "finalized {}", block_number);
					self.on_finality(block_hash, block_number);
				},
				tss_request = self.tss_request.next().fuse() => {
					let Some(TssSigningRequest { request_id, shard_id, data, tx, block_number }) = tss_request else {
						continue;
					};
					self.requests.entry(block_number).or_default().push((shard_id, request_id, data));
					self.channels.insert(request_id, tx);
				},
				protocol_request = self.protocol_request.next().fuse() => {
					let Some(IncomingRequest { peer, payload, pending_response }) = protocol_request else {
						continue;
					};
					if let Ok(TimeMessage { shard_id, block_number, payload }) = TimeMessage::decode(&payload) {
						let local_peer_id = to_peer_id(self.peer_id);
						log::debug!(target: TW_LOG, "shard {}: {} rx {} from {}",
							shard_id, local_peer_id, payload, peer);
						self.messages.entry(block_number).or_default().push((shard_id, peer, payload, pending_response));
					} else {
						log::debug!(target: TW_LOG, "received invalid message");
						let _ = pending_response.send(OutgoingResponse {
							result: Err(()),
							reputation_changes: vec![],
							sent_feedback: None,
						});
					}
				},
<<<<<<< HEAD
				outgoing_request = self.outgoing_requests.next().fuse() => {
					let Some((shard_id, peer, request, result)) = outgoing_request else {
						continue;
					};
					let Some(tss) = self.tss_states.get_mut(&shard_id) else {
						continue;
					};
					match result {
						Ok(response) => {
							tss.on_response(peer, response);
						}
						Err(error) => {
							let local_peer_id = to_peer_id(self.peer_id);
							log::error!(
								target: TW_LOG,
								"shard {}: {} tx {} to {} network error {:?}",
								shard_id,
								local_peer_id,
								request,
								peer,
								error,
							);
						}
=======
				_ = heartbeat_tick.tick().fuse() => {
					let time_block = self.client.info().best_hash;
					if let Err(e) = self.tx_submitter.submit_heartbeat(time_block, self.public_key.clone()){
						log::error!("error submitting heartbeat {:?}", e);
>>>>>>> e6da3250
					}
				}
			}
		}
	}
}<|MERGE_RESOLUTION|>--- conflicted
+++ resolved
@@ -19,18 +19,11 @@
 	sync::Arc,
 };
 use time_primitives::{
-<<<<<<< HEAD
-	MembersApi, PublicKey, ShardId, ShardStatus, ShardsApi, SubmitMembers, SubmitShards,
-	TaskExecutor, TssId, TssRequest as TssSigningRequest, TssSignature,
-};
-use tss::{Tss, TssAction, TssRequest, TssResponse, VerifiableSecretSharingCommitment};
-=======
-	BlockTimeApi, MembersApi, PublicKey, ShardId, ShardsApi, SubmitMembers, SubmitShards,
-	TaskExecutor, TssId, TssRequest, TssSignature,
+	BlockTimeApi, MembersApi, PublicKey, ShardId, ShardStatus, ShardsApi, SubmitMembers,
+	SubmitShards, TaskExecutor, TssId, TssRequest as TssSigningRequest, TssSignature,
 };
 use tokio::time::{interval_at, Duration, Instant};
-use tss::{Tss, TssAction, TssMessage};
->>>>>>> e6da3250
+use tss::{Tss, TssAction, TssRequest, TssResponse, VerifiableSecretSharingCommitment};
 
 #[derive(Deserialize, Serialize)]
 struct TimeMessage {
@@ -303,11 +296,6 @@
 	}
 
 	pub async fn run(mut self) {
-<<<<<<< HEAD
-=======
-		let block = self.client.info().best_hash;
-
->>>>>>> e6da3250
 		if let Err(e) = self.tx_submitter.submit_register_member(
 			self.task_executor.network(),
 			self.public_key.clone(),
@@ -364,7 +352,6 @@
 						});
 					}
 				},
-<<<<<<< HEAD
 				outgoing_request = self.outgoing_requests.next().fuse() => {
 					let Some((shard_id, peer, request, result)) = outgoing_request else {
 						continue;
@@ -388,12 +375,11 @@
 								error,
 							);
 						}
-=======
+					}
+				}
 				_ = heartbeat_tick.tick().fuse() => {
-					let time_block = self.client.info().best_hash;
-					if let Err(e) = self.tx_submitter.submit_heartbeat(time_block, self.public_key.clone()){
+					if let Err(e) = self.tx_submitter.submit_heartbeat(self.public_key.clone()){
 						log::error!("error submitting heartbeat {:?}", e);
->>>>>>> e6da3250
 					}
 				}
 			}
