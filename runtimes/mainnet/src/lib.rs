//! This is our mainnet runtime.
//!
//! ## Governance
//!
//! There are two main governance bodies. The first one is responsible for maintaining the chain
//! and keeping it operational, while the second body is responsible to manage treasury spending and unallocated issuance.
//!
//! ### Technical Committee
//!
//! The technical committee is managed using the [`pallet_collective`], [`pallet_membership`] and our own custom [`pallet_governance`].
//!
//! While the first two pallets tally the votes and manage the membership of the committee, our custom pallet it used to elevate committee origin to more privileged level for selected calls.
//!
#![allow(clippy::identity_op)]
#![cfg_attr(not(feature = "std"), no_std)]
// `construct_runtime!` does a lot of recursion and requires us to increase the limits.
#![recursion_limit = "1024"]

use scale_codec::{Decode, Encode, MaxEncodedLen};

use polkadot_sdk::*;

use frame_election_provider_support::{
	bounds::{ElectionBounds, ElectionBoundsBuilder},
	onchain, BalancingConfig, ElectionDataProvider, SequentialPhragmen, VoteWeight,
};
use frame_support::{
	derive_impl,
	dispatch::DispatchClass,
	genesis_builder_helper::{build_state, get_preset},
	pallet_prelude::Get,
	parameter_types,
	traits::{
		fungible::HoldConsideration,
		tokens::{PayFromAccount, UnityAssetBalanceConversion},
		ConstBool, ConstU128, ConstU16, ConstU32, Contains, Currency, EitherOfDiverse,
		EqualPrivilegeOnly, Imbalance, InstanceFilter, KeyOwnerProofSystem, LinearStoragePrice,
		OnUnbalanced, WithdrawReasons,
	},
	weights::{
		constants::{
			BlockExecutionWeight, ExtrinsicBaseWeight, RocksDbWeight, WEIGHT_REF_TIME_PER_SECOND,
		},
		ConstantMultiplier, IdentityFee, Weight,
	},
	PalletId,
};
use frame_system::{
	limits::{BlockLength, BlockWeights},
	EnsureRoot, EnsureRootWithSuccess, EnsureSigned, EnsureWithSuccess,
};
use pallet_election_provider_multi_phase::{GeometricDepositBase, SolutionAccuracyOf};
use pallet_identity::legacy::IdentityInfo;
use pallet_im_online::sr25519::AuthorityId as ImOnlineId;
use pallet_ranked_collective::{MemberIndex, Rank};
use pallet_session::historical as pallet_session_historical;
// Can't use `FungibleAdapter` here until Treasury pallet migrates to fungibles
// <https://github.com/paritytech/polkadot-sdk/issues/226>
#[allow(deprecated)]
pub use pallet_transaction_payment::{CurrencyAdapter, Multiplier, TargetedFeeAdjustment};
use pallet_transaction_payment::{FeeDetails, RuntimeDispatchInfo};

use sp_api::impl_runtime_apis;
use sp_authority_discovery::AuthorityId as AuthorityDiscoveryId;
use sp_consensus_grandpa::AuthorityId as GrandpaId;
use sp_core::{crypto::KeyTypeId, OpaqueMetadata};
use sp_inherents::{CheckInherentsResult, InherentData};
use sp_runtime::{
	create_runtime_str,
	curve::PiecewiseLinear,
	generic, impl_opaque_keys,
	traits::{
		BlakeTwo256, Block as BlockT, Bounded, ConvertInto, Extrinsic, Identity as IdentityT,
		IdentityLookup, MaybeConvert, NumberFor, OpaqueKeys, SaturatedConversion, StaticLookup,
		Verify,
	},
	transaction_validity::{TransactionPriority, TransactionSource, TransactionValidity},
	ApplyExtrinsicResult, FixedPointNumber, Perbill, Percent, Permill, Perquintill, RuntimeDebug,
};
use sp_std::prelude::*;
#[cfg(any(feature = "std", test))]
use sp_version::NativeVersion;
use sp_version::RuntimeVersion;
use static_assertions::const_assert;

pub use time_primitives::{
	AccountId, Balance, BlockHash, BlockNumber, ChainName, ChainNetwork, Commitment,
	DepreciationRate, MemberStatus, MemberStorage, Moment, NetworkId, Nonce, PeerId,
	ProofOfKnowledge, PublicKey, ShardId, ShardStatus, Signature, TaskDescriptor, TaskExecution,
	TaskId, TaskPhase, TaskResult, TssPublicKey, TssSignature, ANLOG,
};

/// Constant values used within the runtime.
use runtime_common::{currency::*, time::*, BABE_GENESIS_EPOCH_CONFIG};
use sp_runtime::generic::Era;

/// Benchmarked pallet weights
mod weights;

/// Generated voter bag information.
mod staking_bags;

// Make the WASM binary available.
#[cfg(feature = "std")]
include!(concat!(env!("OUT_DIR"), "/wasm_binary.rs"));

/// Max size for serialized extrinsic params for this testing runtime.
/// This is a quite arbitrary but empirically battle tested value.
#[cfg(test)]
pub const CALL_PARAMS_MAX_SIZE: usize = 244;

/// Default Runtime version.
#[cfg(not(feature = "development"))]
#[sp_version::runtime_version]
pub const VERSION: RuntimeVersion = RuntimeVersion {
	spec_name: create_runtime_str!("analog-timechain"),
	impl_name: create_runtime_str!("analog-timechain"),
	authoring_version: 0,
	spec_version: 0,
	impl_version: 0,
	apis: RUNTIME_API_VERSIONS,
	transaction_version: 1,
	state_version: 1,
};

/// Staging Runtime version.
#[cfg(feature = "development")]
#[sp_version::runtime_version]
pub const VERSION: RuntimeVersion = RuntimeVersion {
	spec_name: create_runtime_str!("analog-staging"),
	impl_name: create_runtime_str!("analog-staging"),
	authoring_version: 0,
	spec_version: 0,
	impl_version: 0,
	apis: RUNTIME_API_VERSIONS,
	transaction_version: 1,
	state_version: 1,
};

/// Native version.
#[cfg(any(feature = "std", test))]
pub fn native_version() -> NativeVersion {
	NativeVersion {
		runtime_version: VERSION,
		can_author_with: Default::default(),
	}
}

pub struct Author;
impl OnUnbalanced<NegativeImbalance> for Author {
	fn on_nonzero_unbalanced(amount: NegativeImbalance) {
		if let Some(author) = Authorship::author() {
			Balances::resolve_creating(&author, amount);
		}
	}
}

type NegativeImbalance = <Balances as Currency<AccountId>>::NegativeImbalance;

pub struct DealWithFees;
impl OnUnbalanced<NegativeImbalance> for DealWithFees {
	fn on_unbalanceds<B>(mut fees_then_tips: impl Iterator<Item = NegativeImbalance>) {
		if let Some(fees) = fees_then_tips.next() {
			// for fees, 80% to treasury, 20% to author
			let mut split = fees.ration(80, 20);
			if let Some(tips) = fees_then_tips.next() {
				// for tips, if any, 80% to treasury, 20% to author (though this can be anything)
				tips.ration_merge_into(80, 20, &mut split);
			}
			Treasury::on_unbalanced(split.0);
			Author::on_unbalanced(split.1);
		}
	}
}

pub const EPOCH_DURATION_IN_BLOCKS: BlockNumber = 10 * MINUTES;
pub const EPOCH_DURATION_IN_SLOTS: u64 = {
	const SLOT_FILL_RATE: f64 = MILLISECS_PER_BLOCK as f64 / SLOT_DURATION as f64;

	(EPOCH_DURATION_IN_BLOCKS as f64 * SLOT_FILL_RATE) as u64
};

/// We assume that ~10% of the block weight is consumed by `on_initialize` handlers.
/// This is used to limit the maximal weight of a single extrinsic.
const AVERAGE_ON_INITIALIZE_RATIO: Perbill = Perbill::from_percent(10);
/// We allow `Normal` extrinsics to fill up the block up to 75%, the rest can be used
/// by  Operational  extrinsics.
const NORMAL_DISPATCH_RATIO: Perbill = Perbill::from_percent(75);
/// We allow for 2 seconds of compute with a 6 second average block time, with maximum proof size.
const MAXIMUM_BLOCK_WEIGHT: Weight =
	Weight::from_parts(WEIGHT_REF_TIME_PER_SECOND.saturating_mul(2), u64::MAX);

parameter_types! {
	pub const BlockHashCount: BlockNumber = 2400;
	pub const Version: RuntimeVersion = VERSION;
	pub RuntimeBlockLength: BlockLength =
		BlockLength::max_with_normal_ratio(5 * 1024 * 1024, NORMAL_DISPATCH_RATIO);
	pub RuntimeBlockWeights: BlockWeights = BlockWeights::builder()
		.base_block(BlockExecutionWeight::get())
		.for_class(DispatchClass::all(), |weights| {
			weights.base_extrinsic = ExtrinsicBaseWeight::get();
		})
		.for_class(DispatchClass::Normal, |weights| {
			weights.max_total = Some(NORMAL_DISPATCH_RATIO * MAXIMUM_BLOCK_WEIGHT);
		})
		.for_class(DispatchClass::Operational, |weights| {
			weights.max_total = Some(MAXIMUM_BLOCK_WEIGHT);
			// Operational transactions have some extra reserved space, so that they
			// are included even if block reached `MAXIMUM_BLOCK_WEIGHT`.
			weights.reserved = Some(
				MAXIMUM_BLOCK_WEIGHT - NORMAL_DISPATCH_RATIO * MAXIMUM_BLOCK_WEIGHT
			);
		})
		.avg_block_initialization(AVERAGE_ON_INITIALIZE_RATIO)
		.build_or_panic();
	pub MaxCollectivesProposalWeight: Weight = Perbill::from_percent(50) * RuntimeBlockWeights::get().max_block;
}

const_assert!(NORMAL_DISPATCH_RATIO.deconstruct() >= AVERAGE_ON_INITIALIZE_RATIO.deconstruct());

/// Calls that can bypass the safe-mode pallet.
pub struct SafeModeWhitelistedCalls;
impl Contains<RuntimeCall> for SafeModeWhitelistedCalls {
	fn contains(call: &RuntimeCall) -> bool {
		matches!(call, RuntimeCall::System(_) | RuntimeCall::SafeMode(_))
	}
}

parameter_types! {
	pub const EnterDuration: BlockNumber = 4 * HOURS;
	pub const EnterDepositAmount: Balance = 2_000_000 * ANLOG;
	pub const ExtendDuration: BlockNumber = 2 * HOURS;
	pub const ExtendDepositAmount: Balance = 1_000_000 * ANLOG;
	pub const ReleaseDelay: u32 = 2 * DAYS;
}

impl pallet_safe_mode::Config for Runtime {
	type RuntimeEvent = RuntimeEvent;
	type Currency = Balances;
	type RuntimeHoldReason = RuntimeHoldReason;
	type WhitelistedCalls = SafeModeWhitelistedCalls;
	type EnterDuration = EnterDuration;
	type EnterDepositAmount = EnterDepositAmount;
	type ExtendDuration = ExtendDuration;
	type ExtendDepositAmount = ExtendDepositAmount;
	type ForceEnterOrigin = EnsureRootWithSuccess<AccountId, ConstU32<9>>;
	type ForceExtendOrigin = EnsureRootWithSuccess<AccountId, ConstU32<11>>;
	type ForceExitOrigin = EnsureRoot<AccountId>;
	type ForceDepositOrigin = EnsureRoot<AccountId>;
	type ReleaseDelay = ReleaseDelay;
	type Notify = ();
	type WeightInfo = pallet_safe_mode::weights::SubstrateWeight<Runtime>;
}

#[derive_impl(frame_system::config_preludes::SolochainDefaultConfig)]
impl frame_system::Config for Runtime {
	type BaseCallFilter = SafeMode;
	type BlockWeights = RuntimeBlockWeights;
	type BlockLength = RuntimeBlockLength;
	type DbWeight = RocksDbWeight;
	type Nonce = Nonce;
	type Hash = BlockHash;
	type AccountId = AccountId;
	type Block = Block;
	type BlockHashCount = BlockHashCount;
	type Version = Version;
	type AccountData = pallet_balances::AccountData<Balance>;
	type SystemWeightInfo = frame_system::weights::SubstrateWeight<Runtime>;
	type SS58Prefix = ConstU16<42>;
	type MaxConsumers = ConstU32<16>;
}

impl pallet_utility::Config for Runtime {
	type RuntimeEvent = RuntimeEvent;
	type RuntimeCall = RuntimeCall;
	type PalletsOrigin = OriginCaller;
	type WeightInfo = pallet_utility::weights::SubstrateWeight<Runtime>;
}

parameter_types! {
	// One storage item; key size is 32; value is size 4+4+16+32 bytes = 56 bytes.
	pub const DepositBase: Balance = deposit(1, 88);
	// Additional storage item size of 32 bytes.
	pub const DepositFactor: Balance = deposit(0, 32);
}

impl pallet_multisig::Config for Runtime {
	type RuntimeEvent = RuntimeEvent;
	type RuntimeCall = RuntimeCall;
	type Currency = Balances;
	type DepositBase = DepositBase;
	type DepositFactor = DepositFactor;
	type MaxSignatories = ConstU32<100>;
	type WeightInfo = pallet_multisig::weights::SubstrateWeight<Runtime>;
}

parameter_types! {
	// One storage item; key size 32, value size 8; .
	pub const ProxyDepositBase: Balance = deposit(1, 8);
	// Additional storage item size of 33 bytes.
	pub const ProxyDepositFactor: Balance = deposit(0, 33);
	pub const AnnouncementDepositBase: Balance = deposit(1, 8);
	pub const AnnouncementDepositFactor: Balance = deposit(0, 66);
}

/// The type used to represent the kinds of proxying allowed.
#[derive(
	Copy,
	Clone,
	Eq,
	PartialEq,
	Ord,
	PartialOrd,
	Encode,
	Decode,
	RuntimeDebug,
	MaxEncodedLen,
	scale_info::TypeInfo,
)]
pub enum ProxyType {
	Any,
	NonTransfer,
	Governance,
	Staking,
}
impl Default for ProxyType {
	fn default() -> Self {
		Self::Any
	}
}
impl InstanceFilter<RuntimeCall> for ProxyType {
	fn filter(&self, c: &RuntimeCall) -> bool {
		match self {
			ProxyType::Any => true,
			ProxyType::NonTransfer => !matches!(
				c,
				RuntimeCall::Balances(..)
					| RuntimeCall::Vesting(pallet_vesting::Call::vested_transfer { .. })
			),
			ProxyType::Governance => matches!(
				c,
				RuntimeCall::Democracy(..)
					| RuntimeCall::TechnicalCommittee(..)
					| RuntimeCall::Treasury(..)
			),
			ProxyType::Staking => {
				matches!(c, RuntimeCall::Staking(..))
			},
		}
	}
	fn is_superset(&self, o: &Self) -> bool {
		match (self, o) {
			(x, y) if x == y => true,
			(ProxyType::Any, _) => true,
			(_, ProxyType::Any) => false,
			(ProxyType::NonTransfer, _) => true,
			_ => false,
		}
	}
}

impl pallet_proxy::Config for Runtime {
	type RuntimeEvent = RuntimeEvent;
	type RuntimeCall = RuntimeCall;
	type Currency = Balances;
	type ProxyType = ProxyType;
	type ProxyDepositBase = ProxyDepositBase;
	type ProxyDepositFactor = ProxyDepositFactor;
	type MaxProxies = ConstU32<32>;
	type WeightInfo = pallet_proxy::weights::SubstrateWeight<Runtime>;
	type MaxPending = ConstU32<32>;
	type CallHasher = BlakeTwo256;
	type AnnouncementDepositBase = AnnouncementDepositBase;
	type AnnouncementDepositFactor = AnnouncementDepositFactor;
}

parameter_types! {
	// NOTE: Currently it is not possible to change the epoch duration after the chain has started.
	//       Attempting to do so will brick block production.
	pub const EpochDuration: u64 = EPOCH_DURATION_IN_SLOTS;
	pub const ExpectedBlockTime: Moment = MILLISECS_PER_BLOCK;
	pub const ReportLongevity: u64 =
		BondingDuration::get() as u64 * SessionsPerEra::get() as u64 * EpochDuration::get();
}

impl pallet_babe::Config for Runtime {
	type EpochDuration = EpochDuration;
	type ExpectedBlockTime = ExpectedBlockTime;
	type EpochChangeTrigger = pallet_babe::ExternalTrigger;
	type DisabledValidators = Session;
	type WeightInfo = ();
	type MaxAuthorities = MaxAuthorities;
	type MaxNominators = MaxNominators;
	type KeyOwnerProof =
		<Historical as KeyOwnerProofSystem<(KeyTypeId, pallet_babe::AuthorityId)>>::Proof;
	type EquivocationReportSystem =
		pallet_babe::EquivocationReportSystem<Self, Offences, Historical, ReportLongevity>;
}

#[cfg(not(feature = "runtime-benchmarks"))]
parameter_types! {
	// Minimum allowed account balance under which account will be reaped
	pub const ExistentialDeposit: Balance = 1 * MILLIANLOG;
}

#[cfg(feature = "runtime-benchmarks")]
parameter_types! {
	// Use more u32 friendly value for benchmark runtime and AtLeast32Bit
	pub const ExistentialDeposit: Balance = 1_000_000;
}

parameter_types! {
	// For weight estimation, we assume that the most locks on an individual account will be 50.
	// This number may need to be adjusted in the future if this assumption no longer holds true.
	pub const MaxLocks: u32 = 50;
	pub const MaxReserves: u32 = 50;
}

impl pallet_balances::Config for Runtime {
	type RuntimeHoldReason = RuntimeHoldReason;
	type RuntimeFreezeReason = RuntimeFreezeReason;
	type MaxLocks = MaxLocks;
	type MaxReserves = MaxReserves;
	type ReserveIdentifier = [u8; 8];
	type Balance = Balance;
	type DustRemoval = ();
	type RuntimeEvent = RuntimeEvent;
	type ExistentialDeposit = ExistentialDeposit;
	type AccountStore = frame_system::Pallet<Runtime>;
	type WeightInfo = pallet_balances::weights::SubstrateWeight<Runtime>;
	type FreezeIdentifier = RuntimeFreezeReason;
	type MaxFreezes = ConstU32<1>;
}

parameter_types! {
	pub const TransactionByteFee: Balance = 10 * MILLIANLOG;
	pub const OperationalFeeMultiplier: u8 = 5;
	pub const TargetBlockFullness: Perquintill = Perquintill::from_percent(25);
	pub AdjustmentVariable: Multiplier = Multiplier::saturating_from_rational(1, 100_000);
	pub MinimumMultiplier: Multiplier = Multiplier::saturating_from_rational(1, 1_000_000_000u128);
	pub MaximumMultiplier: Multiplier = Bounded::max_value();
}

// Can't use `FungibleAdapter` here until Treasury pallet migrates to fungibles
// <https://github.com/paritytech/polkadot-sdk/issues/226>
#[allow(deprecated)]
impl pallet_transaction_payment::Config for Runtime {
	type RuntimeEvent = RuntimeEvent;
	type OnChargeTransaction = CurrencyAdapter<Balances, DealWithFees>;
	type OperationalFeeMultiplier = OperationalFeeMultiplier;
	type WeightToFee = IdentityFee<Balance>;
	type LengthToFee = ConstantMultiplier<Balance, TransactionByteFee>;
	type FeeMultiplierUpdate = TargetedFeeAdjustment<
		Self,
		TargetBlockFullness,
		AdjustmentVariable,
		MinimumMultiplier,
		MaximumMultiplier,
	>;
}

parameter_types! {
	pub const MinimumPeriod: Moment = SLOT_DURATION / 2;
}

impl pallet_timestamp::Config for Runtime {
	type Moment = Moment;
	type OnTimestampSet = Babe;
	type MinimumPeriod = MinimumPeriod;
	type WeightInfo = pallet_timestamp::weights::SubstrateWeight<Runtime>;
}

impl pallet_authorship::Config for Runtime {
	type FindAuthor = pallet_session::FindAccountFromAuthorIndex<Self, Babe>;
	type EventHandler = (Staking, ImOnline);
}

impl_opaque_keys! {
	pub struct SessionKeys {
		pub grandpa: Grandpa,
		pub babe: Babe,
		pub im_online: ImOnline,
		pub authority_discovery: AuthorityDiscovery,
	}
}

impl pallet_session::Config for Runtime {
	type RuntimeEvent = RuntimeEvent;
	type ValidatorId = <Self as frame_system::Config>::AccountId;
	type ValidatorIdOf = pallet_staking::StashOf<Self>;
	type ShouldEndSession = Babe;
	type NextSessionRotation = Babe;
	type SessionManager = pallet_session::historical::NoteHistoricalRoot<Self, Staking>;
	type SessionHandler = <SessionKeys as OpaqueKeys>::KeyTypeIdProviders;
	type Keys = SessionKeys;
	type WeightInfo = pallet_session::weights::SubstrateWeight<Runtime>;
}

impl pallet_session::historical::Config for Runtime {
	type FullIdentification = pallet_staking::Exposure<AccountId, Balance>;
	type FullIdentificationOf = pallet_staking::ExposureOf<Runtime>;
}

pallet_staking_reward_curve::build! {
	const REWARD_CURVE: PiecewiseLinear<'static> = curve!(
		min_inflation: 0_025_000,
		max_inflation: 0_100_000,
		ideal_stake: 0_500_000,
		falloff: 0_050_000,
		max_piece_count: 40,
		test_precision: 0_005_000,
	);
}

parameter_types! {
	/// The number of session per era
	pub const SessionsPerEra: sp_staking::SessionIndex = 6;
	pub const BondingDuration: sp_staking::EraIndex = 24 * 28;
	pub const SlashDeferDuration: sp_staking::EraIndex = 24 * 7; // 1/4 the bonding duration.
	pub const RewardCurve: &'static PiecewiseLinear<'static> = &REWARD_CURVE;
	pub const MaxNominators: u32 = 64;
	pub const MaxControllersInDeprecationBatch: u32 = 5900;
	pub OffchainRepeat: BlockNumber = 5;
	pub HistoryDepth: u32 = 84;
}

/// Upper limit on the number of NPOS nominations.
const MAX_QUOTA_NOMINATIONS: u32 = 16;

pub struct StakingBenchmarkingConfig;
impl pallet_staking::BenchmarkingConfig for StakingBenchmarkingConfig {
	type MaxNominators = ConstU32<1000>;
	type MaxValidators = ConstU32<1000>;
}

impl pallet_staking::Config for Runtime {
	type Currency = Balances;
	type CurrencyBalance = Balance;
	type UnixTime = Timestamp;
	type CurrencyToVote = sp_staking::currency_to_vote::U128CurrencyToVote;
	type RewardRemainder = Treasury;
	type RuntimeEvent = RuntimeEvent;
	type Slash = Treasury; // send the slashed funds to the treasury.
	type Reward = (); // rewards are minted from the void
	type SessionsPerEra = SessionsPerEra;
	type BondingDuration = BondingDuration;
	type SlashDeferDuration = SlashDeferDuration;
	/// A super-majority of the council can cancel the slash.
	type AdminOrigin = EitherOfDiverse<
		EnsureRoot<AccountId>,
		pallet_collective::EnsureProportionAtLeast<AccountId, TechnicalCollective, 3, 4>,
	>;
	type SessionInterface = Self;
	type EraPayout = pallet_staking::ConvertCurve<RewardCurve>;
	type NextNewSession = Session;
	type MaxExposurePageSize = ConstU32<256>;
	type ElectionProvider = ElectionProviderMultiPhase;
	type GenesisElectionProvider = onchain::OnChainExecution<OnChainSeqPhragmen>;
	type VoterList = VoterList;
	type NominationsQuota = pallet_staking::FixedNominationsQuota<MAX_QUOTA_NOMINATIONS>;
	// This a placeholder, to be introduced in the next PR as an instance of bags-list
	type TargetList = pallet_staking::UseValidatorsMap<Self>;
	type MaxUnlockingChunks = ConstU32<32>;
	type MaxControllersInDeprecationBatch = MaxControllersInDeprecationBatch;
	type HistoryDepth = HistoryDepth;
	type EventListeners = ();
	type WeightInfo = pallet_staking::weights::SubstrateWeight<Runtime>;
	type BenchmarkingConfig = StakingBenchmarkingConfig;
	type DisablingStrategy = pallet_staking::UpToLimitDisablingStrategy;
}

parameter_types! {
	// phase durations. 1/4 of the last session for each.
	pub const SignedPhase: u32 = EPOCH_DURATION_IN_BLOCKS / 4;
	pub const UnsignedPhase: u32 = EPOCH_DURATION_IN_BLOCKS / 4;

	// signed config
	pub const SignedRewardBase: Balance = 1 * ANLOG;
	pub const SignedFixedDeposit: Balance = 1 * ANLOG;
	pub const SignedDepositIncreaseFactor: Percent = Percent::from_percent(10);
	pub const SignedDepositByte: Balance = 10 * MILLIANLOG;

	// miner configs
	pub const MultiPhaseUnsignedPriority: TransactionPriority = StakingUnsignedPriority::get() - 1u64;
	pub MinerMaxWeight: Weight = RuntimeBlockWeights::get()
		.get(DispatchClass::Normal)
		.max_extrinsic.expect("Normal extrinsics have a weight limit configured; qed")
		.saturating_sub(BlockExecutionWeight::get());
	// Solution can occupy 90% of normal block size
	pub MinerMaxLength: u32 = Perbill::from_rational(9u32, 10) *
		*RuntimeBlockLength::get()
		.max
		.get(DispatchClass::Normal);
}

frame_election_provider_support::generate_solution_type!(
	#[compact]
	pub struct NposSolution16::<
		VoterIndex = u32,
		TargetIndex = u16,
		Accuracy = sp_runtime::PerU16,
		MaxVoters = MaxElectingVotersSolution,
	>(16)
);

parameter_types! {
	// Note: the EPM in this runtime runs the election on-chain. The election bounds must be
	// carefully set so that an election round fits in one block.
	pub ElectionBoundsMultiPhase: ElectionBounds = ElectionBoundsBuilder::default()
		.voters_count(10_000.into()).targets_count(1_500.into()).build();
	pub ElectionBoundsOnChain: ElectionBounds = ElectionBoundsBuilder::default()
		.voters_count(5_000.into()).targets_count(1_250.into()).build();

	pub MaxNominations: u32 = <NposSolution16 as frame_election_provider_support::NposSolution>::LIMIT as u32;
	pub MaxElectingVotersSolution: u32 = 40_000;
	// The maximum winners that can be elected by the Election pallet which is equivalent to the
	// maximum active validators the staking pallet can have.
	pub MaxActiveValidators: u32 = 1000;
}

/// The numbers configured here could always be more than the the maximum limits of staking pallet
/// to ensure election snapshot will not run out of memory. For now, we set them to smaller values
/// since the staking is bounded and the weight pipeline takes hours for this single pallet.
pub struct ElectionProviderBenchmarkConfig;
impl pallet_election_provider_multi_phase::BenchmarkingConfig for ElectionProviderBenchmarkConfig {
	const VOTERS: [u32; 2] = [1000, 2000];
	const TARGETS: [u32; 2] = [500, 1000];
	const ACTIVE_VOTERS: [u32; 2] = [500, 800];
	const DESIRED_TARGETS: [u32; 2] = [200, 400];
	const SNAPSHOT_MAXIMUM_VOTERS: u32 = 1000;
	const MINER_MAXIMUM_VOTERS: u32 = 1000;
	const MAXIMUM_TARGETS: u32 = 300;
}

/// Maximum number of iterations for balancing that will be executed in the embedded OCW
/// miner of election provider multi phase.
pub const MINER_MAX_ITERATIONS: u32 = 10;

/// A source of random balance for NposSolver, which is meant to be run by the OCW election miner.
pub struct OffchainRandomBalancing;
impl Get<Option<BalancingConfig>> for OffchainRandomBalancing {
	fn get() -> Option<BalancingConfig> {
		use sp_runtime::traits::TrailingZeroInput;
		let iterations = match MINER_MAX_ITERATIONS {
			0 => 0,
			max => {
				let seed = sp_io::offchain::random_seed();
				let random = <u32>::decode(&mut TrailingZeroInput::new(&seed))
					.expect("input is padded with zeroes; qed")
					% max.saturating_add(1);
				random as usize
			},
		};

		let config = BalancingConfig { iterations, tolerance: 0 };
		Some(config)
	}
}

pub struct OnChainSeqPhragmen;
impl onchain::Config for OnChainSeqPhragmen {
	type System = Runtime;
	type Solver = SequentialPhragmen<
		AccountId,
		pallet_election_provider_multi_phase::SolutionAccuracyOf<Runtime>,
	>;
	type DataProvider = <Runtime as pallet_election_provider_multi_phase::Config>::DataProvider;
	type WeightInfo = frame_election_provider_support::weights::SubstrateWeight<Runtime>;
	type MaxWinners = <Runtime as pallet_election_provider_multi_phase::Config>::MaxWinners;
	type Bounds = ElectionBoundsOnChain;
}

impl pallet_election_provider_multi_phase::MinerConfig for Runtime {
	type AccountId = AccountId;
	type MaxLength = MinerMaxLength;
	type MaxWeight = MinerMaxWeight;
	type Solution = NposSolution16;
	type MaxVotesPerVoter =
	<<Self as pallet_election_provider_multi_phase::Config>::DataProvider as ElectionDataProvider>::MaxVotesPerVoter;
	type MaxWinners = MaxActiveValidators;

	// The unsigned submissions have to respect the weight of the submit_unsigned call, thus their
	// weight estimate function is wired to this call's weight.
	fn solution_weight(v: u32, t: u32, a: u32, d: u32) -> Weight {
		<
			<Self as pallet_election_provider_multi_phase::Config>::WeightInfo
			as
			pallet_election_provider_multi_phase::WeightInfo
		>::submit_unsigned(v, t, a, d)
	}
}

impl pallet_election_provider_multi_phase::Config for Runtime {
	type RuntimeEvent = RuntimeEvent;
	type Currency = Balances;
	type EstimateCallFee = TransactionPayment;
	type SignedPhase = SignedPhase;
	type UnsignedPhase = UnsignedPhase;
	type BetterSignedThreshold = ();
	type OffchainRepeat = OffchainRepeat;
	type MinerTxPriority = MultiPhaseUnsignedPriority;
	type MinerConfig = Self;
	type SignedMaxSubmissions = ConstU32<10>;
	type SignedRewardBase = SignedRewardBase;
	type SignedDepositBase =
		GeometricDepositBase<Balance, SignedFixedDeposit, SignedDepositIncreaseFactor>;
	type SignedDepositByte = SignedDepositByte;
	type SignedMaxRefunds = ConstU32<3>;
	type SignedDepositWeight = ();
	type SignedMaxWeight = MinerMaxWeight;
	type SlashHandler = (); // burn slashes
	type RewardHandler = (); // nothing to do upon rewards
	type DataProvider = Staking;
	type Fallback = onchain::OnChainExecution<OnChainSeqPhragmen>;
	type GovernanceFallback = onchain::OnChainExecution<OnChainSeqPhragmen>;
	type Solver = SequentialPhragmen<AccountId, SolutionAccuracyOf<Self>, OffchainRandomBalancing>;
	type ForceOrigin = EnsureRootOrHalfTechnical;
	type MaxWinners = MaxActiveValidators;
	type ElectionBounds = ElectionBoundsMultiPhase;
	type BenchmarkingConfig = ElectionProviderBenchmarkConfig;
	type WeightInfo = pallet_election_provider_multi_phase::weights::SubstrateWeight<Self>;
}

parameter_types! {
	pub const BagThresholds: &'static [u64] = &staking_bags::THRESHOLDS;
}

type VoterBagsListInstance = pallet_bags_list::Instance1;
impl pallet_bags_list::Config<VoterBagsListInstance> for Runtime {
	type RuntimeEvent = RuntimeEvent;
	/// The voter bags-list is loosely kept up to date, and the real source of truth for the score
	/// of each node is the staking pallet.
	type ScoreProvider = Staking;
	type BagThresholds = BagThresholds;
	type Score = VoteWeight;
	type WeightInfo = pallet_bags_list::weights::SubstrateWeight<Runtime>;
}

parameter_types! {
	pub const PreimageHoldReason: RuntimeHoldReason = RuntimeHoldReason::Preimage(pallet_preimage::HoldReason::Preimage);
	/// TODO: Select good value
	pub const StorageBaseDeposit: Balance = 1 * ANLOG;
	pub const StorageByteDeposit: Balance = 10 * MILLIANLOG;
}

impl pallet_preimage::Config for Runtime {
	type WeightInfo = pallet_preimage::weights::SubstrateWeight<Runtime>;
	type RuntimeEvent = RuntimeEvent;
	type Currency = Balances;
	type ManagerOrigin = EnsureRoot<AccountId>;
	type Consideration = HoldConsideration<
		AccountId,
		Balances,
		PreimageHoldReason,
		LinearStoragePrice<StorageBaseDeposit, StorageByteDeposit, Balance>,
	>;
}

parameter_types! {
	   pub MaximumSchedulerWeight: Weight = Perbill::from_percent(80) *
			   RuntimeBlockWeights::get().max_block;
}

impl pallet_scheduler::Config for Runtime {
	type RuntimeEvent = RuntimeEvent;
	type RuntimeOrigin = RuntimeOrigin;
	type PalletsOrigin = OriginCaller;
	type RuntimeCall = RuntimeCall;
	type MaximumWeight = MaximumSchedulerWeight;
	type ScheduleOrigin = EnsureRoot<AccountId>;
	#[cfg(feature = "runtime-benchmarks")]
	type MaxScheduledPerBlock = ConstU32<512>;
	#[cfg(not(feature = "runtime-benchmarks"))]
	type MaxScheduledPerBlock = ConstU32<50>;
	type WeightInfo = pallet_scheduler::weights::SubstrateWeight<Runtime>;
	type OriginPrivilegeCmp = EqualPrivilegeOnly;
	type Preimages = Preimage;
}

parameter_types! {
	pub const AlarmInterval: BlockNumber = 1;
	pub const SubmissionDeposit: Balance = 100 * ANLOG;
	pub const UndecidingTimeout: BlockNumber = 28 * DAYS;
}

/// ## Referenda
///
/// Most of the governance follows tracks ...
pub struct TracksInfo;
impl pallet_referenda::TracksInfo<Balance, BlockNumber> for TracksInfo {
	type Id = u16;
	type RuntimeOrigin = <RuntimeOrigin as frame_support::traits::OriginTrait>::PalletsOrigin;
	fn tracks() -> &'static [(Self::Id, pallet_referenda::TrackInfo<Balance, BlockNumber>)] {
		static DATA: [(u16, pallet_referenda::TrackInfo<Balance, BlockNumber>); 1] = [(
			0u16,
			pallet_referenda::TrackInfo {
				name: "root",
				max_deciding: 1,
				decision_deposit: 10,
				prepare_period: 4,
				decision_period: 4,
				confirm_period: 2,
				min_enactment_period: 4,
				min_approval: pallet_referenda::Curve::LinearDecreasing {
					length: Perbill::from_percent(100),
					floor: Perbill::from_percent(50),
					ceil: Perbill::from_percent(100),
				},
				min_support: pallet_referenda::Curve::LinearDecreasing {
					length: Perbill::from_percent(100),
					floor: Perbill::from_percent(0),
					ceil: Perbill::from_percent(100),
				},
			},
		)];
		&DATA[..]
	}
	fn track_for(id: &Self::RuntimeOrigin) -> Result<Self::Id, ()> {
		if let Ok(system_origin) = frame_system::RawOrigin::try_from(id.clone()) {
			match system_origin {
				frame_system::RawOrigin::Root => Ok(0),
				_ => Err(()),
			}
		} else {
			Err(())
		}
	}
}
pallet_referenda::impl_tracksinfo_get!(TracksInfo, Balance, BlockNumber);

impl pallet_referenda::Config for Runtime {
	type WeightInfo = pallet_referenda::weights::SubstrateWeight<Self>;
	type RuntimeCall = RuntimeCall;
	type RuntimeEvent = RuntimeEvent;
	type Scheduler = Scheduler;
	type Currency = pallet_balances::Pallet<Self>;
	type SubmitOrigin = EnsureSigned<AccountId>;
	type CancelOrigin = EnsureRoot<AccountId>;
	type KillOrigin = EnsureRoot<AccountId>;
	type Slash = ();
	type Votes = pallet_ranked_collective::Votes;
	type Tally = pallet_ranked_collective::TallyOf<Runtime>;
	type SubmissionDeposit = SubmissionDeposit;
	type MaxQueued = ConstU32<100>;
	type UndecidingTimeout = UndecidingTimeout;
	type AlarmInterval = AlarmInterval;
	type Tracks = TracksInfo;
	type Preimages = Preimage;
}

pub struct MaxMemberCount;
impl MaybeConvert<Rank, MemberIndex> for MaxMemberCount {
	fn maybe_convert(_: Rank) -> Option<MemberIndex> {
		Some(100)
	}
}

impl pallet_ranked_collective::Config for Runtime {
	type WeightInfo = pallet_ranked_collective::weights::SubstrateWeight<Self>;
	type RuntimeEvent = RuntimeEvent;
	type AddOrigin = EnsureRoot<AccountId>;
	type RemoveOrigin = Self::DemoteOrigin;
	type PromoteOrigin = EnsureRootWithSuccess<AccountId, ConstU16<65535>>;
	type DemoteOrigin = EnsureRootWithSuccess<AccountId, ConstU16<65535>>;
	type ExchangeOrigin = EnsureRootWithSuccess<AccountId, ConstU16<65535>>;
	type Polls = RankedPolls;
	type MinRankOfClass = IdentityT;
	type MaxMemberCount = MaxMemberCount;
	type VoteWeight = pallet_ranked_collective::Geometric;
	type MemberSwappedHandler = ();
	#[cfg(feature = "runtime-benchmarks")]
	type BenchmarkSetup = ();
}

parameter_types! {
	pub const LaunchPeriod: BlockNumber = 28 * 24 * 60 * MINUTES;
	pub const VotingPeriod: BlockNumber = 28 * 24 * 60 * MINUTES;
	pub const FastTrackVotingPeriod: BlockNumber = 3 * 24 * 60 * MINUTES;
	pub const MinimumDeposit: Balance = 100 * ANLOG;
	pub const EnactmentPeriod: BlockNumber = 30 * 24 * 60 * MINUTES;
	pub const CooloffPeriod: BlockNumber = 28 * 24 * 60 * MINUTES;
	pub const MaxProposals: u32 = 100;
}

impl pallet_democracy::Config for Runtime {
	type RuntimeEvent = RuntimeEvent;
	type Currency = Balances;
	type EnactmentPeriod = EnactmentPeriod;
	type LaunchPeriod = LaunchPeriod;
	type VotingPeriod = VotingPeriod;
	type VoteLockingPeriod = EnactmentPeriod; // Same as EnactmentPeriod
	type MinimumDeposit = MinimumDeposit;
	/// A straight majority of the council can decide what their next motion is.
	type ExternalOrigin =
		pallet_collective::EnsureProportionAtLeast<AccountId, TechnicalCollective, 1, 2>;
	/// A super-majority can have the next scheduled referendum be a straight majority-carries vote.
	type ExternalMajorityOrigin =
		pallet_collective::EnsureProportionAtLeast<AccountId, TechnicalCollective, 3, 4>;
	/// A unanimous council can have the next scheduled referendum be a straight default-carries
	/// (NTB) vote.
	type ExternalDefaultOrigin =
		pallet_collective::EnsureProportionAtLeast<AccountId, TechnicalCollective, 1, 1>;
	type SubmitOrigin = EnsureSigned<AccountId>;
	/// Two thirds of the technical committee can have an ExternalMajority/ExternalDefault vote
	/// be tabled immediately and with a shorter voting/enactment period.
	type FastTrackOrigin =
		pallet_collective::EnsureProportionAtLeast<AccountId, TechnicalCollective, 2, 3>;
	type InstantOrigin =
		pallet_collective::EnsureProportionAtLeast<AccountId, TechnicalCollective, 1, 1>;
	type InstantAllowed = ConstBool<true>;
	type FastTrackVotingPeriod = FastTrackVotingPeriod;
	// To cancel a proposal which has been passed, 2/3 of the council must agree to it.
	type CancellationOrigin =
		pallet_collective::EnsureProportionAtLeast<AccountId, TechnicalCollective, 2, 3>;
	// To cancel a proposal before it has been passed, the technical committee must be unanimous or
	// Root must agree.
	type CancelProposalOrigin = EitherOfDiverse<
		EnsureRoot<AccountId>,
		pallet_collective::EnsureProportionAtLeast<AccountId, TechnicalCollective, 1, 1>,
	>;
	type BlacklistOrigin = EnsureRoot<AccountId>;
	// Any single technical committee member may veto a coming council proposal, however they can
	// only do it once and it lasts only for the cool-off period.
	type VetoOrigin = pallet_collective::EnsureMember<AccountId, TechnicalCollective>;
	type CooloffPeriod = CooloffPeriod;
	type Slash = Treasury;
	type Scheduler = Scheduler;
	type PalletsOrigin = OriginCaller;
	type MaxVotes = ConstU32<100>;
	type WeightInfo = pallet_democracy::weights::SubstrateWeight<Runtime>;
	type MaxProposals = MaxProposals;
	type Preimages = Preimage;
	type MaxDeposits = ConstU32<100>;
	type MaxBlacklisted = ConstU32<100>;
}

parameter_types! {
	pub const TechnicalMotionDuration: BlockNumber = DAYS;
	pub const TechnicalMaxProposals: u32 = 100;
	pub const TechnicalMaxMembers: u32 = 100;
}

type TechnicalCollective = pallet_collective::Instance1;
impl pallet_collective::Config<TechnicalCollective> for Runtime {
	type RuntimeOrigin = RuntimeOrigin;
	type Proposal = RuntimeCall;
	type RuntimeEvent = RuntimeEvent;
	type MotionDuration = TechnicalMotionDuration;
	type MaxProposals = TechnicalMaxProposals;
	type MaxMembers = TechnicalMaxMembers;
	type DefaultVote = pallet_collective::PrimeDefaultVote;
	type WeightInfo = pallet_collective::weights::SubstrateWeight<Runtime>;
	type SetMembersOrigin = EnsureRoot<Self::AccountId>;
	type MaxProposalWeight = MaxCollectivesProposalWeight;
}

#[cfg(feature = "development")]
// Limit membership check to development mode
type TechnicalMember = pallet_collective::EnsureMember<AccountId, TechnicalCollective>;

#[allow(dead_code)]
type TechnicalMajority =
	pallet_collective::EnsureProportionMoreThan<AccountId, TechnicalCollective, 1, 2>;
#[allow(dead_code)]
type TechnicalQualifiedMajority =
	pallet_collective::EnsureProportionAtLeast<AccountId, TechnicalCollective, 2, 3>;
#[allow(dead_code)]
type TechnicalSuperMajority =
	pallet_collective::EnsureProportionAtLeast<AccountId, TechnicalCollective, 3, 4>;
#[allow(dead_code)]
type TechnicalUnanimity =
	pallet_collective::EnsureProportionAtLeast<AccountId, TechnicalCollective, 1, 1>;

type EnsureRootOrHalfTechnical = EitherOfDiverse<EnsureRoot<AccountId>, TechnicalMajority>;

impl pallet_membership::Config for Runtime {
	type RuntimeEvent = RuntimeEvent;
	type AddOrigin = EnsureRootOrHalfTechnical;
	type RemoveOrigin = EnsureRootOrHalfTechnical;
	type SwapOrigin = EnsureRootOrHalfTechnical;
	type ResetOrigin = EnsureRootOrHalfTechnical;
	type PrimeOrigin = EnsureRootOrHalfTechnical;
	type MembershipInitialized = TechnicalCommittee;
	type MembershipChanged = TechnicalCommittee;
	type MaxMembers = TechnicalMaxMembers;
	type WeightInfo = pallet_membership::weights::SubstrateWeight<Runtime>;
}

parameter_types! {
	pub const SpendPeriod: BlockNumber = 1 * DAYS;
	pub const Burn: Permill = Permill::from_percent(50);
	pub const TipCountdown: BlockNumber = 1 * DAYS;
	pub const TipFindersFee: Percent = Percent::from_percent(20);
	pub const TipReportDepositBase: Balance = 1 * ANLOG;
	pub const DataDepositPerByte: Balance = 10 * MILLIANLOG;
	pub const TreasuryPalletId: PalletId = PalletId(*b"py/trsry");
	pub const MaximumReasonLength: u32 = 300;
	pub const MaxApprovals: u32 = 100;
	pub const MaxBalance: Balance = Balance::MAX;
	pub const SpendPayoutPeriod: BlockNumber = 30 * DAYS;
	pub TreasuryAccount: AccountId = Treasury::account_id();
}

impl pallet_treasury::Config for Runtime {
	type PalletId = TreasuryPalletId;
	type Currency = Balances;
	type RejectOrigin = EitherOfDiverse<
		EnsureRoot<AccountId>,
		pallet_collective::EnsureProportionMoreThan<AccountId, TechnicalCollective, 1, 2>,
	>;
	type RuntimeEvent = RuntimeEvent;
	type SpendPeriod = SpendPeriod;
	type Burn = Burn;
	type BurnDestination = ();
	type SpendFunds = Bounties;
	type WeightInfo = pallet_treasury::weights::SubstrateWeight<Runtime>;
	type MaxApprovals = MaxApprovals;
	type SpendOrigin = EnsureWithSuccess<EnsureRoot<AccountId>, AccountId, MaxBalance>;
	type AssetKind = ();
	type Beneficiary = AccountId;
	type BeneficiaryLookup = IdentityLookup<Self::Beneficiary>;
	type Paymaster = PayFromAccount<Balances, TreasuryAccount>;
	type BalanceConverter = UnityAssetBalanceConversion;
	type PayoutPeriod = SpendPayoutPeriod;
	#[cfg(feature = "runtime-benchmarks")]
	type BenchmarkHelper = ();
}

parameter_types! {
	pub const BountyCuratorDeposit: Permill = Permill::from_percent(50);
	pub const BountyValueMinimum: Balance = 5 * ANLOG;
	pub const BountyDepositBase: Balance = 1 * ANLOG;
	pub const CuratorDepositMultiplier: Permill = Permill::from_percent(50);
	pub const CuratorDepositMin: Balance = 1 * ANLOG;
	pub const CuratorDepositMax: Balance = 100 * ANLOG;
	pub const BountyDepositPayoutDelay: BlockNumber = 1 * DAYS;
	pub const BountyUpdatePeriod: BlockNumber = 14 * DAYS;
}

impl pallet_bounties::Config for Runtime {
	type RuntimeEvent = RuntimeEvent;
	type BountyDepositBase = BountyDepositBase;
	type BountyDepositPayoutDelay = BountyDepositPayoutDelay;
	type BountyUpdatePeriod = BountyUpdatePeriod;
	type CuratorDepositMultiplier = CuratorDepositMultiplier;
	type CuratorDepositMin = CuratorDepositMin;
	type CuratorDepositMax = CuratorDepositMax;
	type BountyValueMinimum = BountyValueMinimum;
	type DataDepositPerByte = DataDepositPerByte;
	type MaximumReasonLength = MaximumReasonLength;
	type OnSlash = ();
<<<<<<< HEAD
	type OnSlash = ();
=======
>>>>>>> 4849ac99
	type WeightInfo = pallet_bounties::weights::SubstrateWeight<Runtime>;
	type ChildBountyManager = ChildBounties;
}

parameter_types! {
	pub const ChildBountyValueMinimum: Balance = 1 * ANLOG;
}

impl pallet_child_bounties::Config for Runtime {
	type RuntimeEvent = RuntimeEvent;
	type MaxActiveChildBountyCount = ConstU32<5>;
	type ChildBountyValueMinimum = ChildBountyValueMinimum;
	type WeightInfo = pallet_child_bounties::weights::SubstrateWeight<Runtime>;
}

impl pallet_tips::Config for Runtime {
	type RuntimeEvent = RuntimeEvent;
	type DataDepositPerByte = DataDepositPerByte;
	type MaximumReasonLength = MaximumReasonLength;
	type OnSlash = ();
	type Tippers = TechnicalMembership;
	type TipCountdown = TipCountdown;
	type TipFindersFee = TipFindersFee;
	type TipReportDepositBase = TipReportDepositBase;
	type MaxTipAmount = ConstU128<{ 500 * ANLOG }>;
	type OnSlash = ();
	type WeightInfo = pallet_tips::weights::SubstrateWeight<Runtime>;
}

parameter_types! {
	pub const ImOnlineUnsignedPriority: TransactionPriority = TransactionPriority::MAX;
	/// We prioritize im-online heartbeats over election solution submission.
	pub const StakingUnsignedPriority: TransactionPriority = TransactionPriority::MAX / 2;
	pub const MaxAuthorities: u32 = 100;
	pub const MaxKeys: u32 = 10_000;
	pub const MaxPeerInHeartbeats: u32 = 10_000;
}

impl<LocalCall> frame_system::offchain::CreateSignedTransaction<LocalCall> for Runtime
where
	RuntimeCall: From<LocalCall>,
{
	fn create_transaction<C: frame_system::offchain::AppCrypto<Self::Public, Self::Signature>>(
		call: RuntimeCall,
		public: <Signature as Verify>::Signer,
		account: AccountId,
		nonce: Nonce,
	) -> Option<(RuntimeCall, <UncheckedExtrinsic as Extrinsic>::SignaturePayload)> {
		let tip = 0;
		// take the biggest period possible.
		let period =
			BlockHashCount::get().checked_next_power_of_two().map(|c| c / 2).unwrap_or(2) as u64;
		let current_block = System::block_number()
			.saturated_into::<u64>()
			// The `System::block_number` is initialized with `n+1`,
			// so the actual block number is `n`.
			.saturating_sub(1);
		let era = Era::mortal(period, current_block);
		let extra = (
			frame_system::CheckNonZeroSender::<Runtime>::new(),
			frame_system::CheckSpecVersion::<Runtime>::new(),
			frame_system::CheckTxVersion::<Runtime>::new(),
			frame_system::CheckGenesis::<Runtime>::new(),
			frame_system::CheckEra::<Runtime>::from(era),
			frame_system::CheckNonce::<Runtime>::from(nonce),
			frame_system::CheckWeight::<Runtime>::new(),
			pallet_transaction_payment::ChargeTransactionPayment::<Runtime>::from(tip),
			frame_metadata_hash_extension::CheckMetadataHash::new(false),
		);
		let raw_payload = SignedPayload::new(call, extra)
			.map_err(|e| {
				log::warn!("Unable to create signed payload: {:?}", e);
			})
			.ok()?;
		let signature = raw_payload.using_encoded(|payload| C::sign(payload, public))?;
		let address = <Runtime as frame_system::Config>::Lookup::unlookup(account);
		let (call, extra, _) = raw_payload.deconstruct();
		Some((call, (address, signature, extra)))
	}
}

impl frame_system::offchain::SigningTypes for Runtime {
	type Public = <Signature as Verify>::Signer;
	type Signature = Signature;
}

impl<C> frame_system::offchain::SendTransactionTypes<C> for Runtime
where
	RuntimeCall: From<C>,
{
	type Extrinsic = UncheckedExtrinsic;
	type OverarchingCall = RuntimeCall;
}

impl pallet_im_online::Config for Runtime {
	type AuthorityId = ImOnlineId;
	type RuntimeEvent = RuntimeEvent;
	type NextSessionRotation = Babe;
	type ValidatorSet = Historical;
	type ReportUnresponsiveness = Offences;
	type UnsignedPriority = ImOnlineUnsignedPriority;
	type WeightInfo = pallet_im_online::weights::SubstrateWeight<Runtime>;
	type MaxKeys = MaxKeys;
	type MaxPeerInHeartbeats = MaxPeerInHeartbeats;
}

impl pallet_offences::Config for Runtime {
	type RuntimeEvent = RuntimeEvent;
	type IdentificationTuple = pallet_session::historical::IdentificationTuple<Self>;
	type OnOffenceHandler = Staking;
}

impl pallet_authority_discovery::Config for Runtime {
	type MaxAuthorities = MaxAuthorities;
}

parameter_types! {
	pub const MaxSetIdSessionEntries: u32 = BondingDuration::get() * SessionsPerEra::get();
}

impl pallet_grandpa::Config for Runtime {
	type RuntimeEvent = RuntimeEvent;
	type WeightInfo = ();
	type MaxAuthorities = MaxAuthorities;
	type MaxNominators = MaxNominators;
	type MaxSetIdSessionEntries = MaxSetIdSessionEntries;
	type KeyOwnerProof = <Historical as KeyOwnerProofSystem<(KeyTypeId, GrandpaId)>>::Proof;
	type EquivocationReportSystem =
		pallet_grandpa::EquivocationReportSystem<Self, Offences, Historical, ReportLongevity>;
}

parameter_types! {
	// difference of 26 bytes on-chain for the registration and 9 bytes on-chain for the identity
	// information, already accounted for by the byte deposit
	pub const BasicDeposit: Balance = deposit(1, 17);
	pub const ByteDeposit: Balance = deposit(0, 1);
	pub const SubAccountDeposit: Balance = 2 * ANLOG;   // 53 bytes on-chain
	pub const MaxSubAccounts: u32 = 100;
	pub const MaxAdditionalFields: u32 = 100;
	pub const MaxRegistrars: u32 = 20;
}

impl pallet_identity::Config for Runtime {
	type RuntimeEvent = RuntimeEvent;
	type Currency = Balances;
	type BasicDeposit = BasicDeposit;
	type ByteDeposit = ByteDeposit;
	type SubAccountDeposit = SubAccountDeposit;
	type MaxSubAccounts = MaxSubAccounts;
	type IdentityInformation = IdentityInfo<MaxAdditionalFields>;
	type MaxRegistrars = MaxRegistrars;
	type Slashed = Treasury;
	type ForceOrigin = EnsureRootOrHalfTechnical;
	type RegistrarOrigin = EnsureRootOrHalfTechnical;
	type OffchainSignature = Signature;
	type SigningPublicKey = <Signature as Verify>::Signer;
	type UsernameAuthorityOrigin = EnsureRoot<Self::AccountId>;
	type PendingUsernameExpiration = ConstU32<{ 7 * DAYS }>;
	type MaxSuffixLength = ConstU32<7>;
	type MaxUsernameLength = ConstU32<32>;
	type WeightInfo = pallet_identity::weights::SubstrateWeight<Runtime>;
}

parameter_types! {
	pub const MinVestedTransfer: Balance = 100 * ANLOG;
	pub UnvestedFundsAllowedWithdrawReasons: WithdrawReasons =
		WithdrawReasons::except(WithdrawReasons::TRANSFER | WithdrawReasons::RESERVE);
}

impl pallet_vesting::Config for Runtime {
	type RuntimeEvent = RuntimeEvent;
	type Currency = Balances;
	type BlockNumberToBalance = ConvertInto;
	type MinVestedTransfer = MinVestedTransfer;
	type WeightInfo = pallet_vesting::weights::SubstrateWeight<Runtime>;
	type UnvestedFundsAllowedWithdrawReasons = UnvestedFundsAllowedWithdrawReasons;
	type BlockNumberProvider = System;
	// `VestingInfo` encode length is 36bytes. 28 schedules gets encoded as 1009 bytes, which is the
	// highest number of schedules that encodes less than 2^10.
	const MAX_VESTING_SCHEDULES: u32 = 28;
}

// Custom pallet config
parameter_types! {
	pub IndexerReward: Balance = ANLOG;
}

// Mainnet config

#[cfg(not(feature = "development"))]
/// Default admin origin for system related governance
type SystemAdmin = TechnicalUnanimity;

#[cfg(not(feature = "development"))]
/// Default admin origin for staking related governance
type StakingAdmin = TechnicalSuperMajority;

#[cfg(not(feature = "development"))]
/// Default admin origin for all chronicle related pallets
type ChronicleAdmin = TechnicalQualifiedMajority;

// Staging config

#[cfg(feature = "development")]
/// Development admin origin for all system calls
type SystemAdmin = TechnicalMember;

#[cfg(feature = "development")]
/// Development admin origin for all staking calls
type StakingAdmin = TechnicalMember;

#[cfg(feature = "development")]
/// Development admin origin for all chronicle related pallets
type ChronicleAdmin = TechnicalMember;

impl pallet_members::Config for Runtime {
	type RuntimeEvent = RuntimeEvent;
	type WeightInfo = weights::members::WeightInfo<Runtime>;
	type Elections = Elections;
	type MinStake = ConstU128<{ 90_000 * ANLOG }>;
	type HeartbeatTimeout = ConstU32<300>;
}

impl pallet_elections::Config for Runtime {
	type RuntimeEvent = RuntimeEvent;
	type AdminOrigin = ChronicleAdmin;
	type WeightInfo = weights::elections::WeightInfo<Runtime>;
	type Members = Members;
	type Shards = Shards;
}

impl pallet_shards::Config for Runtime {
	type RuntimeEvent = RuntimeEvent;
	type AdminOrigin = ChronicleAdmin;
	type WeightInfo = weights::shards::WeightInfo<Runtime>;
	type Members = Members;
	type Elections = Elections;
	type TaskScheduler = Tasks;
	type DkgTimeout = ConstU32<10>;
}

parameter_types! {
	// PalletId used for generating task accounts to fund read tasks.
	pub const TaskPalletId: PalletId = PalletId(*b"py/tasks");
	// Rewards decline by 1% every 20 blocks.
	pub const RewardDeclineRate: DepreciationRate<BlockNumber> = DepreciationRate { blocks: 20, percent: Percent::from_percent(1) };
}

impl pallet_tasks::Config for Runtime {
	type RuntimeEvent = RuntimeEvent;
	type AdminOrigin = ChronicleAdmin;
	type WeightInfo = weights::tasks::WeightInfo<Runtime>;
	type Elections = Elections;
	type Shards = Shards;
	type Members = Members;
	type BaseReadReward = ConstU128<{ 2 * ANLOG }>;
	type BaseWriteReward = ConstU128<{ 2 * ANLOG }>;
	type BaseSendMessageReward = ConstU128<{ 2 * ANLOG }>;
	type RewardDeclineRate = RewardDeclineRate;
	type SignPhaseTimeout = ConstU32<10>;
	type WritePhaseTimeout = ConstU32<10>;
	type ReadPhaseTimeout = ConstU32<10>;
	type PalletId = TaskPalletId;
}

impl pallet_timegraph::Config for Runtime {
	type RuntimeEvent = RuntimeEvent;
	type WeightInfo = weights::timegraph::WeightInfo<Runtime>;
	type Currency = Balances;
}

impl pallet_networks::Config for Runtime {
	type RuntimeEvent = RuntimeEvent;
	type AdminOrigin = ChronicleAdmin;
	type WeightInfo = weights::networks::WeightInfo<Runtime>;
}

impl pallet_governance::Config for Runtime {
	type SystemAdmin = SystemAdmin;
	type StakingAdmin = StakingAdmin;
}

/// Main runtime assembly
#[frame_support::runtime]
mod runtime {
	use super::*;

	#[runtime::runtime]
	#[runtime::derive(
		RuntimeCall,
		RuntimeEvent,
		RuntimeError,
		RuntimeOrigin,
		RuntimeFreezeReason,
		RuntimeHoldReason,
		RuntimeSlashReason,
		RuntimeLockId,
		RuntimeTask
	)]
	pub struct Runtime;

	// = SDK pallets =

	// Core pallets
	#[runtime::pallet_index(0)]
	pub type System = frame_system;

	#[runtime::pallet_index(1)]
	pub type Timestamp = pallet_timestamp;

	// Block production, finality, heartbeat and discovery
	#[runtime::pallet_index(2)]
	pub type Babe = pallet_babe;

	#[runtime::pallet_index(3)]
	pub type Grandpa = pallet_grandpa;

	#[runtime::pallet_index(4)]
	pub type ImOnline = pallet_im_online;

	#[runtime::pallet_index(5)]
	pub type AuthorityDiscovery = pallet_authority_discovery;

	// Tokens, rewards, fees and vesting
	#[runtime::pallet_index(6)]
	pub type Balances = pallet_balances;

	#[runtime::pallet_index(7)]
	pub type Authorship = pallet_authorship;

	#[runtime::pallet_index(8)]
	pub type TransactionPayment = pallet_transaction_payment;

	#[runtime::pallet_index(9)]
	pub type Vesting = pallet_vesting;

	// Batch, proxy and multisig support
	#[runtime::pallet_index(10)]
	pub type Utility = pallet_utility;

	#[runtime::pallet_index(11)]
	pub type Proxy = pallet_proxy;

	#[runtime::pallet_index(12)]
	pub type Multisig = pallet_multisig;

	// Nominated proof of stake
	#[runtime::pallet_index(13)]
	pub type ElectionProviderMultiPhase = pallet_election_provider_multi_phase;

	#[runtime::pallet_index(14)]
	pub type VoterList = pallet_bags_list<Instance1>;

	#[runtime::pallet_index(15)]
	pub type Staking = pallet_staking;

	#[runtime::pallet_index(16)]
	pub type Offences = pallet_offences;

	#[runtime::pallet_index(17)]
	pub type Session = pallet_session;

	#[runtime::pallet_index(18)]
	pub type Historical = pallet_session_historical;

	// On-chain storage, scheduler and identity
	#[runtime::pallet_index(19)]
	pub type Preimage = pallet_preimage;

	#[runtime::pallet_index(20)]
	pub type Scheduler = pallet_scheduler;

	#[runtime::pallet_index(21)]
	pub type Identity = pallet_identity;

	// On-chain governance
	#[runtime::pallet_index(22)]
	pub type TechnicalCommittee = pallet_collective<Instance1>;

	#[runtime::pallet_index(23)]
	pub type TechnicalMembership = pallet_membership;

	#[runtime::pallet_index(24)]
	pub type RankedCollective = pallet_ranked_collective;

	#[runtime::pallet_index(25)]
	pub type RankedPolls = pallet_referenda;

	#[runtime::pallet_index(26)]
	pub type Democracy = pallet_democracy;

	// 27 is reserved for sudo

	// On-chain funding
	#[runtime::pallet_index(28)]
	pub type Treasury = pallet_treasury;

	#[runtime::pallet_index(29)]
	pub type Bounties = pallet_bounties;

	#[runtime::pallet_index(30)]
	pub type ChildBounties = pallet_child_bounties;

	#[runtime::pallet_index(31)]
	pub type Tips = pallet_tips;

	// = Custom pallets =

	// general message passing pallets
	#[runtime::pallet_index(32)]
	pub type Members = pallet_members;

	#[runtime::pallet_index(33)]
	pub type Shards = pallet_shards;

	#[runtime::pallet_index(34)]
	pub type Elections = pallet_elections;

	#[runtime::pallet_index(35)]
	pub type Tasks = pallet_tasks;

	#[runtime::pallet_index(36)]
	pub type Timegraph = pallet_timegraph;

	#[runtime::pallet_index(37)]
	pub type Networks = pallet_networks;

	// Custom governance
	#[runtime::pallet_index(38)]
	pub type Governance = pallet_governance;

	// = Temp pallets =

	// Pallet to control the initial launch
	#[runtime::pallet_index(42)]
	pub type SafeMode = pallet_safe_mode;
}

/// The address format for describing accounts.
pub type Address = sp_runtime::MultiAddress<AccountId, ()>;
/// Block header type as expected by this runtime.
pub type Header = generic::Header<BlockNumber, BlakeTwo256>;
/// Block type as expected by this runtime.
pub type Block = generic::Block<Header, UncheckedExtrinsic>;
/// A Block signed with a Justification
pub type SignedBlock = generic::SignedBlock<Block>;
/// BlockId type as expected by this runtime.
pub type BlockId = generic::BlockId<Block>;
/// The SignedExtension to the basic transaction logic.
pub type SignedExtra = runtime_common::SignedExtra<Runtime>;

/// Unchecked extrinsic type as expected by this runtime.
pub type UncheckedExtrinsic =
	generic::UncheckedExtrinsic<Address, RuntimeCall, Signature, SignedExtra>;
/// The payload being signed in transactions.
pub type SignedPayload = generic::SignedPayload<RuntimeCall, SignedExtra>;
/// Extrinsic type that has already been checked.
pub type CheckedExtrinsic = generic::CheckedExtrinsic<AccountId, RuntimeCall, SignedExtra>;
/// Executive: handles dispatch to the various modules.
pub type Executive = frame_executive::Executive<
	Runtime,
	Block,
	frame_system::ChainContext<Runtime>,
	Runtime,
	AllPalletsWithSystem,
	Migrations,
>;

// All migrations executed on runtime upgrade implementing `OnRuntimeUpgrade`.
type Migrations = ();

/// List of available benchmarks
#[cfg(feature = "runtime-benchmarks")]
mod benches {
	polkadot_sdk::frame_benchmarking::define_benchmarks!(
		[frame_benchmarking, BaselineBench::<Runtime>]
		[frame_system, SystemBench::<Runtime>]
		[pallet_babe, Babe]
		[pallet_bags_list, VoterList]
		[pallet_balances, Balances]
		[pallet_bounties, Bounties]
		[pallet_child_bounties, ChildBounties]
		[pallet_collective, TechnicalCommittee]
		[pallet_democracy, Democracy]
		[pallet_elections, Elections]
		[pallet_election_provider_multi_phase, ElectionProviderMultiPhase]
		[pallet_election_provider_support_benchmarking, EPSBench::<Runtime>]
		[pallet_grandpa, Grandpa]
		[pallet_identity, Identity]
		[pallet_im_online, ImOnline]
		[pallet_membership, TechnicalMembership]
		[pallet_members, Members]
		[pallet_multisig, Multisig]
		[pallet_networks, Networks]
		[pallet_offences, OffencesBench::<Runtime>]
		[pallet_preimage, Preimage]
		[pallet_proxy, Proxy]
		[pallet_ranked_collective, RankedCollective]
		[pallet_referenda, RankedPolls]
		[pallet_scheduler, Scheduler]
		[pallet_session, SessionBench::<Runtime>]
		[pallet_shards, Shards]
		[pallet_staking, Staking]
		[pallet_tasks, Tasks]
		[pallet_timegraph, Timegraph]
		[pallet_timestamp, Timestamp]
		[pallet_tips, Tips]
		[pallet_treasury, Treasury]
		[pallet_utility, Utility]
		[pallet_vesting, Vesting]
		[pallet_safe_mode, SafeMode]
	);
}

impl_runtime_apis! {
	impl sp_api::Core<Block> for Runtime {
		fn version() -> RuntimeVersion {
			VERSION
		}

		fn execute_block(block: Block) {
			Executive::execute_block(block);
		}

		fn initialize_block(header: &<Block as BlockT>::Header) -> sp_runtime::ExtrinsicInclusionMode {
			Executive::initialize_block(header)
		}
	}

	impl sp_api::Metadata<Block> for Runtime {
		fn metadata() -> OpaqueMetadata {
			OpaqueMetadata::new(Runtime::metadata().into())
		}

		fn metadata_at_version(version: u32) -> Option<OpaqueMetadata> {
			Runtime::metadata_at_version(version)
		}

		fn metadata_versions() -> sp_std::vec::Vec<u32> {
			Runtime::metadata_versions()
		}
	}

	impl sp_block_builder::BlockBuilder<Block> for Runtime {
		fn apply_extrinsic(extrinsic: <Block as BlockT>::Extrinsic) -> ApplyExtrinsicResult {
			Executive::apply_extrinsic(extrinsic)
		}

		fn finalize_block() -> <Block as BlockT>::Header {
			Executive::finalize_block()
		}

		fn inherent_extrinsics(data: InherentData) -> Vec<<Block as BlockT>::Extrinsic> {
			data.create_extrinsics()
		}

		fn check_inherents(block: Block, data: InherentData) -> CheckInherentsResult {
			data.check_extrinsics(&block)
		}
	}

	impl sp_transaction_pool::runtime_api::TaggedTransactionQueue<Block> for Runtime {
		fn validate_transaction(
			source: TransactionSource,
			tx: <Block as BlockT>::Extrinsic,
			block_hash: <Block as BlockT>::Hash,
		) -> TransactionValidity {
			Executive::validate_transaction(source, tx, block_hash)
		}
	}

	impl sp_offchain::OffchainWorkerApi<Block> for Runtime {
		fn offchain_worker(header: &<Block as BlockT>::Header) {
			Executive::offchain_worker(header)
		}
	}

	impl sp_consensus_grandpa::GrandpaApi<Block> for Runtime {
		fn grandpa_authorities() -> sp_consensus_grandpa::AuthorityList {
			Grandpa::grandpa_authorities()
		}

		fn current_set_id() -> sp_consensus_grandpa::SetId {
			Grandpa::current_set_id()
		}

		fn submit_report_equivocation_unsigned_extrinsic(
			equivocation_proof: sp_consensus_grandpa::EquivocationProof<
				<Block as BlockT>::Hash,
				NumberFor<Block>,
			>,
			key_owner_proof: sp_consensus_grandpa::OpaqueKeyOwnershipProof,
		) -> Option<()> {
			let key_owner_proof = key_owner_proof.decode()?;

			Grandpa::submit_unsigned_equivocation_report(
				equivocation_proof,
				key_owner_proof,
			)
		}

		fn generate_key_ownership_proof(
			_set_id: sp_consensus_grandpa::SetId,
			authority_id: GrandpaId,
		) -> Option<sp_consensus_grandpa::OpaqueKeyOwnershipProof> {
			use scale_codec::Encode;

			Historical::prove((sp_consensus_grandpa::KEY_TYPE, authority_id))
				.map(|p| p.encode())
				.map(sp_consensus_grandpa::OpaqueKeyOwnershipProof::new)
		}
	}

	impl pallet_staking_runtime_api::StakingApi<Block, Balance, AccountId> for Runtime {
		fn nominations_quota(balance: Balance) -> u32 {
			Staking::api_nominations_quota(balance)
		}

		fn eras_stakers_page_count(era: sp_staking::EraIndex, account: AccountId) -> sp_staking::Page {
			Staking::api_eras_stakers_page_count(era, account)
		}

		fn pending_rewards(era: sp_staking::EraIndex, account: AccountId) -> bool {
			Staking::api_pending_rewards(era, account)
		}
	}

	impl sp_consensus_babe::BabeApi<Block> for Runtime {
		fn configuration() -> sp_consensus_babe::BabeConfiguration {
			let epoch_config = Babe::epoch_config().unwrap_or(BABE_GENESIS_EPOCH_CONFIG);
			sp_consensus_babe::BabeConfiguration {
				slot_duration: Babe::slot_duration(),
				epoch_length: EpochDuration::get(),
				c: epoch_config.c,
				authorities: Babe::authorities().to_vec(),
				randomness: Babe::randomness(),
				allowed_slots: epoch_config.allowed_slots,
			}
		}

		fn current_epoch_start() -> sp_consensus_babe::Slot {
			Babe::current_epoch_start()
		}

		fn current_epoch() -> sp_consensus_babe::Epoch {
			Babe::current_epoch()
		}

		fn next_epoch() -> sp_consensus_babe::Epoch {
			Babe::next_epoch()
		}

		fn generate_key_ownership_proof(
			_slot: sp_consensus_babe::Slot,
			authority_id: sp_consensus_babe::AuthorityId,
		) -> Option<sp_consensus_babe::OpaqueKeyOwnershipProof> {
			use scale_codec::Encode;

			Historical::prove((sp_consensus_babe::KEY_TYPE, authority_id))
				.map(|p| p.encode())
				.map(sp_consensus_babe::OpaqueKeyOwnershipProof::new)
		}

		fn submit_report_equivocation_unsigned_extrinsic(
			equivocation_proof: sp_consensus_babe::EquivocationProof<<Block as BlockT>::Header>,
			key_owner_proof: sp_consensus_babe::OpaqueKeyOwnershipProof,
		) -> Option<()> {
			let key_owner_proof = key_owner_proof.decode()?;

			Babe::submit_unsigned_equivocation_report(
				equivocation_proof,
				key_owner_proof,
			)
		}
	}

	impl sp_authority_discovery::AuthorityDiscoveryApi<Block> for Runtime {
		fn authorities() -> Vec<AuthorityDiscoveryId> {
			AuthorityDiscovery::authorities()
		}
	}

	impl frame_system_rpc_runtime_api::AccountNonceApi<Block, AccountId, Nonce> for Runtime {
		fn account_nonce(account: AccountId) -> Nonce {
			System::account_nonce(account)
		}
	}

	impl pallet_transaction_payment_rpc_runtime_api::TransactionPaymentApi<
		Block,
		Balance,
	> for Runtime {
		fn query_info(uxt: <Block as BlockT>::Extrinsic, len: u32) -> RuntimeDispatchInfo<Balance> {
			TransactionPayment::query_info(uxt, len)
		}
		fn query_fee_details(uxt: <Block as BlockT>::Extrinsic, len: u32) -> FeeDetails<Balance> {
			TransactionPayment::query_fee_details(uxt, len)
		}
		fn query_weight_to_fee(weight: Weight) -> Balance {
			TransactionPayment::weight_to_fee(weight)
		}
		fn query_length_to_fee(length: u32) -> Balance {
			TransactionPayment::length_to_fee(length)
		}
	}

	impl pallet_transaction_payment_rpc_runtime_api::TransactionPaymentCallApi<Block, Balance, RuntimeCall>
		for Runtime
	{
		fn query_call_info(call: RuntimeCall, len: u32) -> RuntimeDispatchInfo<Balance> {
			TransactionPayment::query_call_info(call, len)
		}
		fn query_call_fee_details(call: RuntimeCall, len: u32) -> FeeDetails<Balance> {
			TransactionPayment::query_call_fee_details(call, len)
		}
		fn query_weight_to_fee(weight: Weight) -> Balance {
			TransactionPayment::weight_to_fee(weight)
		}
		fn query_length_to_fee(length: u32) -> Balance {
			TransactionPayment::length_to_fee(length)
		}
	}

	impl sp_session::SessionKeys<Block> for Runtime {
			   fn generate_session_keys(seed: Option<Vec<u8>>) -> Vec<u8> {
					   SessionKeys::generate(seed)
			   }

			   fn decode_session_keys(
					   encoded: Vec<u8>,
			   ) -> Option<Vec<(Vec<u8>, KeyTypeId)>> {
					   SessionKeys::decode_into_raw_public_keys(&encoded)
			   }
	   }

	impl time_primitives::MembersApi<Block> for Runtime {
		fn get_member_peer_id(account: &AccountId) -> Option<PeerId> {
			Members::member_peer_id(account)
		}

		fn get_heartbeat_timeout() -> BlockNumber {
			Members::get_heartbeat_timeout()
		}

		fn get_min_stake() -> Balance {
			Members::get_min_stake()
		}
	}

	impl time_primitives::NetworksApi<Block> for Runtime {
		fn get_network(network_id: NetworkId) -> Option<(ChainName, ChainNetwork)> {
			Networks::get_network(network_id)
		}
	}

	impl time_primitives::ShardsApi<Block> for Runtime {
		fn get_shards(account: &AccountId) -> Vec<ShardId> {
			Shards::get_shards(account)
		}

		fn get_shard_members(shard_id: ShardId) -> Vec<(AccountId, MemberStatus)> {
			Shards::get_shard_members(shard_id)
		}

		fn get_shard_threshold(shard_id: ShardId) -> u16 {
			Shards::get_shard_threshold(shard_id)
		}

		fn get_shard_status(shard_id: ShardId) -> ShardStatus {
			Shards::get_shard_status(shard_id)
		}

		fn get_shard_commitment(shard_id: ShardId) -> Option<Commitment> {
			Shards::get_shard_commitment(shard_id)
		}
	}

	impl time_primitives::TasksApi<Block> for Runtime {
		fn get_shard_tasks(shard_id: ShardId) -> Vec<TaskExecution> {
			Tasks::get_shard_tasks(shard_id)
		}

		fn get_task(task_id: TaskId) -> Option<TaskDescriptor>{
			Tasks::get_task(task_id)
		}

		fn get_task_signature(task_id: TaskId) -> Option<TssSignature> {
			Tasks::get_task_signature(task_id)
		}

		fn get_task_signer(task_id: TaskId) -> Option<PublicKey> {
			Tasks::get_task_signer(task_id)
		}

		fn get_task_hash(task_id: TaskId) -> Option<[u8; 32]> {
			Tasks::get_task_hash(task_id)
		}

		fn get_task_phase(task_id: TaskId) -> TaskPhase {
			Tasks::get_task_phase(task_id)
		}

		fn get_task_result(task_id: TaskId) -> Option<TaskResult>{
			Tasks::get_task_result(task_id)
		}

		fn get_task_shard(task_id: TaskId) -> Option<ShardId>{
			Tasks::get_task_shard(task_id)
		}

		fn get_gateway(network: NetworkId) -> Option<[u8; 20]> {
			Tasks::get_gateway(network)
		}
	}

	impl time_primitives::SubmitTransactionApi<Block> for Runtime {
		fn submit_transaction(encoded_transaction: Vec<u8>) -> Result<(), ()> {
			sp_io::offchain::submit_transaction(encoded_transaction)
		}
	}

	#[cfg(feature = "try-runtime")]
	impl frame_try_runtime::TryRuntime<Block> for Runtime {
		fn on_runtime_upgrade(checks: frame_try_runtime::UpgradeCheckSelect) -> (Weight, Weight) {
			// NOTE: intentional unwrap: we don't want to propagate the error backwards, and want to
			// have a backtrace here. If any of the pre/post migration checks fail, we shall stop
			// right here and right now.
			let weight = Executive::try_runtime_upgrade(checks).unwrap();
			(weight, RuntimeBlockWeights::get().max_block)
		}

		fn execute_block(
			block: Block,
			state_root_check: bool,
			signature_check: bool,
			select: frame_try_runtime::TryStateSelect
		) -> Weight {
			// NOTE: intentional unwrap: we don't want to propagate the error backwards, and want to
			// have a backtrace here.
			Executive::try_execute_block(block, state_root_check, signature_check, select).unwrap()
		}
	}

	#[cfg(feature = "runtime-benchmarks")]
	impl frame_benchmarking::Benchmark<Block> for Runtime {
		fn benchmark_metadata(extra: bool) -> (
			Vec<frame_benchmarking::BenchmarkList>,
			Vec<frame_support::traits::StorageInfo>,
		) {
			use frame_benchmarking::{baseline, Benchmarking, BenchmarkList};
			use frame_support::traits::StorageInfoTrait;

			// Trying to add benchmarks directly to the Session Pallet caused cyclic dependency
			// issues. To get around that, we separated the Session benchmarks into its own crate,
			// which is why we need these two lines below.
			use pallet_session_benchmarking::Pallet as SessionBench;
			use pallet_offences_benchmarking::Pallet as OffencesBench;
			use pallet_election_provider_support_benchmarking::Pallet as EPSBench;
			use frame_system_benchmarking::Pallet as SystemBench;
			use baseline::Pallet as BaselineBench;

			let mut list = Vec::<BenchmarkList>::new();
			list_benchmarks!(list, extra);

			let storage_info = AllPalletsWithSystem::storage_info();

			(list, storage_info)
		}

		fn dispatch_benchmark(
			config: frame_benchmarking::BenchmarkConfig
		) -> Result<Vec<frame_benchmarking::BenchmarkBatch>, sp_runtime::RuntimeString> {
			use frame_benchmarking::{baseline, Benchmarking, BenchmarkBatch};
			use sp_storage::TrackedStorageKey;

			// Trying to add benchmarks directly to the Session Pallet caused cyclic dependency
			// issues. To get around that, we separated the Session benchmarks into its own crate,
			// which is why we need these two lines below.
			use pallet_session_benchmarking::Pallet as SessionBench;
			use pallet_offences_benchmarking::Pallet as OffencesBench;
			use pallet_election_provider_support_benchmarking::Pallet as EPSBench;
			use frame_system_benchmarking::Pallet as SystemBench;
			use baseline::Pallet as BaselineBench;

			impl pallet_session_benchmarking::Config for Runtime {}
			impl pallet_offences_benchmarking::Config for Runtime {}
			impl pallet_election_provider_support_benchmarking::Config for Runtime {}
			impl frame_system_benchmarking::Config for Runtime {}
			impl baseline::Config for Runtime {}

			use frame_support::traits::WhitelistedStorageKeys;
			let mut whitelist: Vec<TrackedStorageKey> = AllPalletsWithSystem::whitelisted_storage_keys();

			// Treasury Account
			// TODO: this is manual for now, someday we might be able to use a
			// macro for this particular key
			let treasury_key = frame_system::Account::<Runtime>::hashed_key_for(Treasury::account_id());
			whitelist.push(treasury_key.to_vec().into());

			let mut batches = Vec::<BenchmarkBatch>::new();
			let params = (&config, &whitelist);
			add_benchmarks!(params, batches);
			Ok(batches)
		}
	}

	impl sp_genesis_builder::GenesisBuilder<Block> for Runtime {
		fn build_state(config: Vec<u8>) -> sp_genesis_builder::Result {
			build_state::<RuntimeGenesisConfig>(config)
		}

		fn get_preset(id: &Option<sp_genesis_builder::PresetId>) -> Option<Vec<u8>> {
			get_preset::<RuntimeGenesisConfig>(id, |_| None)
		}

		fn preset_names() -> Vec<sp_genesis_builder::PresetId> {
			vec![]
		}
	}
}

#[cfg(test)]
mod tests {
	use super::*;
	use frame_election_provider_support::NposSolution;
	use frame_system::offchain::CreateSignedTransaction;
	use sp_runtime::UpperOf;

	#[test]
	fn validate_transaction_submitter_bounds() {
		fn is_submit_signed_transaction<T>()
		where
			T: CreateSignedTransaction<RuntimeCall>,
		{
		}

		is_submit_signed_transaction::<Runtime>();
	}

	#[test]
	fn perbill_as_onchain_accuracy() {
		type OnChainAccuracy =
			<<Runtime as pallet_election_provider_multi_phase::MinerConfig>::Solution as NposSolution>::Accuracy;
		let maximum_chain_accuracy: Vec<UpperOf<OnChainAccuracy>> = (0..MaxNominations::get())
			.map(|_| <UpperOf<OnChainAccuracy>>::from(OnChainAccuracy::one().deconstruct()))
			.collect();
		let _: UpperOf<OnChainAccuracy> =
			maximum_chain_accuracy.iter().fold(0, |acc, x| acc.checked_add(*x).unwrap());
	}

	#[test]
	fn call_size() {
		let size = core::mem::size_of::<RuntimeCall>();
		assert!(
			size <= CALL_PARAMS_MAX_SIZE,
			"size of RuntimeCall {} is more than {CALL_PARAMS_MAX_SIZE} bytes.
			 Some calls have too big arguments, use Box to reduce the size of RuntimeCall.
			 If the limit is too strong, maybe consider increase the limit.",
			size,
		);
	}
}<|MERGE_RESOLUTION|>--- conflicted
+++ resolved
@@ -1049,10 +1049,6 @@
 	type DataDepositPerByte = DataDepositPerByte;
 	type MaximumReasonLength = MaximumReasonLength;
 	type OnSlash = ();
-<<<<<<< HEAD
-	type OnSlash = ();
-=======
->>>>>>> 4849ac99
 	type WeightInfo = pallet_bounties::weights::SubstrateWeight<Runtime>;
 	type ChildBountyManager = ChildBounties;
 }
