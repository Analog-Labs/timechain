--- conflicted
+++ resolved
@@ -44,11 +44,8 @@
 tss = { path = "../../tesseract/tss", package = "tesseract-tss" }
 accounts = { path = "../../tesseract/accounts", package = "tesseract-accounts" }
 borsh = { version ="0.9", default-features = false }
-<<<<<<< HEAD
-=======
 arrayref = "0.3.6"
 
->>>>>>> bb2edbc0
 [dev-dependencies]
 sc-finality-grandpa = { git = "https://github.com/paritytech/substrate.git", branch = "polkadot-v0.9.30" }
 sc-network-test = { git = "https://github.com/paritytech/substrate.git", branch = "polkadot-v0.9.30" }
