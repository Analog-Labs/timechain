//! The Substrate runtime. This can be compiled with `#[no_std]`, ready for Wasm.
#![cfg_attr(not(feature = "std"), no_std)]
// `construct_runtime!` does a lot of recursion and requires us to increase the limit to 256.
#![recursion_limit = "1024"]

// Automatically generated nomination bagging
mod staking_bags;

#[cfg(test)]
mod tests;
mod weights;

// Make the WASM binary available in native code
#[cfg(feature = "std")]
include!(concat!(env!("OUT_DIR"), "/wasm_binary.rs"));

use polkadot_sdk::*;

use scale_codec::{Decode, Encode};

use frame_election_provider_support::bounds::{ElectionBounds, ElectionBoundsBuilder};
use frame_election_provider_support::{
	generate_solution_type, onchain, ExtendedBalance, SequentialPhragmen,
};
use frame_support::{
	dispatch::DispatchClass,
	traits::{
		tokens::{PayFromAccount, UnityAssetBalanceConversion},
		Imbalance,
	},
	weights::constants::WEIGHT_REF_TIME_PER_SECOND,
};
use frame_system::EnsureRootWithSuccess;
use frame_system::{limits::BlockWeights, EnsureRoot};

use pallet_election_provider_multi_phase::{GeometricDepositBase, SolutionAccuracyOf};
use pallet_grandpa::{
	fg_primitives, AuthorityId as GrandpaId, AuthorityList as GrandpaAuthorityList,
};
use pallet_im_online::sr25519::AuthorityId as ImOnlineId;
use pallet_session::historical as pallet_session_historical;
// Can't use `FungibleAdapter` here until Treasury pallet migrates to fungibles
// <https://github.com/paritytech/polkadot-sdk/issues/226>
#[allow(deprecated)]
use pallet_transaction_payment::{CurrencyAdapter, Multiplier, TargetedFeeAdjustment};

use sp_api::impl_runtime_apis;
use sp_authority_discovery::AuthorityId as AuthorityDiscoveryId;
use sp_core::{crypto::KeyTypeId, MaxEncodedLen, OpaqueMetadata};
use sp_runtime::{
	create_runtime_str,
	generic::{self, Era},
	impl_opaque_keys,
	traits::{
		BlakeTwo256, Block as BlockT, BlockNumberProvider, Hash as HashT, IdentityLookup,
		NumberFor, OpaqueKeys, Saturating,
	},
	transaction_validity::{TransactionPriority, TransactionSource, TransactionValidity},
	ApplyExtrinsicResult, ExtrinsicInclusionMode, FixedPointNumber, Percent, RuntimeDebug,
	SaturatedConversion,
};
use sp_std::prelude::*;
#[cfg(feature = "std")]
use sp_version::NativeVersion;
use sp_version::RuntimeVersion;

pub use runtime_common::{
	currency::*,
	prod_or_dev,
	time::*,
	weights::{BlockExecutionWeight, ExtrinsicBaseWeight},
	BABE_GENESIS_EPOCH_CONFIG,
};
pub use time_primitives::{
	AccountId, Balance, BlockNumber, ChainName, ChainNetwork, Commitment, DepreciationRate,
	MemberStatus, MemberStorage, NetworkId, PeerId, ProofOfKnowledge, PublicKey, ShardId,
	ShardStatus, Signature, TaskDescriptor, TaskExecution, TaskId, TaskPhase, TaskResult,
	TssPublicKey, TssSignature, ANLOG,
};

// A few exports that help ease life for downstream crates.
pub use frame_support::{
	derive_impl,
	genesis_builder_helper::{build_state, get_preset},
	pallet_prelude::Get,
	parameter_types,
	traits::{
		ConstU128, ConstU16, ConstU32, ConstU64, ConstU8, Currency, EnsureOrigin, InstanceFilter,
		KeyOwnerProofSystem, OnUnbalanced, Randomness, StorageInfo,
	},
	weights::{constants::ParityDbWeight, ConstantMultiplier, IdentityFee, Weight, WeightToFee},
	PalletId, StorageValue,
};
#[cfg(any(feature = "std", test))]
pub use frame_system::Call as SystemCall;
#[cfg(any(feature = "std", test))]
pub use pallet_balances::Call as BalancesCall;
#[cfg(any(feature = "std", test))]
pub use pallet_timestamp::Call as TimestampCall;
#[cfg(any(feature = "std", test))]
pub use pallet_utility::Call as UtilityCall;
#[cfg(any(feature = "std", test))]
pub use sp_runtime::BuildStorage;

pub use sp_runtime::{traits::Bounded, Perbill, Permill, Perquintill};
use static_assertions::const_assert;

pub type CurrencyToVote = sp_staking::currency_to_vote::U128CurrencyToVote;
use pallet_staking::UseValidatorsMap;
pub struct StakingBenchmarkingConfig;

#[cfg(any(feature = "std", test))]
pub use pallet_staking::StakerStatus;

pub const EPOCH_DURATION_IN_SLOTS: BlockNumber = prod_or_dev!(8 * HOURS, 5 * MINUTES);

/// We assume that an on-initialize consumes 1% of the weight on average, hence a single extrinsic
/// will not be allowed to consume more than `AvailableBlockRatio - 1%`.
pub const AVERAGE_ON_INITIALIZE_RATIO: Perbill = Perbill::from_percent(1);
/// We allow `Normal` extrinsics to fill up the block up to 75%, the rest can be used
/// by  Operational  extrinsics.
const NORMAL_DISPATCH_RATIO: Perbill = Perbill::from_percent(75);
/// We allow for 2 seconds of compute with a 6 second average block time, with maximum proof size.
const MAXIMUM_BLOCK_WEIGHT: Weight =
	Weight::from_parts(WEIGHT_REF_TIME_PER_SECOND.saturating_mul(2), u64::MAX);

const_assert!(NORMAL_DISPATCH_RATIO.deconstruct() >= AVERAGE_ON_INITIALIZE_RATIO.deconstruct());

/// Index of a transaction in the chain.
pub type Nonce = u32;

/// A hash of some data used by the chain.
pub type Hash = time_primitives::BlockHash;

/// Opaque types. These are used by the CLI to instantiate machinery that don't need to know
/// the specifics of the runtime. They can then be made to be agnostic over specific formats
/// of data like extrinsics, allowing for them to continue syncing the network through upgrades
/// to even the core data structures.
pub mod opaque {
	use super::*;
	pub use sp_runtime::OpaqueExtrinsic as UncheckedExtrinsic;

	/// Opaque block header type.
	pub type Header = generic::Header<BlockNumber, BlakeTwo256>;
	/// Opaque block type.
	pub type Block = generic::Block<Header, UncheckedExtrinsic>;
	/// Opaque block identifier type.
	pub type BlockId = generic::BlockId<Block>;
	/// Opaque block hash type.
	pub type Hash = <BlakeTwo256 as HashT>::Output;
}

impl_opaque_keys! {
	pub struct SessionKeys {
		pub babe: Babe,
		pub grandpa: Grandpa,
		pub im_online: ImOnline,
		pub authority_discovery: AuthorityDiscovery,
	}
}

parameter_types! {
		pub const CouncilStr: &'static str = "Council";
}

pub type Migrations = migration::Outstanding;

pub mod migration {
	use super::*;

	pub type Outstanding = frame_support::migrations::RemovePallet<CouncilStr, ParityDbWeight>;
}

// To learn more about runtime versioning, see:
// <https://docs.substrate.io/main-docs/build/upgrade#runtime-versioning>
#[cfg(not(feature = "development"))]
#[sp_version::runtime_version]
pub const VERSION: RuntimeVersion = RuntimeVersion {
	spec_name: create_runtime_str!("analog-testnet"),
	impl_name: create_runtime_str!("analog-testnet"),
	authoring_version: 1,
<<<<<<< HEAD
	spec_version: 126,
=======
	spec_version: 124,
>>>>>>> 4849ac99
	impl_version: 1,
	apis: RUNTIME_API_VERSIONS,
	transaction_version: 2,
	state_version: 1,
};

#[cfg(feature = "development")]
#[sp_version::runtime_version]
pub const VERSION: RuntimeVersion = RuntimeVersion {
	spec_name: create_runtime_str!("analog-development"),
	impl_name: create_runtime_str!("analog-development"),
	authoring_version: 1,
<<<<<<< HEAD
	spec_version: 126,
=======
	spec_version: 124,
>>>>>>> 4849ac99
	impl_version: 1,
	apis: RUNTIME_API_VERSIONS,
	transaction_version: 2,
	state_version: 1,
};

#[macro_export]
macro_rules! impl_elections_weights {
	($runtime:ident) => {
		parameter_types! {
			/// A limit for off-chain phragmen unsigned solution submission.
			///
			/// We want to keep it as high as possible, but can't risk having it reject,
			/// so we always subtract the base block execution weight.
			pub OffchainSolutionWeightLimit: Weight = BlockWeights::get()
				.get(DispatchClass::Normal)
				.max_extrinsic
				.expect("Normal extrinsics have weight limit configured by default; qed")
				.saturating_sub($runtime::weights::BlockExecutionWeight::get());

			/// A limit for off-chain phragmen unsigned solution length.
			///
			/// We allow up to 90% of the block's size to be consumed by the solution.
			pub OffchainSolutionLengthLimit: u32 = Perbill::from_rational(90_u32, 100) *
				*BlockLength::get()
				.max
				.get(DispatchClass::Normal);
		}
	};
}
/// The version information used to identify this runtime when compiled natively.
#[cfg(feature = "std")]
pub fn native_version() -> NativeVersion {
	NativeVersion {
		runtime_version: VERSION,
		can_author_with: Default::default(),
	}
}
parameter_types! {
	// The maximum number of nominating and validating accounts
	pub const MaxElectingNominators: u32 = 100;
	pub const MaxElectableValidators: u16 = 5000;

	// The maximum winners that can be elected by the Election pallet which is equivalent to the
	// maximum active validators the staking pallet can have.
	pub MaxActiveValidators: u32 = 1000;
}

impl pallet_staking::BenchmarkingConfig for StakingBenchmarkingConfig {
	type MaxValidators = MaxActiveValidators;
	type MaxNominators = MaxNominations;
}

parameter_types! {
	pub const MaxAuthorities: u32 = 100_000;
	pub const MaxKeys: u32 = 10_000;
	pub const MaxPeerInHeartbeats: u32 = 10_000;
	pub const MaxPeerDataEncodingSize: u32 = 1_000;
}

impl pallet_session::Config for Runtime {
	type RuntimeEvent = RuntimeEvent;
	type ValidatorId = AccountId;
	type ValidatorIdOf = pallet_staking::StashOf<Self>;
	type ShouldEndSession = Babe;
	type NextSessionRotation = Babe;
	type SessionManager = pallet_session::historical::NoteHistoricalRoot<Self, Staking>;
	type SessionHandler = <SessionKeys as OpaqueKeys>::KeyTypeIdProviders;
	type Keys = SessionKeys;
	type WeightInfo = pallet_session::weights::SubstrateWeight<Runtime>;
}

impl pallet_session::historical::Config for Runtime {
	type FullIdentification = pallet_staking::Exposure<AccountId, Balance>;
	type FullIdentificationOf = pallet_staking::ExposureOf<Runtime>;
}

parameter_types! {
	pub const BlockHashCount: BlockNumber = 2400;
	pub const Version: RuntimeVersion = VERSION;
	/// We allow for 2 seconds of compute with a 6 second average block time.
	pub BlockLength: frame_system::limits::BlockLength = frame_system::limits::BlockLength
		::max_with_normal_ratio(5 * 1024 * 1024, NORMAL_DISPATCH_RATIO);
	pub RuntimeBlockWeights: BlockWeights = BlockWeights::builder()
		.base_block(BlockExecutionWeight::get())
		.for_class(DispatchClass::all(), |weights| {
			weights.base_extrinsic = ExtrinsicBaseWeight::get();
		})
		.for_class(DispatchClass::Normal, |weights| {
			weights.max_total = Some(NORMAL_DISPATCH_RATIO * MAXIMUM_BLOCK_WEIGHT);
		})
		.for_class(DispatchClass::Operational, |weights| {
			weights.max_total = Some(MAXIMUM_BLOCK_WEIGHT);
			// Operational transactions have some extra reserved space, so that they
			// are included even if block reached `MAXIMUM_BLOCK_WEIGHT`.
			weights.reserved = Some(
				MAXIMUM_BLOCK_WEIGHT - NORMAL_DISPATCH_RATIO * MAXIMUM_BLOCK_WEIGHT
			);
		})
		.avg_block_initialization(AVERAGE_ON_INITIALIZE_RATIO)
		.build_or_panic();
	pub CollectivesMaxProposalWeight: Weight = Perbill::from_percent(50) * RuntimeBlockWeights::get().max_block;
	pub const SS58Prefix: u16 = 12850;
}

/// The default types are being injected by [`derive_impl`](`frame_support::derive_impl`) from
/// [`SoloChainDefaultConfig`](`struct@frame_system::config_preludes::SolochainDefaultConfig`),
/// but overridden as needed.
#[derive_impl(frame_system::config_preludes::SolochainDefaultConfig as frame_system::DefaultConfig)]
impl frame_system::Config for Runtime {
	/// Block & extrinsics weights: base values and limits.
	type BlockWeights = RuntimeBlockWeights;
	/// The maximum length of a block (in bytes).
	type BlockLength = BlockLength;
	/// The identifier used to distinguish between accounts.
	type AccountId = AccountId;
	/// The index type for storing how many extrinsics an account has signed.
	type Nonce = Nonce;
	/// The index type for blocks.
	type Block = Block;
	/// The type for hashing blocks and tries.
	type Hash = Hash;
	/// Maximum number of block number to block hash mappings to keep (oldest pruned first).
	type BlockHashCount = BlockHashCount;
	/// The weight of database operations that the runtime can invoke.
	type DbWeight = ParityDbWeight;
	/// Version of the runtime.
	type Version = Version;
	/// The data to be stored in an account.
	type AccountData = pallet_balances::AccountData<Balance>;
	/// Weight information for the extrinsics of this pallet.
	type SystemWeightInfo = weights::system::WeightInfo<Runtime>;
	/// This is used as an identifier of the chain.
	type SS58Prefix = SS58Prefix;
	/// The maximum number of consumers allowed on a single account.
	type MaxConsumers = frame_support::traits::ConstU32<16>;
}

impl<C> frame_system::offchain::SendTransactionTypes<C> for Runtime
where
	RuntimeCall: From<C>,
{
	type Extrinsic = UncheckedExtrinsic;
	type OverarchingCall = RuntimeCall;
}

parameter_types! {
	pub EpochDuration: u64 = EPOCH_DURATION_IN_SLOTS as u64;

	pub const ExpectedBlockTime: u64 = MILLISECS_PER_BLOCK;
	pub ReportLongevity: u64 =
		BondingDuration::get() as u64 * SessionsPerEra::get() as u64 * EpochDuration::get();
}

impl pallet_babe::Config for Runtime {
	type EpochDuration = EpochDuration;
	type ExpectedBlockTime = ExpectedBlockTime;
	type EpochChangeTrigger = pallet_babe::ExternalTrigger;
	type DisabledValidators = Session;
	type KeyOwnerProof =
		<Historical as KeyOwnerProofSystem<(KeyTypeId, pallet_babe::AuthorityId)>>::Proof;
	type EquivocationReportSystem =
		pallet_babe::EquivocationReportSystem<Self, Offences, Historical, ReportLongevity>;
	type WeightInfo = (); //weights::babe::WeightInfo<Runtime>;
	type MaxAuthorities = MaxAuthorities;
	type MaxNominators = MaxNominations;
}

parameter_types! {
	pub const MaxSetIdSessionEntries: u32 = BondingDuration::get() * SessionsPerEra::get();
}

impl pallet_grandpa::Config for Runtime {
	type RuntimeEvent = RuntimeEvent;
	type KeyOwnerProof = <Historical as KeyOwnerProofSystem<(KeyTypeId, GrandpaId)>>::Proof;
	type WeightInfo = (); //weights::grandpa::WeightInfo<Runtime>;
	type MaxAuthorities = MaxAuthorities;
	type MaxNominators = MaxNominations;
	type MaxSetIdSessionEntries = MaxSetIdSessionEntries;
	type EquivocationReportSystem =
		pallet_grandpa::EquivocationReportSystem<Self, Offences, Historical, ReportLongevity>;
}

impl pallet_offences::Config for Runtime {
	type RuntimeEvent = RuntimeEvent;
	type IdentificationTuple = pallet_session::historical::IdentificationTuple<Self>;
	type OnOffenceHandler = Staking;
}

parameter_types! {
	pub NposSolutionPriority: TransactionPriority =
		Perbill::from_percent(90) * TransactionPriority::MAX;
	pub const ImOnlineUnsignedPriority: TransactionPriority = TransactionPriority::MAX;
}

impl pallet_im_online::Config for Runtime {
	type AuthorityId = ImOnlineId;
	type RuntimeEvent = RuntimeEvent;
	type ValidatorSet = Historical;
	type NextSessionRotation = Babe;
	type ReportUnresponsiveness = Offences;
	type UnsignedPriority = ImOnlineUnsignedPriority;
	type WeightInfo = pallet_im_online::weights::SubstrateWeight<Runtime>;
	type MaxKeys = MaxKeys;
	type MaxPeerInHeartbeats = MaxPeerInHeartbeats;
}

impl pallet_authority_discovery::Config for Runtime {
	type MaxAuthorities = MaxAuthorities;
}

parameter_types! {
	// phase durations. 1/8 (1h) of the last session for each.
	pub SignedPhase: u32 = prod_or_dev!(EPOCH_DURATION_IN_SLOTS / 8, 5 * MINUTES);
	pub UnsignedPhase: u32 = prod_or_dev!(EPOCH_DURATION_IN_SLOTS / 8, 5 * MINUTES);

	// signed config
	pub const SignedMaxSubmissions: u32 = 16;
	pub const SignedMaxRefunds: u32 = 16 / 4;
	// TODO fixed deposit..
	pub const SignedDepositBase: Balance = 10;
	// 0.01 DOT per KB of solution data.
	pub const SignedDepositByte: Balance = 10;
	// TODO Each good submission will get 1 DOT as reward
	pub SignedRewardBase: Balance = 1000;

	// 4 hour session, 1 hour unsigned phase, 32 offchain executions.
	pub OffchainRepeat: BlockNumber = UnsignedPhase::get() / prod_or_dev!(32, 10);
}

generate_solution_type!(
	#[compact]
	pub struct NposCompactSolution16::<
		VoterIndex = u32,
		TargetIndex = u16,
		Accuracy = sp_runtime::PerU16,
		MaxVoters = MaxElectingNominators,
	>(16)
);

parameter_types! {
	// TODO Needs to be properly configured.
	pub const SessionsPerEra: sp_staking::SessionIndex = prod_or_dev!(1, 3);
	pub const BondingDuration: sp_staking::EraIndex = prod_or_dev!(2, 4);
	pub const SlashDeferDuration: sp_staking::EraIndex = 0;//24 * 7; // 1/4 the bonding duration.

	pub const MaxNominations: u32 = <NposCompactSolution16 as frame_election_provider_support::NposSolution>::LIMIT as u32;
}

/// Maximum number of iterations for balancing that will be executed in the embedded OCW
/// miner of election provider multi phase.
pub const MINER_MAX_ITERATIONS: u32 = 10;

/// A source of random balance for NposSolver, which is meant to be run by the OCW election miner.
pub struct OffchainRandomBalancing;
impl Get<Option<(usize, ExtendedBalance)>> for OffchainRandomBalancing {
	fn get() -> Option<(usize, ExtendedBalance)> {
		use sp_runtime::traits::TrailingZeroInput;
		let iters = match MINER_MAX_ITERATIONS {
			0 => 0,
			max => {
				let seed = sp_io::offchain::random_seed();
				let random = <u32>::decode(&mut TrailingZeroInput::new(&seed))
					.expect("input is padded with zeroes; qed")
					% max.saturating_add(1);
				random as usize
			},
		};

		Some((iters, 0))
	}
}

pub struct OnChainSeqPhragmen;
impl onchain::Config for OnChainSeqPhragmen {
	type System = Runtime;
	type Solver = SequentialPhragmen<
		AccountId,
		pallet_election_provider_multi_phase::SolutionAccuracyOf<Runtime>,
	>;
	type DataProvider = <Runtime as pallet_election_provider_multi_phase::Config>::DataProvider;
	type WeightInfo = frame_election_provider_support::weights::SubstrateWeight<Runtime>;
	type MaxWinners = <Runtime as pallet_election_provider_multi_phase::Config>::MaxWinners;
	type Bounds = ElectionBoundsOnChain;
}

parameter_types! {
	/// Targeted staking rate
	pub const IdealStakingRate: Perquintill = Perquintill::from_percent(75);
	/// Minimum inflation rate
	pub const MinAnnualInflation: Perquintill = Perquintill::from_percent(2);
	/// Maximum inflation rate
	pub const MaxAnnualInflation: Perquintill = Perquintill::from_percent(8);
	/// Reward curve falloff
	pub const RewardFalloff: Perquintill = Perquintill::from_percent(5);
}

/// Custom era payouts that adjust staking rate based on total chronicle stake
pub struct EraPayout;
impl pallet_staking::EraPayout<Balance> for EraPayout {
	fn era_payout(
		total_staked: Balance,
		total_issuance: Balance,
		era_duration_millis: u64,
	) -> (Balance, Balance) {
		let total_staked = total_staked + Members::total_stake();
		let stake = Perquintill::from_rational(total_staked, total_issuance);

		let adjustment = pallet_staking_reward_fn::compute_inflation(
			stake,
			IdealStakingRate::get(),
			RewardFalloff::get(),
		);
		let delta_annual_inflation =
			MaxAnnualInflation::get().saturating_sub(MinAnnualInflation::get());

		let staking_inflation =
			MinAnnualInflation::get().saturating_add(delta_annual_inflation * adjustment);
		let period_fraction =
			Perquintill::from_rational(era_duration_millis, MILLISECONDS_PER_YEAR);

		let max_payout = period_fraction * MaxAnnualInflation::get() * total_issuance;
		let staking_payout = (period_fraction * staking_inflation) * total_issuance;
		let rest = max_payout.saturating_sub(staking_payout);

		(staking_payout, rest)
	}
}

parameter_types! {
	pub const MaxExposurePageSize: u32 = 256;
	pub const MaxControllersInDeprecationBatch: u32 = 512;
}

impl pallet_staking::Config for Runtime {
	/// A super-majority of the council can cancel the slash.
	type AdminOrigin = EnsureRoot<AccountId>;
	type Currency = Balances;
	type CurrencyBalance = Balance;
	type UnixTime = Timestamp;
	type CurrencyToVote = CurrencyToVote;
	type RewardRemainder = Treasury;
	type RuntimeEvent = RuntimeEvent;
	type Slash = Treasury; // send the slashed funds to the treasury.
	type Reward = (); // rewards are minted from the void
	type SessionsPerEra = SessionsPerEra;
	type BondingDuration = BondingDuration;
	type SlashDeferDuration = SlashDeferDuration;
	type SessionInterface = Self;
	type EraPayout = EraPayout;
	type NextNewSession = Session;
	type ElectionProvider = ElectionProviderMultiPhase;
	type GenesisElectionProvider = onchain::OnChainExecution<OnChainSeqPhragmen>;
	type VoterList = VoterList;
	type MaxUnlockingChunks = ConstU32<32>;
	type WeightInfo = pallet_staking::weights::SubstrateWeight<Runtime>;
	type BenchmarkingConfig = StakingBenchmarkingConfig;
	type HistoryDepth = frame_support::traits::ConstU32<84>;
	type TargetList = UseValidatorsMap<Self>;
	type EventListeners = ();
	type NominationsQuota = pallet_staking::FixedNominationsQuota<16>;
	type MaxExposurePageSize = MaxExposurePageSize;
	type MaxControllersInDeprecationBatch = MaxControllersInDeprecationBatch;
	type DisablingStrategy = pallet_staking::UpToLimitDisablingStrategy;
}

parameter_types! {
	pub const MinerMaxLength: u32 = 256;
	pub MinerMaxWeight: Weight = RuntimeBlockWeights::get().max_block;

	pub const SignedFixedDeposit: Balance = deposit(2, 0);
	pub const SignedDepositIncreaseFactor: Percent = Percent::from_percent(10);

	// Note: the EPM in this runtime runs the election on-chain. The election bounds must be
	// carefully set so that an election round fits in one block.
	pub ElectionBoundsMultiPhase: ElectionBounds = ElectionBoundsBuilder::default()
		.voters_count(MaxElectingNominators::get().into()).targets_count((MaxElectableValidators::get() as u32).into()).build();
	pub ElectionBoundsOnChain: ElectionBounds = ElectionBoundsBuilder::default()
		.voters_count(MaxElectingNominators::get().into()).targets_count((MaxElectableValidators::get() as u32).into()).build();
}

impl pallet_election_provider_multi_phase::MinerConfig for Runtime {
	type AccountId = AccountId;
	type MaxLength = MinerMaxLength;
	type MaxWeight = MinerMaxWeight;
	type Solution = NposCompactSolution16;
	type MaxVotesPerVoter = <
		<Self as pallet_election_provider_multi_phase::Config>::DataProvider
		as
		frame_election_provider_support::ElectionDataProvider
	>::MaxVotesPerVoter;
	type MaxWinners = MaxActiveValidators;

	// The unsigned submissions have to respect the weight of the submit_unsigned call, thus their
	// weight estimate function is wired to this call's weight.
	fn solution_weight(v: u32, t: u32, a: u32, d: u32) -> Weight {
		<
			<Self as pallet_election_provider_multi_phase::Config>::WeightInfo
			as
			pallet_election_provider_multi_phase::WeightInfo
		>::submit_unsigned(v, t, a, d)
	}
}

/// The numbers configured here could always be more than the the maximum limits of staking pallet
/// to ensure election snapshot will not run out of memory.
pub struct BenchmarkConfig;
impl pallet_election_provider_multi_phase::BenchmarkingConfig for BenchmarkConfig {
	const VOTERS: [u32; 2] = [1000, 2000];
	const ACTIVE_VOTERS: [u32; 2] = [200, 400];
	const TARGETS: [u32; 2] = [1000, 5000];
	const DESIRED_TARGETS: [u32; 2] = [200, 400];
	const SNAPSHOT_MAXIMUM_VOTERS: u32 = MaxElectingNominators::get();
	const MINER_MAXIMUM_VOTERS: u32 = MaxElectingNominators::get();
	const MAXIMUM_TARGETS: u32 = MaxElectableValidators::get() as u32;
}

impl pallet_election_provider_multi_phase::Config for Runtime {
	type RuntimeEvent = RuntimeEvent;
	type Currency = Balances;
	type EstimateCallFee = TransactionPayment;
	type SignedPhase = SignedPhase;
	type UnsignedPhase = UnsignedPhase;
	type BetterSignedThreshold = ();
	type OffchainRepeat = OffchainRepeat;
	type MinerTxPriority = NposSolutionPriority;
	type MinerConfig = Self;
	type SignedMaxSubmissions = ConstU32<10>;
	type SignedRewardBase = SignedRewardBase;
	type SignedDepositBase =
		GeometricDepositBase<Balance, SignedFixedDeposit, SignedDepositIncreaseFactor>;
	type SignedDepositByte = SignedDepositByte;
	type SignedMaxRefunds = ConstU32<3>;
	type SignedDepositWeight = ();
	type SignedMaxWeight = MinerMaxWeight;
	type SlashHandler = (); // burn slashes
	type RewardHandler = (); // nothing to do upon rewards
	type DataProvider = Staking;
	type Fallback = onchain::OnChainExecution<OnChainSeqPhragmen>;
	type GovernanceFallback = onchain::OnChainExecution<OnChainSeqPhragmen>;
	type Solver = SequentialPhragmen<AccountId, SolutionAccuracyOf<Self>, ()>;
	type ForceOrigin = EnsureRoot<AccountId>;
	type MaxWinners = MaxActiveValidators;
	type BenchmarkingConfig = BenchmarkConfig;
	type WeightInfo = pallet_election_provider_multi_phase::weights::SubstrateWeight<Self>;
	type ElectionBounds = ElectionBoundsMultiPhase;
}

impl pallet_timestamp::Config for Runtime {
	/// A timestamp: milliseconds since the unix epoch.
	type Moment = u64;
	type OnTimestampSet = Babe;
	type MinimumPeriod = ConstU64<{ SLOT_DURATION / 2 }>;
	type WeightInfo = weights::timestamp::WeightInfo<Runtime>;
}

parameter_types! {
	pub const BagThresholds: &'static [u64] = &staking_bags::THRESHOLDS;
}

impl pallet_bags_list::Config for Runtime {
	type RuntimeEvent = RuntimeEvent;
	type ScoreProvider = Staking;
	type WeightInfo = pallet_bags_list::weights::SubstrateWeight<Runtime>;
	type BagThresholds = BagThresholds;
	type Score = sp_npos_elections::VoteWeight;
}

/// Existential deposit.
pub const EXISTENTIAL_DEPOSIT: u128 = 500;

impl pallet_balances::Config for Runtime {
	type MaxLocks = ConstU32<50>;
	type MaxReserves = ();
	type ReserveIdentifier = [u8; 8];
	/// The type for recording an account's balance.
	type Balance = Balance;
	/// The ubiquitous event type.
	type RuntimeEvent = RuntimeEvent;
	type DustRemoval = ();
	type ExistentialDeposit = ConstU128<EXISTENTIAL_DEPOSIT>;
	type AccountStore = System;
	type WeightInfo = weights::balances::WeightInfo<Runtime>;
	type FreezeIdentifier = ();
	type MaxFreezes = ();
	type RuntimeHoldReason = ();
	type RuntimeFreezeReason = ();
}

pub type NegativeImbalance<T> = <pallet_balances::Pallet<T> as Currency<
	<T as frame_system::Config>::AccountId,
>>::NegativeImbalance;

impl pallet_authorship::Config for Runtime {
	type FindAuthor = pallet_session::FindAccountFromAuthorIndex<Self, Babe>;
	type EventHandler = (Staking, ImOnline);
}

/// Logic for the author to get a portion of fees.
pub struct ToAuthor<R>(sp_std::marker::PhantomData<R>);
impl<R> OnUnbalanced<NegativeImbalance<R>> for ToAuthor<R>
where
	R: pallet_balances::Config + pallet_authorship::Config,
	<R as frame_system::Config>::AccountId: From<AccountId>,
	<R as frame_system::Config>::AccountId: Into<AccountId>,
{
	fn on_nonzero_unbalanced(amount: NegativeImbalance<R>) {
		if let Some(author) = <pallet_authorship::Pallet<R>>::author() {
			<pallet_balances::Pallet<R>>::resolve_creating(&author, amount);
		}
	}
}

pub struct DealWithFees<R>(sp_std::marker::PhantomData<R>);
impl<R> OnUnbalanced<NegativeImbalance<R>> for DealWithFees<R>
where
	R: pallet_balances::Config + pallet_treasury::Config + pallet_authorship::Config,
	pallet_treasury::Pallet<R>: OnUnbalanced<NegativeImbalance<R>>,
	<R as frame_system::Config>::AccountId: From<AccountId>,
	<R as frame_system::Config>::AccountId: Into<AccountId>,
{
	fn on_unbalanceds<B>(mut fees_then_tips: impl Iterator<Item = NegativeImbalance<R>>) {
		if let Some(fees) = fees_then_tips.next() {
			// for fees, 20% to treasury, 80% to author
			let split = fees.ration(80, 20);
			use pallet_treasury::Pallet as Treasury;
			<Treasury<R> as OnUnbalanced<_>>::on_unbalanced(split.1);
			<ToAuthor<R> as OnUnbalanced<_>>::on_unbalanced(split.0);
		}
	}
}

parameter_types! {
	/// The portion of the `NORMAL_DISPATCH_RATIO` that we adjust the fees with. Blocks filled less
	/// than this will decrease the weight and more will increase.
	pub const TargetBlockFullness: Perquintill = Perquintill::from_percent(25);
	/// The adjustment variable of the runtime. Higher values will cause `TargetBlockFullness` to
	/// change the fees more rapidly.
	pub AdjustmentVariable: Multiplier = Multiplier::saturating_from_rational(75, 1_000_000);
	/// Minimum amount of the multiplier. This value cannot be too low. A test case should ensure
	/// that combined with `AdjustmentVariable`, we can recover from the minimum.
	/// See `multiplier_can_grow_from_zero`.
	pub MinimumMultiplier: Multiplier = Multiplier::saturating_from_rational(1, 10u128);
	/// The maximum amount of the multiplier.
	pub MaximumMultiplier: Multiplier = Bounded::max_value();
}

/// Parameterized slow adjusting fee updated based on
/// <https://research.web3.foundation/en/latest/polkadot/overview/2-token-economics.html#-2.-slow-adjusting-mechanism>
pub type SlowAdjustingFeeUpdate<R> = TargetedFeeAdjustment<
	R,
	TargetBlockFullness,
	AdjustmentVariable,
	MinimumMultiplier,
	MaximumMultiplier,
>;

// Can't use `FungibleAdapter` here until Treasury pallet migrates to fungibles
// <https://github.com/paritytech/polkadot-sdk/issues/226>
#[allow(deprecated)]
impl pallet_transaction_payment::Config for Runtime {
	type RuntimeEvent = RuntimeEvent;
	type OnChargeTransaction = CurrencyAdapter<Balances, DealWithFees<Self>>;
	// multiplier to boost the priority of operational transactions
	type OperationalFeeMultiplier = ConstU8<5>;
	type WeightToFee = IdentityFee<Balance>;
	type LengthToFee = ConstantMultiplier<Balance, ConstU128<{ TRANSACTION_BYTE_FEE }>>;
	type FeeMultiplierUpdate = SlowAdjustingFeeUpdate<Self>;
}

impl pallet_utility::Config for Runtime {
	type RuntimeEvent = RuntimeEvent;
	type RuntimeCall = RuntimeCall;
	type PalletsOrigin = OriginCaller;
	type WeightInfo = pallet_utility::weights::SubstrateWeight<Runtime>;
}

parameter_types! {
	// One storage item; key size is 32; value is size 4+4+16+32 bytes = 56 bytes.
	pub const DepositBase: Balance = deposit(1, 88);
	// Additional storage item size of 32 bytes.
	pub const DepositFactor: Balance = deposit(0, 32);
}

impl pallet_multisig::Config for Runtime {
	type RuntimeEvent = RuntimeEvent;
	type RuntimeCall = RuntimeCall;
	type Currency = Balances;
	type DepositBase = DepositBase;
	type DepositFactor = DepositFactor;
	type MaxSignatories = ConstU32<100>;
	type WeightInfo = pallet_multisig::weights::SubstrateWeight<Runtime>;
}

parameter_types! {
	// One storage item; key size 32, value size 8; .
	pub const ProxyDepositBase: Balance = deposit(1, 8);
	// Additional storage item size of 33 bytes.
	pub const ProxyDepositFactor: Balance = deposit(0, 33);
	pub const AnnouncementDepositBase: Balance = deposit(1, 8);
	pub const AnnouncementDepositFactor: Balance = deposit(0, 66);
}

/// The type used to represent the kinds of proxying allowed.
#[derive(
	Copy,
	Clone,
	Eq,
	PartialEq,
	Ord,
	PartialOrd,
	Encode,
	Decode,
	RuntimeDebug,
	MaxEncodedLen,
	scale_info::TypeInfo,
)]
pub enum ProxyType {
	Any,
	NonTransfer,
	Staking,
}
impl Default for ProxyType {
	fn default() -> Self {
		Self::Any
	}
}
impl InstanceFilter<RuntimeCall> for ProxyType {
	fn filter(&self, c: &RuntimeCall) -> bool {
		match self {
			ProxyType::Any => true,
			ProxyType::NonTransfer => !matches!(c, RuntimeCall::Balances(..)),
			ProxyType::Staking => matches!(c, RuntimeCall::Staking(..)),
		}
	}
	fn is_superset(&self, o: &Self) -> bool {
		match (self, o) {
			(x, y) if x == y => true,
			(ProxyType::Any, _) => true,
			(_, ProxyType::Any) => false,
			(ProxyType::NonTransfer, _) => true,
			_ => false,
		}
	}
}

impl pallet_proxy::Config for Runtime {
	type RuntimeEvent = RuntimeEvent;
	type RuntimeCall = RuntimeCall;
	type Currency = Balances;
	type ProxyType = ProxyType;
	type ProxyDepositBase = ProxyDepositBase;
	type ProxyDepositFactor = ProxyDepositFactor;
	type MaxProxies = ConstU32<32>;
	type WeightInfo = pallet_proxy::weights::SubstrateWeight<Runtime>;
	type MaxPending = ConstU32<32>;
	type CallHasher = BlakeTwo256;
	type AnnouncementDepositBase = AnnouncementDepositBase;
	type AnnouncementDepositFactor = AnnouncementDepositFactor;
}

impl pallet_sudo::Config for Runtime {
	type RuntimeEvent = RuntimeEvent;
	type RuntimeCall = RuntimeCall;
	type WeightInfo = pallet_sudo::weights::SubstrateWeight<Runtime>;
}

parameter_types! {
	pub const MinReportsPerCommittedOffense: u8 = 1;
	pub const MaxChronicleWorkers: u32 = 5;
	pub const MaxTimeouts: u8 = 2;
}

impl<LocalCall> frame_system::offchain::CreateSignedTransaction<LocalCall> for Runtime
where
	RuntimeCall: From<LocalCall>,
{
	fn create_transaction<C: frame_system::offchain::AppCrypto<Self::Public, Self::Signature>>(
		call: RuntimeCall,
		public: PublicKey,
		account: AccountId,
		nonce: Nonce,
	) -> Option<(
		RuntimeCall,
		<UncheckedExtrinsic as sp_runtime::traits::Extrinsic>::SignaturePayload,
	)> {
		let tip = 0;
		// take the biggest period possible.
		let period =
			BlockHashCount::get().checked_next_power_of_two().map(|c| c / 2).unwrap_or(2) as u64;
		let current_block = System::block_number()
			.saturated_into::<u64>()
			// The `System::block_number` is initialized with `n+1`,
			// so the actual block number is `n`.
			.saturating_sub(1);
		let era = Era::mortal(period, current_block);
		log::info!(
			"create_transaction from account {:?} with nonce {} on block {}",
			account,
			nonce,
			current_block
		);
		let extra = (
			frame_system::CheckNonZeroSender::<Runtime>::new(),
			frame_system::CheckSpecVersion::<Runtime>::new(),
			frame_system::CheckTxVersion::<Runtime>::new(),
			frame_system::CheckGenesis::<Runtime>::new(),
			frame_system::CheckEra::<Runtime>::from(era),
			frame_system::CheckNonce::<Runtime>::from(nonce),
			frame_system::CheckWeight::<Runtime>::new(),
			pallet_transaction_payment::ChargeTransactionPayment::<Runtime>::from(tip),
			frame_metadata_hash_extension::CheckMetadataHash::<Runtime>::new(false),
		);
		let raw_payload = SignedPayload::new(call, extra)
			.map_err(|e| {
				log::warn!("Unable to create signed payload: {:?}", e);
			})
			.ok()?;
		let signature = raw_payload.using_encoded(|payload| C::sign(payload, public))?;
		let address = account;
		let (call, extra, _) = raw_payload.deconstruct();
		Some((call, (sp_runtime::MultiAddress::Id(address), signature, extra)))
	}
}

impl frame_system::offchain::SigningTypes for Runtime {
	type Public = PublicKey;
	type Signature = Signature;
}

parameter_types! {
	pub MinVestedTransfer: Balance = ANLOG;
	pub const MaxVestingSchedules: u32 = 100;
	pub const TreasuryPalletId: PalletId = PalletId(*b"py/trsry");
	pub const MaxApprovals: u32 = 100;
	pub const SpendPeriod: BlockNumber = prod_or_dev!(DAYS, HOURS);
	pub const Burn: Permill = Permill::from_percent(50);
	pub const MaxBalance: Balance = Balance::MAX;
	pub const PayoutPeriod: BlockNumber = prod_or_dev!(14 * DAYS, 6 * HOURS);
	pub TreasuryAccount: AccountId = Treasury::account_id();
}

pub struct SubstrateBlockNumberProvider;
impl BlockNumberProvider for SubstrateBlockNumberProvider {
	type BlockNumber = BlockNumber;

	fn current_block_number() -> Self::BlockNumber {
		System::block_number()
	}
}

impl pallet_treasury::Config for Runtime {
	type Currency = Balances;
	type RejectOrigin = frame_system::EnsureRoot<AccountId>;
	type PalletId = TreasuryPalletId;
	type RuntimeEvent = RuntimeEvent;
	type SpendPeriod = SpendPeriod;
	type Burn = Burn;
	type BurnDestination = ();
	type SpendFunds = ();
	type WeightInfo = pallet_treasury::weights::SubstrateWeight<Runtime>;
	type MaxApprovals = MaxApprovals;
	type SpendOrigin = EnsureRootWithSuccess<AccountId, MaxBalance>;
	type AssetKind = ();
	type Beneficiary = Self::AccountId;
	type BeneficiaryLookup = IdentityLookup<Self::Beneficiary>;
	type Paymaster = PayFromAccount<Balances, TreasuryAccount>;
	type BalanceConverter = UnityAssetBalanceConversion;
	type PayoutPeriod = PayoutPeriod;
	#[cfg(feature = "runtime-benchmarks")]
	type BenchmarkHelper = ();
}

parameter_types! {
	pub IndexerReward: Balance = ANLOG;
}

impl pallet_members::Config for Runtime {
	type RuntimeEvent = RuntimeEvent;
	type WeightInfo = weights::members::WeightInfo<Runtime>;
	type Elections = Elections;
	type MinStake = ConstU128<{ 90_000 * ANLOG }>;
	type HeartbeatTimeout = ConstU32<300>;
}

impl pallet_elections::Config for Runtime {
	type RuntimeEvent = RuntimeEvent;
	type AdminOrigin = EnsureRoot<AccountId>;
	type WeightInfo = weights::elections::WeightInfo<Runtime>;
	type Members = Members;
	type Shards = Shards;
}

impl pallet_shards::Config for Runtime {
	type RuntimeEvent = RuntimeEvent;
	type AdminOrigin = EnsureRoot<AccountId>;
	type WeightInfo = weights::shards::WeightInfo<Runtime>;
	type Members = Members;
	type Elections = Elections;
	type TaskScheduler = Tasks;
	type DkgTimeout = ConstU32<10>;
}

parameter_types! {
	// PalletId used for generating task accounts to fund read tasks.
	pub const TaskPalletId: PalletId = PalletId(*b"py/tasks");
	// Rewards decline by 1% every 20 blocks.
	pub const RewardDeclineRate: DepreciationRate<BlockNumber> = DepreciationRate { blocks: 20, percent: Percent::from_percent(1) };
}

impl pallet_tasks::Config for Runtime {
	type RuntimeEvent = RuntimeEvent;
	type AdminOrigin = EnsureRoot<AccountId>;
	type WeightInfo = weights::tasks::WeightInfo<Runtime>;
	type Elections = Elections;
	type Shards = Shards;
	type Members = Members;
	type BaseReadReward = ConstU128<{ 2 * ANLOG }>;
	type BaseWriteReward = ConstU128<{ 2 * ANLOG }>;
	type BaseSendMessageReward = ConstU128<{ 2 * ANLOG }>;
	type RewardDeclineRate = RewardDeclineRate;
	type SignPhaseTimeout = ConstU32<10>;
	type WritePhaseTimeout = ConstU32<10>;
	type ReadPhaseTimeout = ConstU32<10>;
	type PalletId = TaskPalletId;
}

impl pallet_timegraph::Config for Runtime {
	type RuntimeEvent = RuntimeEvent;
	type WeightInfo = weights::timegraph::WeightInfo<Runtime>;
	type Currency = Balances;
}

impl pallet_networks::Config for Runtime {
	type RuntimeEvent = RuntimeEvent;
	type AdminOrigin = EnsureRoot<AccountId>;
	type WeightInfo = weights::networks::WeightInfo<Runtime>;
}

// Create the runtime by composing the FRAME pallets that were previously configured.
#[frame_support::runtime]
mod runtime {
	use super::*;

	#[runtime::runtime]
	#[runtime::derive(
		RuntimeCall,
		RuntimeEvent,
		RuntimeError,
		RuntimeOrigin,
		RuntimeFreezeReason,
		RuntimeHoldReason,
		RuntimeSlashReason,
		RuntimeLockId,
		RuntimeTask
	)]
	pub struct Runtime;

	// Core pallets
	#[runtime::pallet_index(0)]
	pub type System = frame_system;

	#[runtime::pallet_index(1)]
	pub type Timestamp = pallet_timestamp;

	// Block production, finality, heartbeat and discovery
	#[runtime::pallet_index(2)]
	pub type Babe = pallet_babe;

	#[runtime::pallet_index(3)]
	pub type Grandpa = pallet_grandpa;

	#[runtime::pallet_index(4)]
	pub type ImOnline = pallet_im_online;

	#[runtime::pallet_index(5)]
	pub type AuthorityDiscovery = pallet_authority_discovery;

	// Tokens, rewards and fees
	#[runtime::pallet_index(6)]
	pub type Balances = pallet_balances;

	#[runtime::pallet_index(7)]
	pub type Authorship = pallet_authorship;

	#[runtime::pallet_index(8)]
	pub type TransactionPayment = pallet_transaction_payment;

	// 9 - Reserved for vesting

	// Batch, proxy and multisig support
	#[runtime::pallet_index(10)]
	pub type Utility = pallet_utility;

	#[runtime::pallet_index(11)]
	pub type Proxy = pallet_proxy;

	#[runtime::pallet_index(12)]
	pub type Multisig = pallet_multisig;

	// Nominated proof of stake
	#[runtime::pallet_index(13)]
	pub type ElectionProviderMultiPhase = pallet_election_provider_multi_phase;

	#[runtime::pallet_index(14)]
	pub type VoterList = pallet_bags_list;

	#[runtime::pallet_index(15)]
	pub type Staking = pallet_staking;

	#[runtime::pallet_index(16)]
	pub type Offences = pallet_offences;

	#[runtime::pallet_index(17)]
	pub type Session = pallet_session;

	#[runtime::pallet_index(18)]
	pub type Historical = pallet_session_historical;

	// 19 - 26 is reserved for mainnet governance

	// On-chain governance
	#[runtime::pallet_index(27)]
	pub type Sudo = pallet_sudo;

	// On-chain funding
	#[runtime::pallet_index(28)]
	pub type Treasury = pallet_treasury;

	// 29 - 31 is reserved for advanced funding

	// Custom pallets
	#[runtime::pallet_index(32)]
	pub type Members = pallet_members;

	#[runtime::pallet_index(33)]
	pub type Shards = pallet_shards;

	#[runtime::pallet_index(34)]
	pub type Elections = pallet_elections;

	#[runtime::pallet_index(35)]
	pub type Tasks = pallet_tasks;

	#[runtime::pallet_index(36)]
	pub type Timegraph = pallet_timegraph;

	#[runtime::pallet_index(37)]
	pub type Networks = pallet_networks;
}

/// The address format for describing accounts.
pub type Address = sp_runtime::MultiAddress<AccountId, ()>;
/// Block header type as expected by this runtime.
pub type Header = generic::Header<BlockNumber, BlakeTwo256>;
/// Block type as expected by this runtime.
pub type Block = generic::Block<Header, UncheckedExtrinsic>;
/// The SignedExtension to the basic transaction logic.
pub type SignedExtra = runtime_common::SignedExtra<Runtime>;

/// Unchecked extrinsic type as expected by this runtime.
pub type UncheckedExtrinsic =
	generic::UncheckedExtrinsic<Address, RuntimeCall, Signature, SignedExtra>;
/// The payload being signed in transactions.
pub type SignedPayload = generic::SignedPayload<RuntimeCall, SignedExtra>;
/// Executive: handles dispatch to the various modules.
pub type Executive = frame_executive::Executive<
	Runtime,
	Block,
	frame_system::ChainContext<Runtime>,
	Runtime,
	AllPalletsWithSystem,
	Migrations,
>;

#[cfg(feature = "runtime-benchmarks")]
mod benches {
	polkadot_sdk::frame_benchmarking::define_benchmarks!(
		[frame_benchmarking, BaselineBench::<Runtime>]
		[frame_system, SystemBench::<Runtime>]
		[pallet_babe, Babe]
		[pallet_bags_list, VoterList]
		[pallet_balances, Balances]
		[pallet_elections, Elections]
		[pallet_election_provider_multi_phase, ElectionProviderMultiPhase]
		[pallet_election_provider_support_benchmarking, EPSBench::<Runtime>]
		[pallet_grandpa, Grandpa]
		[pallet_im_online, ImOnline]
		[pallet_members, Members]
		[pallet_networks, Networks]
		[pallet_offences, OffencesBench::<Runtime>]
		[pallet_session, SessionBench::<Runtime>]
		[pallet_shards, Shards]
		[pallet_staking, Staking]
		[pallet_sudo, Sudo]
		[pallet_tasks, Tasks]
		[pallet_timegraph, Timegraph]
		[pallet_timestamp, Timestamp]
		[pallet_utility, Utility]
	);
}

impl_runtime_apis! {
	impl sp_api::Core<Block> for Runtime {
		fn version() -> RuntimeVersion {
			VERSION
		}

		fn execute_block(block: Block) {
			Executive::execute_block(block);
		}

		fn initialize_block(header: &<Block as BlockT>::Header) -> ExtrinsicInclusionMode {
			Executive::initialize_block(header)
		}
	}

	impl sp_api::Metadata<Block> for Runtime {
		fn metadata() -> OpaqueMetadata {
			OpaqueMetadata::new(Runtime::metadata().into())
		}

		fn metadata_at_version(version: u32) -> Option<OpaqueMetadata> {
			Runtime::metadata_at_version(version)
		}

		fn metadata_versions() -> sp_std::vec::Vec<u32> {
			Runtime::metadata_versions()
		}
	}

	impl sp_block_builder::BlockBuilder<Block> for Runtime {
		fn apply_extrinsic(extrinsic: <Block as BlockT>::Extrinsic) -> ApplyExtrinsicResult {
			Executive::apply_extrinsic(extrinsic)
		}

		fn finalize_block() -> <Block as BlockT>::Header {
			Executive::finalize_block()
		}

		fn inherent_extrinsics(data: sp_inherents::InherentData) -> Vec<<Block as BlockT>::Extrinsic> {
			data.create_extrinsics()
		}

		fn check_inherents(
			block: Block,
			data: sp_inherents::InherentData,
		) -> sp_inherents::CheckInherentsResult {
			data.check_extrinsics(&block)
		}
	}

	impl sp_transaction_pool::runtime_api::TaggedTransactionQueue<Block> for Runtime {
		fn validate_transaction(
			source: TransactionSource,
			tx: <Block as BlockT>::Extrinsic,
			block_hash: <Block as BlockT>::Hash,
		) -> TransactionValidity {
			Executive::validate_transaction(source, tx, block_hash)
		}
	}

	impl sp_offchain::OffchainWorkerApi<Block> for Runtime {
		fn offchain_worker(header: &<Block as BlockT>::Header) {
			Executive::offchain_worker(header)
		}
	}

	impl sp_session::SessionKeys<Block> for Runtime {
		fn generate_session_keys(seed: Option<Vec<u8>>) -> Vec<u8> {
			SessionKeys::generate(seed)
		}

		fn decode_session_keys(
			encoded: Vec<u8>,
		) -> Option<Vec<(Vec<u8>, KeyTypeId)>> {
			SessionKeys::decode_into_raw_public_keys(&encoded)
		}
	}

	impl sp_consensus_babe::BabeApi<Block> for Runtime {
		fn configuration() -> sp_consensus_babe::BabeConfiguration {
			let epoch_config = Babe::epoch_config().unwrap_or(BABE_GENESIS_EPOCH_CONFIG);
			sp_consensus_babe::BabeConfiguration {
				slot_duration: Babe::slot_duration(),
				epoch_length: EpochDuration::get(),
				c: epoch_config.c,
				authorities: Babe::authorities().to_vec(),
				randomness: Babe::randomness(),
				allowed_slots: epoch_config.allowed_slots,
			}
		}

		fn current_epoch_start() -> sp_consensus_babe::Slot {
			Babe::current_epoch_start()
		}

		fn current_epoch() -> sp_consensus_babe::Epoch {
			Babe::current_epoch()
		}

		fn next_epoch() -> sp_consensus_babe::Epoch {
			Babe::next_epoch()
		}

		fn generate_key_ownership_proof(
			_slot: sp_consensus_babe::Slot,
			authority_id: sp_consensus_babe::AuthorityId,
		) -> Option<sp_consensus_babe::OpaqueKeyOwnershipProof> {
			Historical::prove((sp_consensus_babe::KEY_TYPE, authority_id))
				.map(|p| p.encode())
				.map(sp_consensus_babe::OpaqueKeyOwnershipProof::new)
		}

		fn submit_report_equivocation_unsigned_extrinsic(
			equivocation_proof: sp_consensus_babe::EquivocationProof<<Block as BlockT>::Header>,
			key_owner_proof: sp_consensus_babe::OpaqueKeyOwnershipProof,
		) -> Option<()> {
			let key_owner_proof = key_owner_proof.decode()?;

			Babe::submit_unsigned_equivocation_report(
				equivocation_proof,
				key_owner_proof,
			)
		}
	}


	impl fg_primitives::GrandpaApi<Block> for Runtime {
		fn grandpa_authorities() -> GrandpaAuthorityList {
			Grandpa::grandpa_authorities()
		}

		fn current_set_id() -> fg_primitives::SetId {
			Grandpa::current_set_id()
		}

		fn submit_report_equivocation_unsigned_extrinsic(
			_equivocation_proof: fg_primitives::EquivocationProof<
				<Block as BlockT>::Hash,
				NumberFor<Block>,
			>,
			_key_owner_proof: fg_primitives::OpaqueKeyOwnershipProof,
		) -> Option<()> {
			None
		}

		fn generate_key_ownership_proof(
			_set_id: fg_primitives::SetId,
			_authority_id: GrandpaId,
		) -> Option<fg_primitives::OpaqueKeyOwnershipProof> {
			// NOTE: this is the only implementation possible since we've
			// defined our key owner proof type as a bottom type (i.e. a type
			// with no values).
			None
		}
	}

	impl sp_authority_discovery::AuthorityDiscoveryApi<Block> for Runtime {
		fn authorities() -> Vec<AuthorityDiscoveryId> {
			AuthorityDiscovery::authorities()
		}
	}

	impl frame_system_rpc_runtime_api::AccountNonceApi<Block, AccountId, Nonce> for Runtime {
		fn account_nonce(account: AccountId) -> Nonce {
			System::account_nonce(account)
		}
	}

	impl pallet_transaction_payment_rpc_runtime_api::TransactionPaymentApi<Block, Balance> for Runtime {
		fn query_info(
			uxt: <Block as BlockT>::Extrinsic,
			len: u32,
		) -> pallet_transaction_payment_rpc_runtime_api::RuntimeDispatchInfo<Balance> {
			TransactionPayment::query_info(uxt, len)
		}

		fn query_fee_details(
			uxt: <Block as BlockT>::Extrinsic,
			len: u32,
		) -> pallet_transaction_payment::FeeDetails<Balance> {
			TransactionPayment::query_fee_details(uxt, len)
		}

		fn query_weight_to_fee(weight: Weight) -> Balance {
			TransactionPayment::weight_to_fee(weight)
		}

		fn query_length_to_fee(length: u32) -> Balance {
			TransactionPayment::length_to_fee(length)
		}
	}

	impl pallet_transaction_payment_rpc_runtime_api::TransactionPaymentCallApi<Block, Balance, RuntimeCall>
		for Runtime
	{
		fn query_call_info(
			call: RuntimeCall,
			len: u32,
		) -> pallet_transaction_payment::RuntimeDispatchInfo<Balance> {
			TransactionPayment::query_call_info(call, len)
		}

		fn query_call_fee_details(
			call: RuntimeCall,
			len: u32,
		) -> pallet_transaction_payment::FeeDetails<Balance> {
			TransactionPayment::query_call_fee_details(call, len)
		}

		fn query_weight_to_fee(weight: Weight) -> Balance {
			TransactionPayment::weight_to_fee(weight)
		}

		fn query_length_to_fee(length: u32) -> Balance {
			TransactionPayment::length_to_fee(length)
		}
	}

	impl time_primitives::MembersApi<Block> for Runtime {
		fn get_member_peer_id(account: &AccountId) -> Option<PeerId> {
			Members::member_peer_id(account)
		}

		fn get_heartbeat_timeout() -> BlockNumber {
			Members::get_heartbeat_timeout()
		}

		fn get_min_stake() -> Balance {
			Members::get_min_stake()
		}
	}

	impl time_primitives::NetworksApi<Block> for Runtime {
		fn get_network(network_id: NetworkId) -> Option<(ChainName, ChainNetwork)> {
			Networks::get_network(network_id)
		}
	}

	impl time_primitives::ShardsApi<Block> for Runtime {
		fn get_shards(account: &AccountId) -> Vec<ShardId> {
			Shards::get_shards(account)
		}

		fn get_shard_members(shard_id: ShardId) -> Vec<(AccountId, MemberStatus)> {
			Shards::get_shard_members(shard_id)
		}

		fn get_shard_threshold(shard_id: ShardId) -> u16 {
			Shards::get_shard_threshold(shard_id)
		}

		fn get_shard_status(shard_id: ShardId) -> ShardStatus {
			Shards::get_shard_status(shard_id)
		}

		fn get_shard_commitment(shard_id: ShardId) -> Option<Commitment> {
			Shards::get_shard_commitment(shard_id)
		}
	}

	impl time_primitives::TasksApi<Block> for Runtime {
		fn get_shard_tasks(shard_id: ShardId) -> Vec<TaskExecution> {
			Tasks::get_shard_tasks(shard_id)
		}

		fn get_task(task_id: TaskId) -> Option<TaskDescriptor>{
			Tasks::get_task(task_id)
		}

		fn get_task_signature(task_id: TaskId) -> Option<TssSignature> {
			Tasks::get_task_signature(task_id)
		}

		fn get_task_signer(task_id: TaskId) -> Option<PublicKey> {
			Tasks::get_task_signer(task_id)
		}

		fn get_task_hash(task_id: TaskId) -> Option<[u8; 32]> {
			Tasks::get_task_hash(task_id)
		}

		fn get_task_phase(task_id: TaskId) -> TaskPhase {
			Tasks::get_task_phase(task_id)
		}

		fn get_task_result(task_id: TaskId) -> Option<TaskResult>{
			Tasks::get_task_result(task_id)
		}

		fn get_task_shard(task_id: TaskId) -> Option<ShardId>{
			Tasks::get_task_shard(task_id)
		}

		fn get_gateway(network: NetworkId) -> Option<[u8; 20]> {
			Tasks::get_gateway(network)
		}
	}

	impl time_primitives::SubmitTransactionApi<Block> for Runtime {
		fn submit_transaction(encoded_transaction: Vec<u8>) -> Result<(), ()> {
			sp_io::offchain::submit_transaction(encoded_transaction)
		}
	}

	#[cfg(feature = "runtime-benchmarks")]
	impl frame_benchmarking::Benchmark<Block> for Runtime {
		fn benchmark_metadata(extra: bool) -> (
			Vec<frame_benchmarking::BenchmarkList>,
			Vec<frame_support::traits::StorageInfo>,
		) {
			use frame_benchmarking::{baseline, Benchmarking, BenchmarkList, list_benchmark};
			use frame_support::traits::StorageInfoTrait;
			use frame_system_benchmarking::Pallet as SystemBench;
			use baseline::Pallet as BaselineBench;
			use pallet_session_benchmarking::Pallet as SessionBench;
			use pallet_offences_benchmarking::Pallet as OffencesBench;
			use pallet_election_provider_support_benchmarking::Pallet as EPSBench;

			let mut list = Vec::<BenchmarkList>::new();
			list_benchmark!(list, extra, pallet_elections, Elections);
			list_benchmark!(list, extra, pallet_shards, Shards);
			list_benchmark!(list, extra, pallet_tasks, Tasks);
			list_benchmark!(list, extra, pallet_members, Members);
			list_benchmark!(list, extra, pallet_timegraph, Timegraph);
			list_benchmark!(list, extra, pallet_networks, Networks);
			list_benchmarks!(list, extra);

			let storage_info = AllPalletsWithSystem::storage_info();

			(list, storage_info)
		}

		fn dispatch_benchmark(
			config: frame_benchmarking::BenchmarkConfig
		) -> Result<Vec<frame_benchmarking::BenchmarkBatch>, sp_runtime::RuntimeString> {
			use frame_benchmarking::{add_benchmark, baseline, Benchmarking, BenchmarkBatch};

			use frame_system_benchmarking::Pallet as SystemBench;
			use baseline::Pallet as BaselineBench;
			use pallet_session_benchmarking::Pallet as SessionBench;
			use pallet_offences_benchmarking::Pallet as OffencesBench;
			use pallet_election_provider_support_benchmarking::Pallet as EPSBench;

			impl frame_system_benchmarking::Config for Runtime {}
			impl baseline::Config for Runtime {}
			impl pallet_session_benchmarking::Config for Runtime {}
			impl pallet_offences_benchmarking::Config for Runtime {}
			impl pallet_election_provider_support_benchmarking::Config for Runtime {}

			use frame_support::traits::{TrackedStorageKey, WhitelistedStorageKeys};
			let whitelist: Vec<TrackedStorageKey> = AllPalletsWithSystem::whitelisted_storage_keys();

			let mut batches = Vec::<BenchmarkBatch>::new();
			let params = (&config, &whitelist);
			add_benchmark!(params, batches, pallet_elections, Elections);
			add_benchmark!(params, batches, pallet_shards, Shards);
			add_benchmark!(params, batches, pallet_tasks, Tasks);
			add_benchmark!(params, batches, pallet_members, Members);
			add_benchmark!(params, batches, pallet_timegraph, Timegraph);
			add_benchmark!(params, batches, pallet_network, Networks);
			add_benchmarks!(params, batches);

			Ok(batches)
		}
	}

	#[cfg(feature = "try-runtime")]
	impl frame_try_runtime::TryRuntime<Block> for Runtime {
		fn on_runtime_upgrade(checks: frame_try_runtime::UpgradeCheckSelect) -> (Weight, Weight) {
			// NOTE: intentional unwrap: we don't want to propagate the error backwards, and want to
			// have a backtrace here. If any of the pre/post migration checks fail, we shall stop
			// right here and right now.
			let weight = Executive::try_runtime_upgrade(checks).unwrap();
			(weight, RuntimeBlockWeights::get().max_block)
		}

		fn execute_block(
			block: Block,
			state_root_check: bool,
			signature_check: bool,
			select: frame_try_runtime::TryStateSelect
		) -> Weight {
			// NOTE: intentional unwrap: we don't want to propagate the error backwards, and want to
			// have a backtrace here.
			Executive::try_execute_block(block, state_root_check, signature_check, select).expect("execute-block failed")
		}
	}

	#[cfg(feature = "development")]
	impl sp_genesis_builder::GenesisBuilder<Block> for Runtime {
		fn build_state(config: Vec<u8>) -> sp_genesis_builder::Result {
			build_state::<RuntimeGenesisConfig>(config)
		}

		fn get_preset(id: &Option<sp_genesis_builder::PresetId>) -> Option<Vec<u8>> {
			get_preset::<RuntimeGenesisConfig>(id, |_| None)
		}

		fn preset_names() -> Vec<sp_genesis_builder::PresetId> {
			vec![]
		}
	}
}

#[cfg(test)]
mod multiplier_tests {
	use super::*;
	use frame_support::{dispatch::DispatchInfo, traits::OnFinalize};
	use separator::Separatable;
	use sp_runtime::traits::Convert;

	fn run_with_system_weight<F>(w: Weight, mut assertions: F)
	where
		F: FnMut(),
	{
		let mut t: sp_io::TestExternalities = frame_system::GenesisConfig::<Runtime>::default()
			.build_storage()
			.unwrap()
			.into();
		t.execute_with(|| {
			System::set_block_consumed_resources(w, 0);
			assertions()
		});
	}

	#[test]
	fn multiplier_can_grow_from_zero() {
		let minimum_multiplier = MinimumMultiplier::get();
		let target = TargetBlockFullness::get()
			* RuntimeBlockWeights::get().get(DispatchClass::Normal).max_total.unwrap();
		// if the min is too small, then this will not change, and we are doomed forever.
		// the weight is 1/100th bigger than target.
		run_with_system_weight(target.saturating_mul(101) / 100, || {
			let next = SlowAdjustingFeeUpdate::<Runtime>::convert(minimum_multiplier);
			assert!(next > minimum_multiplier, "{:?} !>= {:?}", next, minimum_multiplier);
		})
	}

	#[test]
	fn multiplier_growth_simulator() {
		// assume the multiplier is initially set to its minimum. We update it with values twice the
		//target (target is 25%, thus 50%) and we see at which point it reaches 1.
		let mut multiplier = MinimumMultiplier::get();
		let block_weight = RuntimeBlockWeights::get().get(DispatchClass::Normal).max_total.unwrap();
		let mut blocks = 0;
		let mut fees_paid = 0;
		let info = DispatchInfo {
			weight: Weight::MAX,
			..Default::default()
		};

		let mut t: sp_io::TestExternalities = frame_system::GenesisConfig::<Runtime>::default()
			.build_storage()
			.unwrap()
			.into();
		// set the minimum
		t.execute_with(|| {
			frame_system::Pallet::<Runtime>::set_block_consumed_resources(Weight::MAX, 0);
			pallet_transaction_payment::NextFeeMultiplier::<Runtime>::set(MinimumMultiplier::get());
		});

		while multiplier <= Multiplier::from_u32(1) {
			t.execute_with(|| {
				// imagine this tx was called.
				let fee = TransactionPayment::compute_fee(0, &info, 0);
				fees_paid += fee;

				// this will update the multiplier.
				System::set_block_consumed_resources(block_weight, 0);
				TransactionPayment::on_finalize(1);
				let next = TransactionPayment::next_fee_multiplier();

				assert!(next > multiplier, "{:?} !>= {:?}", next, multiplier);
				multiplier = next;

				println!(
					"block = {} / multiplier {:?} / fee = {:?} / fess so far {:?}",
					blocks,
					multiplier,
					fee.separated_string(),
					fees_paid.separated_string()
				);
			});
			blocks += 1;
		}
	}
}<|MERGE_RESOLUTION|>--- conflicted
+++ resolved
@@ -179,11 +179,8 @@
 	spec_name: create_runtime_str!("analog-testnet"),
 	impl_name: create_runtime_str!("analog-testnet"),
 	authoring_version: 1,
-<<<<<<< HEAD
+	spec_version: 124,
 	spec_version: 126,
-=======
-	spec_version: 124,
->>>>>>> 4849ac99
 	impl_version: 1,
 	apis: RUNTIME_API_VERSIONS,
 	transaction_version: 2,
@@ -196,11 +193,8 @@
 	spec_name: create_runtime_str!("analog-development"),
 	impl_name: create_runtime_str!("analog-development"),
 	authoring_version: 1,
-<<<<<<< HEAD
+	spec_version: 124,
 	spec_version: 126,
-=======
-	spec_version: 124,
->>>>>>> 4849ac99
 	impl_version: 1,
 	apis: RUNTIME_API_VERSIONS,
 	transaction_version: 2,
@@ -989,6 +983,7 @@
 impl pallet_elections::Config for Runtime {
 	type RuntimeEvent = RuntimeEvent;
 	type AdminOrigin = EnsureRoot<AccountId>;
+	type AdminOrigin = EnsureRoot<AccountId>;
 	type WeightInfo = weights::elections::WeightInfo<Runtime>;
 	type Members = Members;
 	type Shards = Shards;
@@ -996,6 +991,7 @@
 
 impl pallet_shards::Config for Runtime {
 	type RuntimeEvent = RuntimeEvent;
+	type AdminOrigin = EnsureRoot<AccountId>;
 	type AdminOrigin = EnsureRoot<AccountId>;
 	type WeightInfo = weights::shards::WeightInfo<Runtime>;
 	type Members = Members;
@@ -1013,6 +1009,7 @@
 
 impl pallet_tasks::Config for Runtime {
 	type RuntimeEvent = RuntimeEvent;
+	type AdminOrigin = EnsureRoot<AccountId>;
 	type AdminOrigin = EnsureRoot<AccountId>;
 	type WeightInfo = weights::tasks::WeightInfo<Runtime>;
 	type Elections = Elections;
@@ -1037,6 +1034,7 @@
 impl pallet_networks::Config for Runtime {
 	type RuntimeEvent = RuntimeEvent;
 	type AdminOrigin = EnsureRoot<AccountId>;
+	type AdminOrigin = EnsureRoot<AccountId>;
 	type WeightInfo = weights::networks::WeightInfo<Runtime>;
 }
 
@@ -1121,33 +1119,43 @@
 	pub type Historical = pallet_session_historical;
 
 	// 19 - 26 is reserved for mainnet governance
+	// 19 - 26 is reserved for mainnet governance
 
 	// On-chain governance
 	#[runtime::pallet_index(27)]
+	#[runtime::pallet_index(27)]
 	pub type Sudo = pallet_sudo;
 
 	// On-chain funding
 	#[runtime::pallet_index(28)]
+	#[runtime::pallet_index(28)]
 	pub type Treasury = pallet_treasury;
 
+	// 29 - 31 is reserved for advanced funding
 	// 29 - 31 is reserved for advanced funding
 
 	// Custom pallets
 	#[runtime::pallet_index(32)]
+	#[runtime::pallet_index(32)]
 	pub type Members = pallet_members;
 
+	#[runtime::pallet_index(33)]
 	#[runtime::pallet_index(33)]
 	pub type Shards = pallet_shards;
 
 	#[runtime::pallet_index(34)]
+	#[runtime::pallet_index(34)]
 	pub type Elections = pallet_elections;
 
+	#[runtime::pallet_index(35)]
 	#[runtime::pallet_index(35)]
 	pub type Tasks = pallet_tasks;
 
 	#[runtime::pallet_index(36)]
+	#[runtime::pallet_index(36)]
 	pub type Timegraph = pallet_timegraph;
 
+	#[runtime::pallet_index(37)]
 	#[runtime::pallet_index(37)]
 	pub type Networks = pallet_networks;
 }
@@ -1592,6 +1600,7 @@
 	}
 
 	#[cfg(feature = "development")]
+	#[cfg(feature = "development")]
 	impl sp_genesis_builder::GenesisBuilder<Block> for Runtime {
 		fn build_state(config: Vec<u8>) -> sp_genesis_builder::Result {
 			build_state::<RuntimeGenesisConfig>(config)
