--- conflicted
+++ resolved
@@ -15,47 +15,24 @@
 codec = { package = "parity-scale-codec", version = "3.6.3", default-features = false, features = [
 	"derive",
 ] }
-<<<<<<< HEAD
 frame-benchmarking = { git = "https://github.com/paritytech/substrate.git", branch = "polkadot-v1.0.0", default-features = false, optional = true }
 frame-support = { git = "https://github.com/paritytech/substrate.git", branch = "polkadot-v1.0.0", default-features = false }
 frame-system = { git = "https://github.com/paritytech/substrate.git", branch = "polkadot-v1.0.0", default-features = false }
-log = { version = "0.4.19", default-features = false }
 scale-info = { version = "2.9.0", default-features = false, features = [ "derive" ] }
+sp-core = { git = "https://github.com/paritytech/substrate.git", branch = "polkadot-v1.0.0", default-features = false, optional = true }
 sp-runtime = { git = "https://github.com/paritytech/substrate.git", branch = "polkadot-v1.0.0", default-features = false }
 sp-std = { git = "https://github.com/paritytech/substrate.git", branch = "polkadot-v1.0.0", default-features = false }
-=======
-frame-benchmarking = { default-features = false, optional = true, git = "https://github.com/paritytech/substrate.git", branch = "polkadot-v1.0.0" }
-frame-support = { default-features = false, git = "https://github.com/paritytech/substrate.git", branch = "polkadot-v1.0.0" }
-frame-system = { default-features = false, git = "https://github.com/paritytech/substrate.git", branch = "polkadot-v1.0.0" }
-scale-info = { version = "2.9.0", default-features = false, features = ["derive"] }
-sp-core = { default-features = false, git = "https://github.com/paritytech/substrate.git", branch = "polkadot-v1.0.0", optional = true }
-sp-runtime = {  default-features = false, git = "https://github.com/paritytech/substrate.git", branch = "polkadot-v1.0.0" }
-sp-std = { default-features = false, git = "https://github.com/paritytech/substrate.git", branch = "polkadot-v1.0.0" }
->>>>>>> b34dbdf6
 time-primitives = { path = "../../primitives", default-features = false }
 
 [dev-dependencies]
 env_logger = "0.10.0"
 lazy_static = "1.4.0"
-<<<<<<< HEAD
 pallet-balances = { git = "https://github.com/paritytech/substrate.git", branch = "polkadot-v1.0.0", version = "4.0.0-dev" }
-sp-core = { git = "https://github.com/paritytech/substrate.git", branch = "polkadot-v1.0.0", default-features = false }
 sp-io = { git = "https://github.com/paritytech/substrate.git", branch = "polkadot-v1.0.0", default-features = false }
 sp-keystore = { git = "https://github.com/paritytech/substrate.git", branch = "polkadot-v1.0.0", default-features = false }
 
 [features]
 default = [ "std" ]
-std = [ "codec/std", "frame-benchmarking?/std", "frame-support/std", "frame-system/std", "scale-info/std", "sp-runtime/std", "sp-std/std", "time-primitives/std" ]
+std = [ "codec/std", "frame-benchmarking?/std", "frame-support/std", "frame-system/std", "scale-info/std", "sp-core/std", "sp-runtime/std", "sp-std/std", "time-primitives/std" ]
 runtime-benchmarks = [ "frame-benchmarking/runtime-benchmarks" ]
-try-runtime = [ "frame-support/try-runtime" ]
-=======
-pallet-balances = { version = "4.0.0-dev", git = "https://github.com/paritytech/substrate.git", branch = "polkadot-v1.0.0" }
-sp-io = { default-features = false, git = "https://github.com/paritytech/substrate.git", branch = "polkadot-v1.0.0" }
-sp-keystore = { default-features = false, git = "https://github.com/paritytech/substrate.git", branch = "polkadot-v1.0.0" }
-
-[features]
-default = ["std"]
-std = ["codec/std", "frame-benchmarking?/std", "frame-support/std", "frame-system/std", "scale-info/std", "sp-runtime/std", "sp-std/std", "time-primitives/std", "sp-core/std"]
-runtime-benchmarks = ["frame-benchmarking/runtime-benchmarks"]
-try-runtime = ["frame-support/try-runtime"]
->>>>>>> b34dbdf6
+try-runtime = [ "frame-support/try-runtime" ]