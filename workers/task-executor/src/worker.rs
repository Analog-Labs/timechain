use crate::TaskExecutorError;
use crate::{BlockHeight, TaskExecutorParams, TW_LOG};
use anyhow::{Context, Result};
use codec::{Decode, Encode};
use dotenv::dotenv;
use futures::channel::mpsc::Sender;
use graphql_client::{GraphQLQuery, Response as GraphQLResponse};
use reqwest::header;
use rosetta_client::{
	create_client,
	types::{block, BlockRequest, CallRequest, CallResponse, PartialBlockIdentifier},
	BlockchainConfig, Client,
};
use sc_client_api::Backend;
use serde_json::json;
use sp_api::ProvideRuntimeApi;
use sp_blockchain::Backend as _;
use sp_blockchain::HeaderBackend;
use sp_core::{hashing::keccak_256, offchain::STORAGE_PREFIX};
use sp_keystore::KeystorePtr;
use sp_runtime::offchain::OffchainStorage;
use sp_runtime::traits::Block;
use std::env;
use std::{
	collections::{BTreeMap, HashMap, HashSet, VecDeque},
	marker::PhantomData,
	sync::Arc,
	time::Duration,
};
use time_primitives::{
	abstraction::{Function, OCWSkdData, ScheduleStatus},
	KeyId, TaskSchedule, TimeApi, TimeId, OCW_SKD_KEY, TIME_KEY_TYPE,
};
use timechain_integration::query::{collect_data, CollectData};
#[derive(Clone)]
pub struct TaskExecutor<B, BE, R, A, BN> {
	_block: PhantomData<B>,
	backend: Arc<BE>,
	runtime: Arc<R>,
	_account_id: PhantomData<A>,
	_block_number: PhantomData<BN>,
	sign_data_sender: Sender<(u64, u64, u64, [u8; 32])>,
	kv: KeystorePtr,
	// all tasks that are scheduled
	// TODO need to get all completed task and remove them from it
	tasks: HashSet<u64>,
	error_count: HashMap<u64, u64>,
	rosetta_chain_config: BlockchainConfig,
	rosetta_client: Client,
	repetitive_tasks: HashMap<BlockHeight, Vec<(u64, u64, TaskSchedule<A, BN>)>>,
	last_block_height: BlockHeight,
}

impl<B, BE, R, A, BN> TaskExecutor<B, BE, R, A, BN>
where
	B: Block,
	BE: Backend<B>,
	R: ProvideRuntimeApi<B>,
	A: codec::Codec + Clone,
	BN: codec::Codec + Clone,
	R::Api: TimeApi<B, A, BN>,
{
	pub async fn new(params: TaskExecutorParams<B, A, BN, R, BE>) -> Result<Self> {
		let TaskExecutorParams {
			backend,
			runtime,
			sign_data_sender,
			kv,
			_block,
			account_id: _,
			_block_number,
			connector_url,
			connector_blockchain,
			connector_network,
		} = params;

		// create rosetta client and get chain configuration
		let (rosetta_chain_config, rosetta_client) =
			create_client(connector_blockchain, connector_network, connector_url).await?;

		Ok(Self {
			_block: PhantomData,
			backend,
			runtime,
			_account_id: PhantomData,
			_block_number,
			sign_data_sender,
			kv,
			tasks: Default::default(),
			error_count: Default::default(),
			rosetta_chain_config,
			rosetta_client,
			repetitive_tasks: Default::default(),
			last_block_height: 0,
		})
	}

	fn account_id(&self) -> Option<TimeId> {
		let keys = self.kv.sr25519_public_keys(TIME_KEY_TYPE);
		if keys.is_empty() {
			log::warn!(target: TW_LOG, "No time key found, please inject one.");
			None
		} else {
			let id = &keys[0];
			TimeId::decode(&mut id.as_ref()).ok()
		}
	}

	/// Encode call response and send data for tss signing process
	async fn send_for_sign(
		&mut self,
		block_id: <B as Block>::Hash,
		data: CallResponse,
		shard_id: u64,
		schedule_id: u64,
		schedule_cycle: u64,
	) -> Result<()> {
		let serialized_data = format!("{}-{}-{}", data.result, schedule_id, schedule_cycle);
		let bytes = bincode::serialize(&serialized_data).context("Failed to serialize task")?;
		let hash = keccak_256(&bytes);

		self.sign_data_sender
			.clone()
			.try_send((shard_id, schedule_id, schedule_cycle, hash))?;

		if self.is_collector(block_id, shard_id).unwrap_or(false) {
			if schedule_cycle > 1 {
				self.update_schedule_ocw_storage(ScheduleStatus::Recurring, schedule_id);
			} else {
				self.update_schedule_ocw_storage(ScheduleStatus::Completed, schedule_id);
			}
		}

		Ok(())
	}
	/// Fetches and executes contract call for a given schedule_id
	async fn task_executor(
		&mut self,
		block_id: <B as Block>::Hash,
		schedule_id: &u64,
		schedule: &TaskSchedule<A, BN>,
	) -> Result<CallResponse, TaskExecutorError> {
		let metadata = self
			.runtime
			.runtime_api()
			.get_task_metadata_by_key(block_id, schedule.task_id.0)
			.map_err(|err| TaskExecutorError::InternalError(err.to_string()))?
			.map_err(|err| TaskExecutorError::InternalError(format!("{:?}", err)))?;

		let Some(task) = metadata else {
			log::info!("No task found for id {:?}", schedule.task_id.0);
			return Err(TaskExecutorError::NoTaskFound(schedule.task_id.0));
		};

		match &task.function {
			// If the task function is an Ethereum contract
			// call, call it and send for signing
			Function::EVMViewWithoutAbi {
				address,
				function_signature,
				input,
				output: _,
			} => {
				log::info!("running schedule_id {:?}", schedule_id);
				match self.call_eth_contract(address, function_signature, input).await {
					Ok(data) => Ok(data),
					Err(e) => Err(TaskExecutorError::ExecutionError(e.to_string())),
				}
			},
			_ => Err(TaskExecutorError::InvalidTaskFunction),
		}
	}

	pub(crate) async fn call_eth_contract(
		&self,
		address: &str,
		function: &str,
		input: &[String],
	) -> Result<CallResponse> {
		let method = format!("{address}-{function}-call");
		let request = CallRequest {
			network_identifier: self.rosetta_chain_config.network(),
			method,
			parameters: json!(input),
		};
		self.rosetta_client.call(&request).await
	}

	/// check if current node is collector
	fn is_collector(&self, block_id: <B as Block>::Hash, shard_id: u64) -> Result<bool> {
		let Some(account) = self.account_id() else {
			return Ok(false);
		};

		let available_shards = self.runtime.runtime_api().get_shards(block_id).unwrap_or(vec![]);
		if available_shards.is_empty() {
			anyhow::bail!("No shards available");
		}
		let Some(shard) = available_shards
							.into_iter()
							.find(|(s, _)| *s == shard_id)
							.map(|(_, s)| s) else {
			anyhow::bail!("failed to find shard");
		};

		Ok(*shard.collector() == account)
	}
	async fn send_data(
		&mut self,
		block_id: <B as Block>::Hash,
		data: CallResponse,
		collection: String,
		task_id: u64,
	) {
		let block_request = BlockRequest {
			network_identifier: self.rosetta_chain_config.network(),
			block_identifier: PartialBlockIdentifier { index: None, hash: None },
		};
		let response = self.rosetta_client.block(&block_request).await.unwrap();

		let block = match response.block {
			Some(block) => block,
			None => block::Block::default(),
		};

		let value = match self.backend.blockchain().number(block_id).unwrap() {
			Some(val) => val.to_string(),
			None => "0".to_string(),
		};
		let cycle = value.parse::<i64>().unwrap();

		// Add data into collection (user must have Collector role)
		// @collection: collection hashId
		// @cycle: time-chain block number
		// @block: target network block number
		// @task_id: task associated with data
		// @task_counter: for repeated task it's incremented on every run
		// @tss: TSS signature
		// @data: data to add into collection

		let data_value = data.result.to_string();
		let variables = collect_data::Variables {
			collection,
			block: block.block_identifier.index as i64,
			cycle,
			task_id: task_id as i64,
			data: vec![data_value],
		};
		dotenv().ok();
		match env::var("TIMEGRAPH_GRAPHQL_URL") {
			Ok(url) => {
				match env::var("SSK") {
					Ok(ssk) => {
						// Build the GraphQL request
						let request = CollectData::build_query(variables);
						// Execute the GraphQL request
						let client = reqwest::Client::new();
						let response = client
							.post(url)
							.json(&request)
							.header(header::AUTHORIZATION, ssk)
							.send()
							.await;

						match response {
							Ok(response) => {
								let json_response = response
									.json::<GraphQLResponse<collect_data::ResponseData>>()
									.await;

								match json_response {
									Ok(json) => {
										if let Some(data) = json.data {
											log::info!(
												"timegraph migrate collect status: {:?}",
												data.collect.status
											);
										} else {
											log::info!(
										"timegraph migrate collect status fail: No response : {:?}",
										json.errors
									);
										}
									},
									Err(e) => log::info!("Failed to parse response: {:?}", e),
								};
							},
							Err(e) => log::info!("error in post request to timegraph: {:?}", e),
						}
					},
					Err(e) => {
						log::info!("Unable to get timegraph sskey {:?}", e);
					},
				};
			},
			Err(e) => {
				log::info!(
					"Unable to get timegraph graphql url {:?}, Setting up default local url",
					e
				);
			},
		};
	}

	// entry point for task execution, triggered by each finalized block in the Timechain
	async fn process_tasks_for_block(&mut self, block_id: <B as Block>::Hash) -> Result<()> {
		let Some(account) = self.account_id() else {
			anyhow::bail!("No account id found");
		};

		let all_schedules = self
			.runtime
			.runtime_api()
			.get_one_time_task_schedule(block_id)?
			.map_err(|err| anyhow::anyhow!("{:?}", err))?;

		//filter schedules for this node's shard
		let task_schedules = all_schedules
			.into_iter()
			.filter_map(|(schedule_id, schedule)| {
				if let Ok(Ok(shard_id)) =
					self.runtime.runtime_api().get_task_shard(block_id, schedule_id)
				{
					let shard_members = self
						.runtime
						.runtime_api()
						.get_shard_members(block_id, shard_id)
						.unwrap_or(Some(vec![]))
						.unwrap_or(vec![]);

					if shard_members.contains(&account) {
						Some((schedule_id, shard_id, schedule))
					} else {
						None
					}
				} else {
					None
				}
			})
			.collect::<Vec<_>>();

		log::info!("single task schedule {:?}", task_schedules.len());

		let mut tree_map = BTreeMap::new();
		for (schedule_id, shard_id, schedule) in task_schedules {
			// if task is already executed then skip
			if self.tasks.contains(&schedule_id) {
				continue;
			}
			tree_map.insert(schedule_id, (shard_id, schedule));
			self.tasks.insert(schedule_id);
		}

		for (schedule_id, (shard_id, schedule)) in tree_map.iter() {
			match self.task_executor(block_id, schedule_id, schedule).await {
				Ok(data) => {
					if let Err(e) = self
<<<<<<< HEAD
						.send_for_sign(
							block_id,
							data.clone(),
							schedule.shard_id,
							*id,
							schedule.cycle,
						)
=======
						.send_for_sign(block_id, data, *shard_id, *schedule_id, schedule.cycle)
>>>>>>> 65e39826
						.await
					{
						log::error!("Error occured while sending data for signing: {}", e);
					};

					self.send_data(block_id, data, schedule.hash.to_owned(), schedule.task_id.0)
						.await;
				},
				Err(e) => {
					//process error
					log::error!(
						"Error occured while executing one time schedule {:?}: {}",
						schedule_id,
						e
					);
					self.report_schedule_invalid(*schedule_id, true, block_id, *shard_id);
				},
			}
		}

		Ok(())
	}

	async fn process_repetitive_tasks_for_block(
		&mut self,
		block_id: <B as Block>::Hash,
		block_height: BlockHeight,
	) -> Result<()> {
		let Some(account) = self.account_id() else {
			anyhow::bail!("No account id found");
		};

		// get all initialized repetitive tasks
		let all_schedules = self
			.runtime
			.runtime_api()
			.get_repetitive_task_schedule(block_id)?
			.map_err(|err| anyhow::anyhow!("{:?}", err))?;

		// filter schedules for this node's shard
		let task_schedules = all_schedules
			.into_iter()
			.filter_map(|(schedule_id, schedule)| {
				if let Ok(Ok(shard_id)) =
					self.runtime.runtime_api().get_task_shard(block_id, schedule_id)
				{
					let shard_members = self
						.runtime
						.runtime_api()
						.get_shard_members(block_id, shard_id)
						.unwrap_or(Some(vec![]))
						.unwrap_or(vec![]);

					if shard_members.contains(&account) {
						Some((schedule_id, shard_id, schedule))
					} else {
						None
					}
				} else {
					None
				}
			})
			.collect::<Vec<_>>();

		log::info!("Repetitive task schedule {:?}", task_schedules.len());

		for (schedule_id, shard_id, schedule) in task_schedules {
			// if task is already executed then skip
			if self.tasks.contains(&schedule_id) {
				continue;
			}

			// put the new task in repetitive task map
			let align_block_height = (block_height / schedule.frequency + 1) * schedule.frequency;
			self.tasks.insert(schedule_id);
			self.repetitive_tasks.entry(align_block_height).or_insert(vec![]).push((
				schedule_id,
				shard_id,
				schedule,
			));
		}

		// iterate all block height
		for index in self.last_block_height..block_height {
			if let Some(tasks) = self.repetitive_tasks.remove(&index) {
				log::info!("Recurring task running on block {:?}", index);
				// execute all task for specific task
				for (schedule_id, shard_id, schedule) in tasks {
					match self.task_executor(block_id, &schedule_id, &schedule).await {
						Ok(data) => {
							//send for signing
							if let Err(e) = self
								.send_for_sign(
									block_id,
									data,
									shard_id,
									schedule_id,
									schedule.cycle,
								)
								.await
							{
								log::error!("Error occurred while sending data for signing: {}", e);
							};

							let mut decremented_schedule = schedule.clone();
							decremented_schedule.cycle =
								decremented_schedule.cycle.saturating_sub(1);

							// put the task in map for next execution if cycle more than once
							if decremented_schedule.cycle > 0 {
								self.repetitive_tasks
									.entry(index + decremented_schedule.frequency)
									.or_insert(vec![])
									.push((schedule_id, shard_id, decremented_schedule));
							}
							self.error_count.remove(&schedule_id);
						},
						Err(e) => match e {
							TaskExecutorError::NoTaskFound(task) => {
								log::error!("No repetitive task found for id {:?}", task);
								self.report_schedule_invalid(schedule_id, true, block_id, shard_id);
							},
							TaskExecutorError::InvalidTaskFunction => {
								log::error!("Invalid task function provided");
								self.report_schedule_invalid(schedule_id, true, block_id, shard_id);
							},
							TaskExecutorError::ExecutionError(error) => {
								log::error!(
										"Error occured while executing repetitive contract call {:?}: {}",
										schedule_id,
										error
									);

								let is_terminated = self.report_schedule_invalid(
									schedule_id,
									false,
									block_id,
									shard_id,
								);

								// if not terminated keep add task with added frequency
								if !is_terminated {
									self.repetitive_tasks
										.entry(index + schedule.frequency)
										.or_insert(vec![])
										.push((schedule_id, shard_id, schedule));
								}
							},
							TaskExecutorError::InternalError(error) => {
								log::error!(
									"Internal error occured while processing task: {}",
									error
								);
							},
						},
					}
				}
			}
			self.last_block_height = index;
		}

		Ok(())
	}

	/// Add schedule update task to offchain storage
	/// which will be use by offchain worker to send extrinsic
	fn update_schedule_ocw_storage(&mut self, schedule_status: ScheduleStatus, key: KeyId) {
		let ocw_skd = OCWSkdData::new(schedule_status, key);

		if let Some(mut ocw_storage) = self.backend.offchain_storage() {
			let old_value = ocw_storage.get(STORAGE_PREFIX, OCW_SKD_KEY);

			let mut ocw_vec = match old_value.clone() {
				Some(mut data) => {
					//remove this unwrap
					let mut bytes: &[u8] = &mut data;
					let inner_data: VecDeque<OCWSkdData> = Decode::decode(&mut bytes).unwrap();
					inner_data
				},
				None => Default::default(),
			};

			ocw_vec.push_back(ocw_skd);
			let encoded_data = Encode::encode(&ocw_vec);
			let is_data_stored = ocw_storage.compare_and_set(
				STORAGE_PREFIX,
				OCW_SKD_KEY,
				old_value.as_deref(),
				&encoded_data,
			);
			log::info!("stored task data in ocw {:?}", is_data_stored);
		} else {
			log::error!("cant get offchain storage");
		};
	}

	fn report_schedule_invalid(
		&mut self,
		schedule_id: u64,
		terminate: bool,
		blocknumber: <B as Block>::Hash,
		shard_id: u64,
	) -> bool {
		let is_collector = self.is_collector(blocknumber, shard_id).unwrap_or(false);
		if terminate {
			if is_collector {
				self.update_schedule_ocw_storage(ScheduleStatus::Invalid, schedule_id);
			}
			return true;
		}

		let error_count = self.error_count.entry(schedule_id).or_insert(0);
		*error_count += 1;

		if *error_count > 2 {
			if is_collector {
				self.update_schedule_ocw_storage(ScheduleStatus::Invalid, schedule_id);
			}
			self.error_count.remove(&schedule_id);
			return true;
		}
		false
	}

	pub async fn run(&mut self) {
		loop {
			match self.backend.blockchain().last_finalized() {
				Ok(at) => {
					if let Err(e) = self.process_tasks_for_block(at).await {
						log::error!("Failed to process tasks for block {:?}: {:?}", at, e);
					}
				},
				Err(e) => {
					log::error!("Blockchain is empty: {}", e);
				},
			}
			tokio::time::sleep(Duration::from_millis(1000)).await;
		}
	}

	pub async fn run_repetitive_task(&mut self) {
		loop {
			// get the external blockchain's block number
			let Ok(status) = self.rosetta_client.network_status(self.rosetta_chain_config.network()).await else {
				continue;
			};
			let current_block = status.current_block_identifier.index;
			// update last block height if never set before
			if self.last_block_height == 0 {
				self.last_block_height = current_block;
			}
			// get the last finalized block number
			match self.backend.blockchain().last_finalized() {
				Ok(at) => {
					if let Err(e) = self.process_repetitive_tasks_for_block(at, current_block).await
					{
						log::error!(
							"Failed to process repetitive tasks for block {:?}: {:?}",
							at,
							e
						);
					}
				},
				Err(e) => {
					log::error!("Blockchain is empty: {}", e);
				},
			}
			tokio::time::sleep(Duration::from_millis(1000)).await;
		}
	}
}<|MERGE_RESOLUTION|>--- conflicted
+++ resolved
@@ -301,7 +301,6 @@
 			},
 		};
 	}
-
 	// entry point for task execution, triggered by each finalized block in the Timechain
 	async fn process_tasks_for_block(&mut self, block_id: <B as Block>::Hash) -> Result<()> {
 		let Some(account) = self.account_id() else {
@@ -355,22 +354,17 @@
 			match self.task_executor(block_id, schedule_id, schedule).await {
 				Ok(data) => {
 					if let Err(e) = self
-<<<<<<< HEAD
 						.send_for_sign(
 							block_id,
 							data.clone(),
-							schedule.shard_id,
-							*id,
+							*shard_id,
+							*schedule_id,
 							schedule.cycle,
 						)
-=======
-						.send_for_sign(block_id, data, *shard_id, *schedule_id, schedule.cycle)
->>>>>>> 65e39826
 						.await
 					{
 						log::error!("Error occured while sending data for signing: {}", e);
 					};
-
 					self.send_data(block_id, data, schedule.hash.to_owned(), schedule.task_id.0)
 						.await;
 				},
