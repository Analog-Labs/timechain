use crate::{self as pallet_tesseract_sig_storage};
use frame_support::{
	pallet_prelude::*,
	parameter_types,
	traits::{ConstU16, ConstU64, OnTimestampSet, ValidatorSet},
	PalletId,
};
use frame_system as system;
use sp_core::{ConstU32, H256};
use sp_runtime::MultiSignature;
use sp_runtime::{
	testing::Header,
<<<<<<< HEAD
	traits::{BlakeTwo256, Convert, IdentityLookup},
=======
	traits::{BlakeTwo256, IdentifyAccount, IdentityLookup, Verify},
>>>>>>> 4a3f39b5
	Permill,
};

use sp_std::cell::RefCell;
use time_primitives::TimeId;
// use pallet_randomness_collective_flip;
type UncheckedExtrinsic = frame_system::mocking::MockUncheckedExtrinsic<Test>;
type Block = frame_system::mocking::MockBlock<Test>;
/// Type used for expressing timestamp.
type Moment = u64;
pub type Signature = MultiSignature;

/// An index to a block.
pub type BlockNumber = u32;
/// Change this to adjust the block time.
pub const MILLISECS_PER_BLOCK: u64 = 6000;

// Time is measured by number of blocks.
pub const MINUTES: BlockNumber = 60_000 / (MILLISECS_PER_BLOCK as BlockNumber);
pub const HOURS: BlockNumber = MINUTES * 60;
pub const DAYS: BlockNumber = HOURS * 24;

pub const MILLICENTS: Balance = 1_000_000_000;
pub const CENTS: Balance = 1_000 * MILLICENTS; // assume this is worth about a cent.
pub const DOLLARS: Balance = 100 * CENTS;
type Balance = u128;
<<<<<<< HEAD
type AccountId = u128;

pub const VALIDATOR_1: u128 = 1;
pub const VALIDATOR_2: u128 = 2;
pub const VALIDATOR_3: u128 = 3;
pub const VALIDATOR_4: u128 = 4;

pub const INVALID_VALIDATOR: u128 = 100;

pub const ALICE: TimeId = TimeId::new([1u8; 32]);
pub const BOB: TimeId = TimeId::new([2u8; 32]);
pub const CHARLIE: TimeId = TimeId::new([3u8; 32]);
pub const DJANGO: TimeId = TimeId::new([4u8; 32]);
=======
pub type AccountId = <<Signature as Verify>::Signer as IdentifyAccount>::AccountId;
pub type Index = u64;
>>>>>>> 4a3f39b5

// Configure a mock runtime to test the pallet.
frame_support::construct_runtime!(
	pub enum Test where
		Block = Block,
		NodeBlock = Block,
		UncheckedExtrinsic = UncheckedExtrinsic,
	{
		Timestamp: pallet_timestamp,
		System: frame_system::{Pallet, Call, Config, Storage, Event<T>},
		Balances: pallet_balances::{Pallet, Call, Storage, Event<T>},
		PalletProxy: pallet_proxy::{Pallet, Call, Storage, Event<T>},
		Treasury: pallet_treasury::{Pallet, Call, Storage, Event<T>},
		TaskSchedule: task_schedule::{Pallet, Call, Storage, Event<T>},
		TesseractSigStorage: pallet_tesseract_sig_storage::{Pallet, Call, Storage, Event<T>},
	}
);

impl system::Config for Test {
	type BaseCallFilter = frame_support::traits::Everything;
	type BlockWeights = ();
	type BlockLength = ();
	type DbWeight = ();
	type RuntimeOrigin = RuntimeOrigin;
	type RuntimeCall = RuntimeCall;
	type Index = Index;
	type BlockNumber = u64;
	type Hash = H256;
	type Hashing = BlakeTwo256;
	type AccountId = AccountId;
	type Lookup = IdentityLookup<Self::AccountId>;
	type Header = Header;
	type RuntimeEvent = RuntimeEvent;
	type BlockHashCount = ConstU64<250>;
	type Version = ();
	type PalletInfo = PalletInfo;
	type AccountData = pallet_balances::AccountData<u128>;
	type OnNewAccount = ();
	type OnKilledAccount = ();
	type SystemWeightInfo = ();
	type SS58Prefix = ConstU16<42>;
	type OnSetCode = ();
	type MaxConsumers = frame_support::traits::ConstU32<16>;
}

thread_local! {
	pub static CAPTURED_MOMENT: RefCell<Option<Moment>> = RefCell::new(None);
}

parameter_types! {
	// Must be > 0 and <= 100
	pub const SlashingPercentage: u8 = 5;
	// Must be > 0 and <= 100
	pub const SlashingPercentageThreshold: u8 = 51;
	pub const TreasuryPalletId: PalletId = PalletId(*b"py/trsry");
	pub const ProposalBond: Permill = Permill::from_percent(5);
	pub const ProposalBondMinimum: Balance = DOLLARS;
	pub const SpendPeriod: BlockNumber = DAYS;
	pub const MaxApprovals: u32 = 100;
	pub const MaxBalance: Balance = Balance::max_value();
	pub static Burn: Permill = Permill::from_percent(50);
	pub const ExistentialDeposit: u64 = 1;
	pub const BlockHashCount: BlockNumber = 2400;
	pub const ScheduleFee: Balance = 1;
}
pub struct MockOnTimestampSet;
impl OnTimestampSet<Moment> for MockOnTimestampSet {
	fn on_timestamp_set(moment: Moment) {
		CAPTURED_MOMENT.with(|x| *x.borrow_mut() = Some(moment));
	}
}

impl pallet_balances::Config for Test {
	type MaxLocks = ConstU32<50>;
	type MaxReserves = ();
	type ReserveIdentifier = [u8; 8];
	/// The type for recording an account's balance.
	type Balance = Balance;
	/// The ubiquitous event type.
	type RuntimeEvent = RuntimeEvent;
	type DustRemoval = ();
	type ExistentialDeposit = ExistentialDeposit;
	type AccountStore = System;
	type WeightInfo = pallet_balances::weights::SubstrateWeight<Test>;
	type HoldIdentifier = ();
	type FreezeIdentifier = ();
	type MaxHolds = ();
	type MaxFreezes = ();
}

impl pallet_treasury::Config for Test {
	type PalletId = TreasuryPalletId;
	type Currency = pallet_balances::Pallet<Test>;
	type ApproveOrigin = frame_system::EnsureRoot<AccountId>;
	type RejectOrigin = frame_system::EnsureRoot<AccountId>;
	type RuntimeEvent = RuntimeEvent;
	type OnSlash = ();
	type ProposalBond = ProposalBond;
	type ProposalBondMinimum = ProposalBondMinimum;
	type ProposalBondMaximum = ();
	type SpendPeriod = ConstU64<2>;
	type Burn = Burn;
	type BurnDestination = (); // Just gets burned.
	type WeightInfo = ();
	type SpendFunds = ();
	type MaxApprovals = ConstU32<100>;
	type SpendOrigin = frame_support::traits::NeverEnsureOrigin<u128>;
}

pub struct CurrentPalletAccounts;
impl time_primitives::PalletAccounts<AccountId> for CurrentPalletAccounts {
	fn get_treasury() -> AccountId {
		Treasury::account_id()
	}
}

impl pallet_timestamp::Config for Test {
	type Moment = Moment;
	type OnTimestampSet = MockOnTimestampSet;
	type MinimumPeriod = ConstU64<5>;
	type WeightInfo = ();
}

impl pallet_proxy::Config for Test {
	type RuntimeEvent = RuntimeEvent;
	type WeightInfo = pallet_proxy::weights::WeightInfo<Test>;
	type Currency = ();
}

impl task_schedule::Config for Test {
	type RuntimeEvent = RuntimeEvent;
	type WeightInfo = task_schedule::weights::WeightInfo<Test>;
	type ProxyExtend = ();
	type Currency = Balances;
	type PalletAccounts = CurrentPalletAccounts;
	type ScheduleFee = ScheduleFee;
}

pub struct ConvertMock<T>(sp_std::marker::PhantomData<T>);

impl<AccountId> Convert<AccountId, Option<AccountId>> for ConvertMock<AccountId> {
	fn convert(account_id: AccountId) -> Option<AccountId> {
		Some(account_id)
	}
}

pub struct ValidatorSetMock<T>(sp_std::marker::PhantomData<T>);

impl<AccountId> ValidatorSet<AccountId> for ValidatorSetMock<AccountId>
where
	AccountId: Clone + Eq + PartialEq + Parameter + MaxEncodedLen + From<u128>,
{
	type ValidatorId = AccountId;
	type ValidatorIdOf = ConvertMock<AccountId>;

	fn session_index() -> sp_staking::SessionIndex {
		sp_staking::SessionIndex::default()
	}

	fn validators() -> Vec<Self::ValidatorId> {
		vec![VALIDATOR_1.into(), VALIDATOR_2.into(), VALIDATOR_3.into(), VALIDATOR_4.into()]
	}
}

impl pallet_tesseract_sig_storage::Config for Test {
	type RuntimeEvent = RuntimeEvent;
	type WeightInfo = ();
	type Moment = Moment;
	type Timestamp = Timestamp;
	type SlashingPercentage = SlashingPercentage;
	type SlashingPercentageThreshold = SlashingPercentageThreshold;
	type TaskScheduleHelper = TaskSchedule;
<<<<<<< HEAD
	type ValidatorSet = ValidatorSetMock<AccountId>;
	type MaxChronicleWorkers = ConstU32<3>;
=======
	type AuthorityId = pallet_tesseract_sig_storage::crypto::SigAuthId;
}

impl<LocalCall> frame_system::offchain::CreateSignedTransaction<LocalCall> for Test
where
	RuntimeCall: From<LocalCall>,
{
	fn create_transaction<C: frame_system::offchain::AppCrypto<Self::Public, Self::Signature>>(
		call: RuntimeCall,
		_public: <Signature as Verify>::Signer,
		account: AccountId,
		_nonce: Index,
	) -> Option<(
		RuntimeCall,
		<UncheckedExtrinsic as sp_runtime::traits::Extrinsic>::SignaturePayload,
	)> {
		Some((call, (account, (), ())))
	}
}

impl<C> frame_system::offchain::SendTransactionTypes<C> for Test
where
	RuntimeCall: From<C>,
{
	type Extrinsic = UncheckedExtrinsic;
	type OverarchingCall = RuntimeCall;
}

impl frame_system::offchain::SigningTypes for Test {
	type Public = <Signature as Verify>::Signer;
	type Signature = Signature;
>>>>>>> 4a3f39b5
}

// Build genesis storage according to the mock runtime.
pub fn new_test_ext() -> sp_io::TestExternalities {
	let mut storage = frame_system::GenesisConfig::default().build_storage::<Test>().unwrap();
	pallet_balances::GenesisConfig::<Test> {
		balances: vec![(acc_pub(1).into(), 10_000_000_000), (acc_pub(2).into(), 20_000_000_000)],
	}
	.assimilate_storage(&mut storage)
	.unwrap();
	let mut ext: sp_io::TestExternalities = storage.into();
	ext.execute_with(|| System::set_block_number(1));
	ext
}

pub fn acc_pub(acc_num: u8) -> sp_core::sr25519::Public {
	sp_core::sr25519::Public::from_raw([acc_num; 32])
}<|MERGE_RESOLUTION|>--- conflicted
+++ resolved
@@ -10,11 +10,7 @@
 use sp_runtime::MultiSignature;
 use sp_runtime::{
 	testing::Header,
-<<<<<<< HEAD
-	traits::{BlakeTwo256, Convert, IdentityLookup},
-=======
-	traits::{BlakeTwo256, IdentifyAccount, IdentityLookup, Verify},
->>>>>>> 4a3f39b5
+	traits::{BlakeTwo256, Convert, IdentifyAccount, IdentityLookup, Verify},
 	Permill,
 };
 
@@ -41,24 +37,21 @@
 pub const CENTS: Balance = 1_000 * MILLICENTS; // assume this is worth about a cent.
 pub const DOLLARS: Balance = 100 * CENTS;
 type Balance = u128;
-<<<<<<< HEAD
-type AccountId = u128;
-
-pub const VALIDATOR_1: u128 = 1;
-pub const VALIDATOR_2: u128 = 2;
-pub const VALIDATOR_3: u128 = 3;
-pub const VALIDATOR_4: u128 = 4;
-
-pub const INVALID_VALIDATOR: u128 = 100;
+
+pub type AccountId = <<Signature as Verify>::Signer as IdentifyAccount>::AccountId;
+pub type Index = u64;
+
+pub const VALIDATOR_1: AccountId = AccountId::new([1; 32]);
+pub const VALIDATOR_2: AccountId = AccountId::new([2; 32]);
+pub const VALIDATOR_3: AccountId = AccountId::new([3; 32]);
+pub const VALIDATOR_4: AccountId = AccountId::new([4; 32]);
+
+pub const INVALID_VALIDATOR: AccountId = AccountId::new([100; 32]);
 
 pub const ALICE: TimeId = TimeId::new([1u8; 32]);
 pub const BOB: TimeId = TimeId::new([2u8; 32]);
 pub const CHARLIE: TimeId = TimeId::new([3u8; 32]);
 pub const DJANGO: TimeId = TimeId::new([4u8; 32]);
-=======
-pub type AccountId = <<Signature as Verify>::Signer as IdentifyAccount>::AccountId;
-pub type Index = u64;
->>>>>>> 4a3f39b5
 
 // Configure a mock runtime to test the pallet.
 frame_support::construct_runtime!(
@@ -207,12 +200,18 @@
 
 pub struct ValidatorSetMock<T>(sp_std::marker::PhantomData<T>);
 
-impl<AccountId> ValidatorSet<AccountId> for ValidatorSetMock<AccountId>
+impl<OutAccountId> ValidatorSet<OutAccountId> for ValidatorSetMock<OutAccountId>
 where
-	AccountId: Clone + Eq + PartialEq + Parameter + MaxEncodedLen + From<u128>,
+	OutAccountId: Clone
+		+ Eq
+		+ PartialEq
+		+ Parameter
+		+ MaxEncodedLen
+		+ From<AccountId>
+		+ std::convert::From<sp_runtime::AccountId32>,
 {
-	type ValidatorId = AccountId;
-	type ValidatorIdOf = ConvertMock<AccountId>;
+	type ValidatorId = OutAccountId;
+	type ValidatorIdOf = ConvertMock<OutAccountId>;
 
 	fn session_index() -> sp_staking::SessionIndex {
 		sp_staking::SessionIndex::default()
@@ -231,10 +230,8 @@
 	type SlashingPercentage = SlashingPercentage;
 	type SlashingPercentageThreshold = SlashingPercentageThreshold;
 	type TaskScheduleHelper = TaskSchedule;
-<<<<<<< HEAD
 	type ValidatorSet = ValidatorSetMock<AccountId>;
 	type MaxChronicleWorkers = ConstU32<3>;
-=======
 	type AuthorityId = pallet_tesseract_sig_storage::crypto::SigAuthId;
 }
 
@@ -266,7 +263,6 @@
 impl frame_system::offchain::SigningTypes for Test {
 	type Public = <Signature as Verify>::Signer;
 	type Signature = Signature;
->>>>>>> 4a3f39b5
 }
 
 // Build genesis storage according to the mock runtime.
@@ -277,6 +273,7 @@
 	}
 	.assimilate_storage(&mut storage)
 	.unwrap();
+
 	let mut ext: sp_io::TestExternalities = storage.into();
 	ext.execute_with(|| System::set_block_number(1));
 	ext
