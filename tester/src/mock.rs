--- conflicted
+++ resolved
@@ -12,17 +12,12 @@
 	pub url: String,
 }
 
-<<<<<<< HEAD
-pub(crate) async fn setup_env(config: &WalletConfig, is_gmp: bool) -> (String, u64) {
+pub(crate) async fn setup_env(config: &WalletConfig) -> (String, u64) {
 	set_keys(config).await;
-=======
-pub(crate) async fn setup_env(config: &WalletConfig) -> (String, u64) {
->>>>>>> e0bc82eb
 	fund_wallet(config).await;
 	deploy_contract(config, is_gmp).await.unwrap()
 }
 
-<<<<<<< HEAD
 async fn insert_key(url: &str, key_type: &str, suri: &str, public_key: &str) {
 	loop {
 		let Ok(api) = SubxtClient::new(url, None).await else {
@@ -61,9 +56,6 @@
 }
 
 pub(crate) async fn deploy_contract(config: &WalletConfig, is_gmp: bool) -> Result<(String, u64)> {
-=======
-pub(crate) async fn deploy_contract(config: &WalletConfig) -> Result<(String, u64)> {
->>>>>>> e0bc82eb
 	println!("Deploying eth contract");
 	let wallet =
 		Wallet::new(config.blockchain, &config.network, &config.url, Some("/etc/keyfile".as_ref()))
@@ -93,12 +85,7 @@
 		Wallet::new(config.blockchain, &config.network, &config.url, Some("/etc/keyfile".as_ref()))
 			.await
 			.unwrap();
-<<<<<<< HEAD
 	wallet.faucet(1000000000000000000000).await.unwrap();
-=======
-	println!("{:?}", wallet.public_key());
-	wallet.faucet(10000000000000000000).await.unwrap();
->>>>>>> e0bc82eb
 }
 
 pub(crate) fn drop_node(node_name: String) {
