[package]
name = "timechain-runtime"
version = "0.0.1"
description = "A blockchain using the proof of time consensus protocol"
authors = ["Analog Devs <https://github.com/Analog-Labs>"]
homepage = "https://analog.one/"
edition = "2021"
repository = "https://github.com/Analog-Labs/testnet/"

[package.metadata.docs.rs]
targets = ["x86_64-unknown-linux-gnu"]

[dependencies]
codec = { package = "parity-scale-codec", version = "3.0.0", default-features = false, features = ["derive"] }
scale-info = { version = "2.1.1", default-features = false, features = ["derive"] }
hex-literal = "0.3.1"
<<<<<<< HEAD

pallet-bags-list = { version = "4.0.0-dev", default-features = false, git = "https://github.com/paritytech/substrate.git", branch = "polkadot-v0.9.40" }
=======
pallet-bags-list = { version = "4.0.0-dev", default-features = false, git = "https://github.com/paritytech/substrate.git", branch = "polkadot-v0.9.30" }
>>>>>>> 1f1264cb

pallet-babe = { version = "4.0.0-dev", default-features = false, git = "https://github.com/paritytech/substrate.git", branch = "polkadot-v0.9.40" }
pallet-balances = { version = "4.0.0-dev", default-features = false, git = "https://github.com/paritytech/substrate.git", branch = "polkadot-v0.9.40" }
pallet-im-online = { version = "4.0.0-dev", default-features = false, git = "https://github.com/paritytech/substrate.git", branch = "polkadot-v0.9.40" }
pallet-session = { version = "4.0.0-dev", default-features = false, features = ["historical"], git = "https://github.com/paritytech/substrate.git", branch = "polkadot-v0.9.40" }
pallet-staking = { version = "4.0.0-dev", default-features = false, git = "https://github.com/paritytech/substrate.git", branch = "polkadot-v0.9.40" }
frame-election-provider-support = { version = "4.0.0-dev", default-features = false, git = "https://github.com/paritytech/substrate.git", branch = "polkadot-v0.9.40" }
pallet-staking-reward-curve = { git = "https://github.com/paritytech/substrate.git", branch = "polkadot-v0.9.40" }
pallet-offences = { version = "4.0.0-dev", default-features = false, git = "https://github.com/paritytech/substrate.git", branch = "polkadot-v0.9.40" }
pallet-collective  = { version = "4.0.0-dev", default-features = false, git = "https://github.com/paritytech/substrate.git", branch = "polkadot-v0.9.40" }

pallet-authorship = { version = "4.0.0-dev", default-features = false, git = "https://github.com/paritytech/substrate.git", branch = "polkadot-v0.9.40" }
pallet-election-provider-multi-phase = { version = "4.0.0-dev", default-features = false, git = "https://github.com/paritytech/substrate.git", branch = "polkadot-v0.9.40" }

sp-io = { version = "7.0.0", default-features = false, git = "https://github.com/paritytech/substrate.git", branch = "polkadot-v0.9.40" }

frame-support = { version = "4.0.0-dev", default-features = false, git = "https://github.com/paritytech/substrate.git", branch = "polkadot-v0.9.40" }
pallet-grandpa = { version = "4.0.0-dev", default-features = false, git = "https://github.com/paritytech/substrate.git", branch = "polkadot-v0.9.40" }
pallet-sudo = { version = "4.0.0-dev", default-features = false, git = "https://github.com/paritytech/substrate.git", branch = "polkadot-v0.9.40" }
frame-system = { version = "4.0.0-dev", default-features = false, git = "https://github.com/paritytech/substrate.git", branch = "polkadot-v0.9.40" }
frame-try-runtime = { version = "0.10.0-dev", default-features = false, git = "https://github.com/paritytech/substrate.git", optional = true , branch = "polkadot-v0.9.40" }
pallet-timestamp = { version = "4.0.0-dev", default-features = false, git = "https://github.com/paritytech/substrate.git", branch = "polkadot-v0.9.40" }
pallet-transaction-payment = { version = "4.0.0-dev", default-features = false, git = "https://github.com/paritytech/substrate.git", branch = "polkadot-v0.9.40" }
pallet-utility = { version = "4.0.0-dev", default-features = false, git = "https://github.com/paritytech/substrate.git", branch = "polkadot-v0.9.40" }
frame-executive = { version = "4.0.0-dev", default-features = false, git = "https://github.com/paritytech/substrate.git", branch = "polkadot-v0.9.40" }
sp-api = { version = "4.0.0-dev", default-features = false, git = "https://github.com/paritytech/substrate.git", branch = "polkadot-v0.9.40" }
sp-block-builder = { version = "4.0.0-dev", default-features = false, git = "https://github.com/paritytech/substrate.git", branch = "polkadot-v0.9.40" }
sp-consensus-babe = { version = "0.10.0-dev", default-features = false, git = "https://github.com/paritytech/substrate.git", branch = "polkadot-v0.9.40" }

sp-core = { version = "7.0.0", default-features = false, git = "https://github.com/paritytech/substrate.git", branch = "polkadot-v0.9.40" }
sp-inherents = { version = "4.0.0-dev", default-features = false, git = "https://github.com/paritytech/substrate.git", branch = "polkadot-v0.9.40" }
sp-offchain = { version = "4.0.0-dev", default-features = false, git = "https://github.com/paritytech/substrate.git", branch = "polkadot-v0.9.40" }
sp-runtime = { version = "7.0.0", default-features = false, git = "https://github.com/paritytech/substrate.git", branch = "polkadot-v0.9.40" }
sp-session = { version = "4.0.0-dev", default-features = false, git = "https://github.com/paritytech/substrate.git", branch = "polkadot-v0.9.40" }
sp-std = { version = "5.0.0", default-features = false, git = "https://github.com/paritytech/substrate.git", branch = "polkadot-v0.9.40" }
sp-transaction-pool = { version = "4.0.0-dev", default-features = false, git = "https://github.com/paritytech/substrate.git", branch = "polkadot-v0.9.40" }
sp-version = { version = "5.0.0", default-features = false, git = "https://github.com/paritytech/substrate.git", branch = "polkadot-v0.9.40" }

sp-staking = { version = "4.0.0-dev", default-features = false, git = "https://github.com/paritytech/substrate.git", branch = "polkadot-v0.9.40" }
sp-npos-elections = { version = "4.0.0-dev", default-features = false, git = "https://github.com/paritytech/substrate.git", branch = "polkadot-v0.9.40" }

# Used for the node template's RPCs
frame-system-rpc-runtime-api = { version = "4.0.0-dev", default-features = false, git = "https://github.com/paritytech/substrate.git", branch = "polkadot-v0.9.40" }
pallet-transaction-payment-rpc-runtime-api = { version = "4.0.0-dev", default-features = false, git = "https://github.com/paritytech/substrate.git", branch = "polkadot-v0.9.40" }

# Used for runtime benchmarking
frame-benchmarking = { version = "4.0.0-dev", default-features = false, git = "https://github.com/paritytech/substrate.git", optional = true , branch = "polkadot-v0.9.40" }
frame-system-benchmarking = { version = "4.0.0-dev", default-features = false, git = "https://github.com/paritytech/substrate.git", optional = true , branch = "polkadot-v0.9.40" }

# Local Dependencies
analog-vesting = { version = "4.0.0-dev", default-features = false, path = "../pallets/vesting" }
pallet-treasury = { version = "4.0.0-dev", default-features = false, git = "https://github.com/paritytech/substrate.git", branch = "polkadot-v0.9.40" }
pallet-tesseract-sig-storage= { version = "4.0.0-dev", default-features = false, path = "../pallets/tesseract-sig-storage" }
runtime-common = { path = "./common", default-features = false }
time-primitives = { path = "../primitives/time-primitives", default-features = false }
storage-primitives = { path = "../primitives/storage-primitives", default-features = false }
[build-dependencies]
substrate-wasm-builder = { version = "5.0.0-dev", git = "https://github.com/paritytech/substrate.git", branch = "polkadot-v0.9.40" }

[features]
default = ["std"]
std = [
	"frame-try-runtime?/std",
	"frame-system-benchmarking?/std",
	"frame-benchmarking?/std",
	"codec/std",
	"scale-info/std",
	"frame-executive/std",
	"frame-support/std",
	"frame-system-rpc-runtime-api/std",
	"frame-system/std",
	"frame-try-runtime/std",
	"frame-election-provider-support/std",
	"pallet-authorship/std",
	"pallet-babe/std",
	"pallet-bags-list/std",
	"pallet-balances/std",
	"pallet-im-online/std",
	"pallet-offences/std",
	"pallet-session/std",
	"pallet-grandpa/std",
	"pallet-election-provider-multi-phase/std",
	"pallet-sudo/std",
	"pallet-staking/std",
	"pallet-collective/std",
	"analog-vesting/std",
	"pallet-utility/std",
	"pallet-tesseract-sig-storage/std",
	"pallet-timestamp/std",
	"pallet-transaction-payment-rpc-runtime-api/std",
	"pallet-transaction-payment/std",
	"pallet-treasury/std",
	"sp-api/std",
	"sp-block-builder/std",
	"sp-consensus-babe/std",
	"sp-core/std",
	"sp-inherents/std",
	"sp-offchain/std",
	"sp-runtime/std",
	"sp-session/std",
	"sp-npos-elections/std",
	"sp-staking/std",
	"sp-std/std",
	"sp-transaction-pool/std",
	"sp-version/std",
	"time-primitives/std",
	"storage-primitives/std",
]
runtime-benchmarks = [
	"frame-benchmarking/runtime-benchmarks",
	"frame-support/runtime-benchmarks",
	"frame-system-benchmarking/runtime-benchmarks",
	"frame-system/runtime-benchmarks",
	"pallet-balances/runtime-benchmarks",
	"pallet-grandpa/runtime-benchmarks",
	"pallet-im-online/runtime-benchmarks",
	"pallet-tesseract-sig-storage/runtime-benchmarks",
	"pallet-timestamp/runtime-benchmarks",
	"analog-vesting/runtime-benchmarks",
	"sp-runtime/runtime-benchmarks",
	"pallet-treasury/runtime-benchmarks",
]
try-runtime = [
	"frame-try-runtime",
	"frame-executive/try-runtime",
	"frame-system/try-runtime",
	"frame-support/try-runtime",
	"pallet-babe/try-runtime",
	"pallet-balances/try-runtime",
	"pallet-grandpa/try-runtime",
	"pallet-im-online/try-runtime",
	"pallet-sudo/try-runtime",
	"pallet-tesseract-sig-storage/try-runtime",
	"pallet-timestamp/try-runtime",
	"pallet-transaction-payment/try-runtime",
	"analog-vesting/try-runtime",
	"pallet-treasury/try-runtime",
	"pallet-authorship/try-runtime",
]<|MERGE_RESOLUTION|>--- conflicted
+++ resolved
@@ -14,13 +14,8 @@
 codec = { package = "parity-scale-codec", version = "3.0.0", default-features = false, features = ["derive"] }
 scale-info = { version = "2.1.1", default-features = false, features = ["derive"] }
 hex-literal = "0.3.1"
-<<<<<<< HEAD
 
 pallet-bags-list = { version = "4.0.0-dev", default-features = false, git = "https://github.com/paritytech/substrate.git", branch = "polkadot-v0.9.40" }
-=======
-pallet-bags-list = { version = "4.0.0-dev", default-features = false, git = "https://github.com/paritytech/substrate.git", branch = "polkadot-v0.9.30" }
->>>>>>> 1f1264cb
-
 pallet-babe = { version = "4.0.0-dev", default-features = false, git = "https://github.com/paritytech/substrate.git", branch = "polkadot-v0.9.40" }
 pallet-balances = { version = "4.0.0-dev", default-features = false, git = "https://github.com/paritytech/substrate.git", branch = "polkadot-v0.9.40" }
 pallet-im-online = { version = "4.0.0-dev", default-features = false, git = "https://github.com/paritytech/substrate.git", branch = "polkadot-v0.9.40" }
