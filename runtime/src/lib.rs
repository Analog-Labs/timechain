#![cfg_attr(not(feature = "std"), no_std)]
// `construct_runtime!` does a lot of recursion and requires us to increase the limit to 256.
#![recursion_limit = "256"]

// Make the WASM binary available.
#[cfg(feature = "std")]
include!(concat!(env!("OUT_DIR"), "/wasm_binary.rs"));

use codec::{Decode, Encode, MaxEncodedLen};
use frame_support::weights::DispatchClass;

use pallet_contracts::weights::WeightInfo;
use pallet_grandpa::{
	fg_primitives, AuthorityId as GrandpaId, AuthorityList as GrandpaAuthorityList,
};
#[cfg(feature = "std")]
use serde::{Deserialize, Serialize};
use sp_api::impl_runtime_apis;
use sp_consensus_aura::sr25519::AuthorityId as AuraId;
use sp_core::{crypto::KeyTypeId, OpaqueMetadata};
use sp_runtime::{
	create_runtime_str, generic, impl_opaque_keys,
	traits::{
		AccountIdLookup, BlakeTwo256, Block as BlockT, IdentifyAccount, NumberFor, Verify, Zero, SaturatedConversion
	},
	transaction_validity::{TransactionSource, TransactionValidity},
	ApplyExtrinsicResult, FixedPointNumber, MultiSignature, Perquintill, RuntimeDebug,
};
use sp_std::prelude::*;
#[cfg(feature = "std")]
use sp_version::NativeVersion;
use sp_version::RuntimeVersion;

use orml_currencies::BasicCurrencyAdapter;
use orml_traits::parameter_type_with_key;


// A few exports that help ease life for downstream crates.
pub use frame_support::{
	construct_runtime, parameter_types,
	traits::{
		ConstU128, ConstU64, ConstU32, ConstU8, Contains, InstanceFilter, KeyOwnerProofSystem, Nothing,
		Randomness, StorageInfo,
	},
	weights::{
		constants::{BlockExecutionWeight, ExtrinsicBaseWeight, RocksDbWeight, WEIGHT_PER_SECOND},
		ConstantMultiplier, IdentityFee, Weight,
	},
	StorageValue,
};
pub use frame_system::Call as SystemCall;
pub use pallet_balances::Call as BalancesCall;
pub use pallet_timestamp::Call as TimestampCall;
pub use pallet_transaction_payment::{CurrencyAdapter, Multiplier, TargetedFeeAdjustment};
#[cfg(any(feature = "std", test))]
pub use sp_runtime::BuildStorage;
pub use sp_runtime::{Perbill, Permill};

/// Constant values used within the runtime.
pub mod constants;
use constants::{currency::*, time::*};

/// Import the template pallet.
pub use pallet_template;
pub use pallet_transaction;
pub use pallet_offchain_worker;

/// An index to a block.
pub type BlockNumber = u32;

/// Alias to 512-bit hash when used in the context of a transaction signature on the chain.
pub type Signature = MultiSignature;

/// Some way of identifying an account on the chain. We intentionally make it equivalent
/// to the public key of our transaction signing scheme.
pub type AccountId = <<Signature as Verify>::Signer as IdentifyAccount>::AccountId;

/// Balance of an account.
pub type Balance = u128;

/// Index of a transaction in the chain.
pub type Index = u32;

/// A hash of some data used by the chain.
pub type Hash = sp_core::H256;

pub type Amount = i128;

#[derive(
	Encode,
	Decode,
	Eq,
	PartialEq,
	Copy,
	Clone,
	RuntimeDebug,
	PartialOrd,
	Ord,
	scale_info::TypeInfo,
	codec::MaxEncodedLen,
)]
#[cfg_attr(feature = "std", derive(Serialize, Deserialize))]
pub enum CurrencyId {
	Native,
	DOT,
	ETH,
	MATIC,
}

/// Opaque types. These are used by the CLI to instantiate machinery that don't need to know
/// the specifics of the runtime. They can then be made to be agnostic over specific formats
/// of data like extrinsics, allowing for them to continue syncing the network through upgrades
/// to even the core data structures.
pub mod opaque {
	use super::*;

	pub use sp_runtime::OpaqueExtrinsic as UncheckedExtrinsic;

	/// Opaque block header type.
	pub type Header = generic::Header<BlockNumber, BlakeTwo256>;
	/// Opaque block type.
	pub type Block = generic::Block<Header, UncheckedExtrinsic>;
	/// Opaque block identifier type.
	pub type BlockId = generic::BlockId<Block>;

	impl_opaque_keys! {
		pub struct SessionKeys {
			pub aura: Aura,
			pub grandpa: Grandpa,


		}
	}
}

// To learn more about runtime versioning and what each of the following value means:
//   https://docs.substrate.io/v3/runtime/upgrades#runtime-versioning
#[sp_version::runtime_version]
pub const VERSION: RuntimeVersion = RuntimeVersion {
	spec_name: create_runtime_str!("timechain-node"),
	impl_name: create_runtime_str!("timechain-node"),
	authoring_version: 1,
	// The version of the runtime specification. A full node will not attempt to use its native
	//   runtime in substitute for the on-chain Wasm runtime unless all of `spec_name`,
	//   `spec_version`, and `authoring_version` are the same between Wasm and native.
	// This value is set to 100 to notify Polkadot-JS App (https://polkadot.js.org/apps) to use
	//   the compatible custom types.
	spec_version: 100,
	impl_version: 1,
	apis: RUNTIME_API_VERSIONS,
	transaction_version: 1,
	state_version: 1,
};

/// The version information used to identify this runtime when compiled natively.
#[cfg(feature = "std")]
pub fn native_version() -> NativeVersion {
	NativeVersion { runtime_version: VERSION, can_author_with: Default::default() }
}

const NORMAL_DISPATCH_RATIO: Perbill = Perbill::from_percent(75);
/// We assume that ~10% of the block weight is consumed by `on_initialize` handlers.
/// This is used to limit the maximal weight of a single extrinsic.
const AVERAGE_ON_INITIALIZE_RATIO: Perbill = Perbill::from_percent(10);

/// We allow for 2 seconds of compute with a 6 second average block time.
const MAXIMUM_BLOCK_WEIGHT: Weight = 2 * WEIGHT_PER_SECOND;

// Prints debug output of the `contracts` pallet to stdout if the node is
// started with `-lruntime::contracts=debug`.
const CONTRACTS_DEBUG_OUTPUT: bool = true;

parameter_types! {
	pub const Version: RuntimeVersion = VERSION;
	pub const BlockHashCount: BlockNumber = 2400;
	/// We allow for 2 seconds of compute with a 6 second average block time.
	pub BlockWeights: frame_system::limits::BlockWeights = frame_system::limits::BlockWeights
		::with_sensible_defaults(2 * WEIGHT_PER_SECOND, NORMAL_DISPATCH_RATIO);
	pub BlockLength: frame_system::limits::BlockLength = frame_system::limits::BlockLength
		::max_with_normal_ratio(5 * 1024 * 1024, NORMAL_DISPATCH_RATIO);
		pub RuntimeBlockWeights: frame_system::limits::BlockWeights = frame_system::limits::BlockWeights::builder()
		.base_block(BlockExecutionWeight::get())
		.for_class(DispatchClass::all(), |weights| {
			weights.base_extrinsic = ExtrinsicBaseWeight::get();
		})
		.for_class(DispatchClass::Normal, |weights| {
			weights.max_total = Some(NORMAL_DISPATCH_RATIO * MAXIMUM_BLOCK_WEIGHT);
		})
		.for_class(DispatchClass::Operational, |weights| {
			weights.max_total = Some(MAXIMUM_BLOCK_WEIGHT);
			// Operational transactions have some extra reserved space, so that they
			// are included even if block reached `MAXIMUM_BLOCK_WEIGHT`.
			weights.reserved = Some(
				MAXIMUM_BLOCK_WEIGHT - NORMAL_DISPATCH_RATIO * MAXIMUM_BLOCK_WEIGHT
			);
		})
		.avg_block_initialization(AVERAGE_ON_INITIALIZE_RATIO)
		.build_or_panic();
	pub const SS58Prefix: u8 = 42;
}

impl pallet_transaction::Config for Runtime {
	type Event = Event;
	type TimeProvider = pallet_timestamp::Pallet<Runtime>;
}

// Configure FRAME pallets to include in runtime.

impl frame_system::Config for Runtime {
	/// The basic call filter to use in dispatchable.
	type BaseCallFilter = frame_support::traits::Everything;
	/// Block & extrinsics weights: base values and limits.
	type BlockWeights = BlockWeights;
	/// The maximum length of a block (in bytes).
	type BlockLength = BlockLength;
	/// The identifier used to distinguish between accounts.
	type AccountId = AccountId;
	/// The aggregated dispatch type that is available for extrinsics.
	type Call = Call;
	/// The lookup mechanism to get account ID from whatever is passed in dispatchers.
	type Lookup = AccountIdLookup<AccountId, ()>;
	/// The index type for storing how many extrinsics an account has signed.
	type Index = Index;
	/// The index type for blocks.
	type BlockNumber = BlockNumber;
	/// The type for hashing blocks and tries.
	type Hash = Hash;
	/// The hashing algorithm used.
	type Hashing = BlakeTwo256;
	/// The header type.
	type Header = generic::Header<BlockNumber, BlakeTwo256>;
	/// The ubiquitous event type.
	type Event = Event;
	/// The ubiquitous origin type.
	type Origin = Origin;
	/// Maximum number of block number to block hash mappings to keep (oldest pruned first).
	type BlockHashCount = BlockHashCount;
	/// The weight of database operations that the runtime can invoke.
	type DbWeight = RocksDbWeight;
	/// Version of the runtime.
	type Version = Version;
	/// Converts a module to the index of the module in `construct_runtime!`.
	///
	/// This type is being generated by `construct_runtime!`.
	type PalletInfo = PalletInfo;
	/// What to do if a new account is created.
	type OnNewAccount = ();
	/// What to do if an account is fully reaped from the system.
	type OnKilledAccount = ();
	/// The data to be stored in an account.
	type AccountData = pallet_balances::AccountData<Balance>;
	/// Weight information for the extrinsics of this pallet.
	type SystemWeightInfo = ();
	/// This is used as an identifier of the chain. 42 is the generic substrate prefix.
	type SS58Prefix = SS58Prefix;
	/// The set code logic, just the default since we're not a parachain.
	type OnSetCode = ();
	type MaxConsumers = frame_support::traits::ConstU32<16>;
}

impl pallet_randomness_collective_flip::Config for Runtime {}

impl pallet_aura::Config for Runtime {
	type AuthorityId = AuraId;
	type DisabledValidators = ();
	type MaxAuthorities = ConstU32<32>;
}

impl pallet_grandpa::Config for Runtime {
	type Event = Event;
	type Call = Call;

	type KeyOwnerProofSystem = ();

	type KeyOwnerProof =
		<Self::KeyOwnerProofSystem as KeyOwnerProofSystem<(KeyTypeId, GrandpaId)>>::Proof;

	type KeyOwnerIdentification = <Self::KeyOwnerProofSystem as KeyOwnerProofSystem<(
		KeyTypeId,
		GrandpaId,
	)>>::IdentificationTuple;

	type HandleEquivocation = ();

	type WeightInfo = ();
	type MaxAuthorities = ConstU32<32>;
}

parameter_types! {
	pub const MinimumPeriod: u64 = SLOT_DURATION / 2;
}

impl pallet_timestamp::Config for Runtime {
	/// A timestamp: milliseconds since the unix epoch.
	type Moment = u64;
	type OnTimestampSet = Aura;
	type MinimumPeriod = MinimumPeriod;
	type WeightInfo = ();
}
parameter_types! {
	pub const ExistentialDeposit: u128 = 1_000_000;
	pub const TransferFee: u128 = 0;
	pub const CreationFee: u128 = 0;
	pub const MaxLocks: u32 = 999_999;
	pub const MaxReserves: u32 = 999_999;
}

impl pallet_balances::Config for Runtime {
	type MaxLocks = MaxLocks;
	type MaxReserves = MaxReserves;
	type ReserveIdentifier = [u8; 8];
	/// The type for recording an account's balance.
	type Balance = Balance;
	/// The ubiquitous event type.
	type Event = Event;
	type DustRemoval = ();
	type ExistentialDeposit = ExistentialDeposit;
	type AccountStore = System;
	type WeightInfo = pallet_balances::weights::SubstrateWeight<Runtime>;
}

parameter_types! {
	pub const TransactionByteFee: Balance = 10 * MILLICENTS;
	pub const OperationalFeeMultiplier: u8 = 5;
	pub const TargetBlockFullness: Perquintill = Perquintill::from_percent(25);
	pub AdjustmentVariable: Multiplier = Multiplier::saturating_from_rational(1, 100_000);
	pub MinimumMultiplier: Multiplier = Multiplier::saturating_from_rational(1, 1_000_000_000u128);
}

impl pallet_transaction_payment::Config for Runtime {
	type OnChargeTransaction = CurrencyAdapter<Balances, ()>;
	type OperationalFeeMultiplier = OperationalFeeMultiplier;
	type WeightToFee = IdentityFee<Balance>;
	type LengthToFee = ConstantMultiplier<Balance, TransactionByteFee>;
	type FeeMultiplierUpdate =
		TargetedFeeAdjustment<Self, TargetBlockFullness, AdjustmentVariable, MinimumMultiplier>;
}

impl pallet_sudo::Config for Runtime {
	type Event = Event;
	type Call = Call;
}

/// Configure the pallet-template in pallets/template.
impl pallet_template::Config for Runtime {
	type Event = Event;
}

impl<LocalCall> frame_system::offchain::CreateSignedTransaction<LocalCall> for Runtime
where
	Call: From<LocalCall>,
{
	fn create_transaction<C: frame_system::offchain::AppCrypto<Self::Public, Self::Signature>>(
		call: Call,
		public: <Signature as sp_runtime::traits::Verify>::Signer,
		account: AccountId,
		nonce: Index,
	) -> Option<(Call, <UncheckedExtrinsic as sp_runtime::traits::Extrinsic>::SignaturePayload)> {
		// Some((call, (nonce, ())))

		let tip = 0;
		// take the biggest period possible.
		let period =
			BlockHashCount::get().checked_next_power_of_two().map(|c| c / 2).unwrap_or(2) as u64;
		let current_block = System::block_number()
			.saturated_into::<u64>()
			// The `System::block_number` is initialized with `n+1`,
			// so the actual block number is `n`.
			.saturating_sub(1);
		let era = sp_runtime::generic::Era::mortal(period, current_block);
		let extra = (
			frame_system::CheckNonZeroSender::<Runtime>::new(),
			frame_system::CheckSpecVersion::<Runtime>::new(),
			frame_system::CheckTxVersion::<Runtime>::new(),
			frame_system::CheckGenesis::<Runtime>::new(),
			frame_system::CheckEra::<Runtime>::from(era),
			frame_system::CheckNonce::<Runtime>::from(nonce),
			frame_system::CheckWeight::<Runtime>::new(),
			pallet_transaction_payment::ChargeTransactionPayment::<Runtime>::from(tip),
		);
		let raw_payload = SignedPayload::new(call, extra)
			.map_err(|e| {
				log::warn!("Unable to create signed payload: {:?}", e);
			})
			.ok()?;
		let signature = raw_payload.using_encoded(|payload| C::sign(payload, public))?;
		let address = account;
		let (call, extra, _) = raw_payload.deconstruct();
		Some((call, (sp_runtime::MultiAddress::Id(address), signature, extra)))
	}
}

impl frame_system::offchain::SigningTypes for Runtime {
	type Public = <Signature as sp_runtime::traits::Verify>::Signer;
	type Signature = Signature;
}

impl<C> frame_system::offchain::SendTransactionTypes<C> for Runtime
where
	Call: From<C>,
{
	type Extrinsic = UncheckedExtrinsic;
	type OverarchingCall = Call;
}

parameter_types! {
	pub const UnsignedPriority: u64 = 1 << 20;
}

impl pallet_offchain_worker::Config for Runtime {
	type Event = Event;
	type AuthorityId = pallet_offchain_worker::crypto::TestAuthId;
	type Call = Call;
	type GracePeriod = ConstU32<5>;
	type UnsignedInterval = ConstU32<128>;
	type UnsignedPriority = UnsignedPriority;
	type MaxPrices = ConstU32<64>;
}

/// The type used to represent the kinds of proxying allowed.
#[derive(
	Copy,
	Clone,
	Eq,
	PartialEq,
	Ord,
	PartialOrd,
	Encode,
	Decode,
	RuntimeDebug,
	MaxEncodedLen,
	scale_info::TypeInfo,
)]
pub enum ProxyType {
	Any,
	NonTransfer,
	Publisher,
	Subscriber,
}
impl Default for ProxyType {
	fn default() -> Self {
		Self::Any
	}
}

impl InstanceFilter<Call> for ProxyType {
	fn filter(&self, c: &Call) -> bool {
		match self {
			// Any ProxyType have permission to perform all tasks on time-chain.
			ProxyType::Any => true,

			// NonTransfer ProxyType have permission to perform all tasks except balance
			// related transaction on time-chain.
			ProxyType::NonTransfer => !matches!(c, Call::Balances(..)),

			// Publisher ProxyType have permission to publish the data on time-chain.
			ProxyType::Publisher => matches!(c, Call::TransactionPallet(..)),

			// Subscriber ProxyType have permission to subscribe the data of time-chain.
			// Its mock for now as this module is not implemented yet.
			ProxyType::Subscriber => false,
		}
	}

	fn is_superset(&self, o: &Self) -> bool {
		match (self, o) {
			(x, y) if x == y => true,
			(ProxyType::Any, _) => true,
			(_, ProxyType::Any) => false,
			(ProxyType::NonTransfer, _) => true,
			_ => false,
		}
	}
}

/// Configure the pallet_proxy for time-chain.
impl pallet_proxy::Config for Runtime {
	type Event = Event;
	type Call = Call;
	type Currency = Balances;
	type ProxyType = ProxyType;
	type ProxyDepositBase = ();
	type ProxyDepositFactor = ();
	type MaxProxies = ConstU32<32>;
	type WeightInfo = pallet_proxy::weights::SubstrateWeight<Runtime>;
	type MaxPending = ConstU32<32>;
	type CallHasher = BlakeTwo256;
	type AnnouncementDepositBase = ();
	type AnnouncementDepositFactor = ();
}

parameter_types! {
	pub const DepositPerItem: Balance = deposit(1, 0);
	pub const DepositPerByte: Balance = deposit(0, 1);
	pub const MaxValueSize: u32 = 16 * 1024;
	// The lazy deletion runs inside on_initialize.
	pub DeletionWeightLimit: Weight = RuntimeBlockWeights::get()
		.per_class
		.get(DispatchClass::Normal)
		.max_total
		.unwrap_or(RuntimeBlockWeights::get().max_block);
	// The weight needed for decoding the queue should be less or equal than a fifth
	// of the overall weight dedicated to the lazy deletion.
	pub DeletionQueueDepth: u32 = ((DeletionWeightLimit::get() / (
			<Runtime as pallet_contracts::Config>::WeightInfo::on_initialize_per_queue_item(1) -
			<Runtime as pallet_contracts::Config>::WeightInfo::on_initialize_per_queue_item(0)
		)) / 5) as u32;
	pub Schedule: pallet_contracts::Schedule<Runtime> = Default::default();
}

impl pallet_contracts::Config for Runtime {
	type Time = Timestamp;
	type Randomness = RandomnessCollectiveFlip;
	type Currency = Balances;
	type Event = Event;
	type Call = Call;
	/// The safest default is to allow no calls at all.
	///
	/// Runtimes should whitelist dispatchables that are allowed to be called from contracts
	/// and make sure they are stable. Dispatchables exposed to contracts are not allowed to
	/// change because that would break already deployed contracts. The `Call` structure itself
	/// is not allowed to change the indices of existing pallets, too.
	type CallFilter = Nothing;
	type DepositPerItem = DepositPerItem;
	type DepositPerByte = DepositPerByte;
	type CallStack = [pallet_contracts::Frame<Self>; 31];
	type WeightPrice = pallet_transaction_payment::Pallet<Self>;
	type WeightInfo = pallet_contracts::weights::SubstrateWeight<Self>;
	type ChainExtension = ();
	type DeletionQueueDepth = DeletionQueueDepth;
	type DeletionWeightLimit = DeletionWeightLimit;
	type Schedule = Schedule;
	type AddressGenerator = pallet_contracts::DefaultAddressGenerator;
	type ContractAccessWeight = pallet_contracts::DefaultContractAccessWeight<RuntimeBlockWeights>;
}

/// Configure the pallet-membership in pallets/membership.
impl pallet_membership::Config<pallet_membership::Instance1> for Runtime {
	type Event = Event;
	type AddOrigin = frame_system::EnsureRoot<AccountId>;
	type RemoveOrigin = frame_system::EnsureRoot<AccountId>;
	type SwapOrigin = frame_system::EnsureRoot<AccountId>;
	type ResetOrigin = frame_system::EnsureRoot<AccountId>;
	type PrimeOrigin = frame_system::EnsureRoot<AccountId>;
	type MembershipInitialized = ();
	type MembershipChanged = ();
	type MaxMembers = ConstU32<10>;
	type WeightInfo = ();
}

parameter_type_with_key! {
	pub ExistentialDeposits: |_currency_id: CurrencyId| -> Balance {
		Zero::zero()
	};
}

parameter_types! {
	pub const GetNativeCurrencyId: CurrencyId = CurrencyId::Native;
}

impl orml_currencies::Config for Runtime {
	type MultiCurrency = Tokens;
	type NativeCurrency = BasicCurrencyAdapter<Runtime, Balances, Amount, BlockNumber>;
	type GetNativeCurrencyId = GetNativeCurrencyId;
	type WeightInfo = ();
}
pub struct DustRemovalWhitelist;

impl Contains<AccountId> for DustRemovalWhitelist {
	fn contains(_: &AccountId) -> bool {
		true
	}
}
impl orml_tokens::Config for Runtime {
	type Event = Event;
	type Balance = Balance;
	type Amount = Amount;
	type CurrencyId = CurrencyId;
	type WeightInfo = ();
	type ExistentialDeposits = ExistentialDeposits;
	type OnDust = ();
	type MaxLocks = MaxLocks;
	type MaxReserves = MaxReserves;
	type ReserveIdentifier = [u8; 8];
	type DustRemovalWhitelist = DustRemovalWhitelist;
}

// Analog pallets
impl pallet_tesseract_sig_storage::Config for Runtime {
	type Event = Event;
	type WeightInfo = ();
}

// Create the runtime by composing the FRAME pallets that were previously configured.
construct_runtime!(
	pub enum Runtime where
		Block = Block,
		NodeBlock = opaque::Block,
		UncheckedExtrinsic = UncheckedExtrinsic
	{
		System: frame_system,
		RandomnessCollectiveFlip: pallet_randomness_collective_flip,
		Timestamp: pallet_timestamp,
		Aura: pallet_aura,
		Grandpa: pallet_grandpa,
		Balances: pallet_balances,
		TransactionPayment: pallet_transaction_payment,
		Sudo: pallet_sudo,
		// Include the custom logic from the pallet-template in the runtime.
		TemplateModule: pallet_template,
		Proxy: pallet_proxy,
		Contracts: pallet_contracts,
		TransactionPallet: pallet_transaction,
		Membership: pallet_membership::<Instance1>,
		Currencies: orml_currencies,
		Tokens: orml_tokens,
<<<<<<< HEAD
		OffchainWorker: pallet_offchain_worker::{Pallet, Call, Storage, Event<T>, ValidateUnsigned},
=======
		TesseractSigStorage: pallet_tesseract_sig_storage,
>>>>>>> eea49fb7
	}
);

/// The address format for describing accounts.
pub type Address = sp_runtime::MultiAddress<AccountId, ()>;
/// Block header type as expected by this runtime.
pub type Header = generic::Header<BlockNumber, BlakeTwo256>;
/// Block type as expected by this runtime.
pub type Block = generic::Block<Header, UncheckedExtrinsic>;
/// The SignedExtension to the basic transaction logic.
pub type SignedExtra = (
	frame_system::CheckNonZeroSender<Runtime>,
	frame_system::CheckSpecVersion<Runtime>,
	frame_system::CheckTxVersion<Runtime>,
	frame_system::CheckGenesis<Runtime>,
	frame_system::CheckEra<Runtime>,
	frame_system::CheckNonce<Runtime>,
	frame_system::CheckWeight<Runtime>,
	pallet_transaction_payment::ChargeTransactionPayment<Runtime>,
);
/// Unchecked extrinsic type as expected by this runtime.
pub type UncheckedExtrinsic = generic::UncheckedExtrinsic<Address, Call, Signature, SignedExtra>;
/// The payload being signed in transactions.
pub type SignedPayload = generic::SignedPayload<Call, SignedExtra>;
/// Executive: handles dispatch to the various modules.
pub type Executive = frame_executive::Executive<
	Runtime,
	Block,
	frame_system::ChainContext<Runtime>,
	Runtime,
	AllPalletsWithSystem,
>;

#[cfg(feature = "runtime-benchmarks")]
#[macro_use]
extern crate frame_benchmarking;

#[cfg(feature = "runtime-benchmarks")]
mod benches {
	define_benchmarks!(
		[frame_benchmarking, BaselineBench::<Runtime>]
		[frame_system, SystemBench::<Runtime>]
		[pallet_balances, Balances]
		[pallet_timestamp, Timestamp]
		[pallet_template, TemplateModule]
		[pallet_tesseract_sig_storage, TesseractSigStorage]
	);
}

impl_runtime_apis! {
	impl sp_api::Core<Block> for Runtime {
		fn version() -> RuntimeVersion {
			VERSION
		}

		fn execute_block(block: Block) {
			Executive::execute_block(block);
		}

		fn initialize_block(header: &<Block as BlockT>::Header) {
			Executive::initialize_block(header)
		}
	}

	impl sp_api::Metadata<Block> for Runtime {
		fn metadata() -> OpaqueMetadata {
			OpaqueMetadata::new(Runtime::metadata().into())
		}
	}

	impl sp_block_builder::BlockBuilder<Block> for Runtime {
		fn apply_extrinsic(extrinsic: <Block as BlockT>::Extrinsic) -> ApplyExtrinsicResult {
			Executive::apply_extrinsic(extrinsic)
		}

		fn finalize_block() -> <Block as BlockT>::Header {
			Executive::finalize_block()
		}

		fn inherent_extrinsics(data: sp_inherents::InherentData) -> Vec<<Block as BlockT>::Extrinsic> {
			data.create_extrinsics()
		}

		fn check_inherents(
			block: Block,
			data: sp_inherents::InherentData,
		) -> sp_inherents::CheckInherentsResult {
			data.check_extrinsics(&block)
		}
	}

	impl sp_transaction_pool::runtime_api::TaggedTransactionQueue<Block> for Runtime {
		fn validate_transaction(
			source: TransactionSource,
			tx: <Block as BlockT>::Extrinsic,
			block_hash: <Block as BlockT>::Hash,
		) -> TransactionValidity {
			Executive::validate_transaction(source, tx, block_hash)
		}
	}

	impl sp_offchain::OffchainWorkerApi<Block> for Runtime {
		fn offchain_worker(header: &<Block as BlockT>::Header) {
			Executive::offchain_worker(header)
		}
	}

	impl sp_consensus_aura::AuraApi<Block, AuraId> for Runtime {
		fn slot_duration() -> sp_consensus_aura::SlotDuration {
			sp_consensus_aura::SlotDuration::from_millis(Aura::slot_duration())
		}

		fn authorities() -> Vec<AuraId> {
			Aura::authorities().into_inner()
		}
	}

	impl sp_session::SessionKeys<Block> for Runtime {
		fn generate_session_keys(seed: Option<Vec<u8>>) -> Vec<u8> {
			opaque::SessionKeys::generate(seed)
		}

		fn decode_session_keys(
			encoded: Vec<u8>,
		) -> Option<Vec<(Vec<u8>, KeyTypeId)>> {
			opaque::SessionKeys::decode_into_raw_public_keys(&encoded)
		}
	}

	impl fg_primitives::GrandpaApi<Block> for Runtime {
		fn grandpa_authorities() -> GrandpaAuthorityList {
			Grandpa::grandpa_authorities()
		}

		fn current_set_id() -> fg_primitives::SetId {
			Grandpa::current_set_id()
		}

		fn submit_report_equivocation_unsigned_extrinsic(
			_equivocation_proof: fg_primitives::EquivocationProof<
				<Block as BlockT>::Hash,
				NumberFor<Block>,
			>,
			_key_owner_proof: fg_primitives::OpaqueKeyOwnershipProof,
		) -> Option<()> {
			None
		}

		fn generate_key_ownership_proof(
			_set_id: fg_primitives::SetId,
			_authority_id: GrandpaId,
		) -> Option<fg_primitives::OpaqueKeyOwnershipProof> {
			// NOTE: this is the only implementation possible since we've
			// defined our key owner proof type as a bottom type (i.e. a type
			// with no values).
			None
		}
	}

	impl frame_system_rpc_runtime_api::AccountNonceApi<Block, AccountId, Index> for Runtime {
		fn account_nonce(account: AccountId) -> Index {
			System::account_nonce(account)
		}
	}

	impl pallet_transaction_payment_rpc_runtime_api::TransactionPaymentApi<Block, Balance> for Runtime {
		fn query_info(
			uxt: <Block as BlockT>::Extrinsic,
			len: u32,
		) -> pallet_transaction_payment_rpc_runtime_api::RuntimeDispatchInfo<Balance> {
			TransactionPayment::query_info(uxt, len)
		}
		fn query_fee_details(
			uxt: <Block as BlockT>::Extrinsic,
			len: u32,
		) -> pallet_transaction_payment::FeeDetails<Balance> {
			TransactionPayment::query_fee_details(uxt, len)
		}
	}

	#[cfg(feature = "runtime-benchmarks")]
	impl frame_benchmarking::Benchmark<Block> for Runtime {
		fn benchmark_metadata(extra: bool) -> (
			Vec<frame_benchmarking::BenchmarkList>,
			Vec<frame_support::traits::StorageInfo>,
		) {
			use frame_benchmarking::{baseline, Benchmarking, BenchmarkList};
			use frame_support::traits::StorageInfoTrait;
			use frame_system_benchmarking::Pallet as SystemBench;
			use baseline::Pallet as BaselineBench;

			let mut list = Vec::<BenchmarkList>::new();
			list_benchmarks!(list, extra);

			let storage_info = AllPalletsWithSystem::storage_info();

			return (list, storage_info)
		}

		fn dispatch_benchmark(
			config: frame_benchmarking::BenchmarkConfig
		) -> Result<Vec<frame_benchmarking::BenchmarkBatch>, sp_runtime::RuntimeString> {
			use frame_benchmarking::{baseline, Benchmarking, BenchmarkBatch, TrackedStorageKey};

			use frame_system_benchmarking::Pallet as SystemBench;
			use baseline::Pallet as BaselineBench;

			impl frame_system_benchmarking::Config for Runtime {}
			impl baseline::Config for Runtime {}

			let whitelist: Vec<TrackedStorageKey> = vec![
				// Block Number
				hex_literal::hex!("26aa394eea5630e07c48ae0c9558cef702a5c1b19ab7a04f536c519aca4983ac").to_vec().into(),
				// Total Issuance
				hex_literal::hex!("c2261276cc9d1f8598ea4b6a74b15c2f57c875e4cff74148e4628f264b974c80").to_vec().into(),
				// Execution Phase
				hex_literal::hex!("26aa394eea5630e07c48ae0c9558cef7ff553b5a9862a516939d82b3d3d8661a").to_vec().into(),
				// Event Count
				hex_literal::hex!("26aa394eea5630e07c48ae0c9558cef70a98fdbe9ce6c55837576c60c7af3850").to_vec().into(),
				// System Events
				hex_literal::hex!("26aa394eea5630e07c48ae0c9558cef780d41e5e16056765bc8461851072c9d7").to_vec().into(),
			];

			let mut batches = Vec::<BenchmarkBatch>::new();
			let params = (&config, &whitelist);
			add_benchmarks!(params, batches);

			Ok(batches)
		}
	}
	impl pallet_contracts_rpc_runtime_api::ContractsApi<Block, AccountId, Balance, BlockNumber, Hash>
		for Runtime
	{
		fn call(
			origin: AccountId,
			dest: AccountId,
			value: Balance,
			gas_limit: u64,
			storage_deposit_limit: Option<Balance>,
			input_data: Vec<u8>,
		) -> pallet_contracts_primitives::ContractExecResult<Balance> {
			Contracts::bare_call(origin, dest, value, gas_limit, storage_deposit_limit, input_data, CONTRACTS_DEBUG_OUTPUT)
		}

		fn instantiate(
			origin: AccountId,
			value: Balance,
			gas_limit: u64,
			storage_deposit_limit: Option<Balance>,
			code: pallet_contracts_primitives::Code<Hash>,
			data: Vec<u8>,
			salt: Vec<u8>,
		) -> pallet_contracts_primitives::ContractInstantiateResult<AccountId, Balance>
		{
			Contracts::bare_instantiate(origin, value, gas_limit, storage_deposit_limit, code, data, salt, CONTRACTS_DEBUG_OUTPUT)
		}

		fn upload_code(
			origin: AccountId,
			code: Vec<u8>,
			storage_deposit_limit: Option<Balance>,
		) -> pallet_contracts_primitives::CodeUploadResult<Hash, Balance>
		{
			Contracts::bare_upload_code(origin, code, storage_deposit_limit)
		}

		fn get_storage(
			address: AccountId,
			key: [u8; 32],
		) -> pallet_contracts_primitives::GetStorageResult {
			Contracts::get_storage(address, key)
		}
	}
}<|MERGE_RESOLUTION|>--- conflicted
+++ resolved
@@ -21,7 +21,8 @@
 use sp_runtime::{
 	create_runtime_str, generic, impl_opaque_keys,
 	traits::{
-		AccountIdLookup, BlakeTwo256, Block as BlockT, IdentifyAccount, NumberFor, Verify, Zero, SaturatedConversion
+		AccountIdLookup, BlakeTwo256, Block as BlockT, IdentifyAccount, NumberFor,
+		SaturatedConversion, Verify, Zero,
 	},
 	transaction_validity::{TransactionSource, TransactionValidity},
 	ApplyExtrinsicResult, FixedPointNumber, MultiSignature, Perquintill, RuntimeDebug,
@@ -34,13 +35,12 @@
 use orml_currencies::BasicCurrencyAdapter;
 use orml_traits::parameter_type_with_key;
 
-
 // A few exports that help ease life for downstream crates.
 pub use frame_support::{
 	construct_runtime, parameter_types,
 	traits::{
-		ConstU128, ConstU64, ConstU32, ConstU8, Contains, InstanceFilter, KeyOwnerProofSystem, Nothing,
-		Randomness, StorageInfo,
+		ConstU128, ConstU32, ConstU64, ConstU8, Contains, InstanceFilter, KeyOwnerProofSystem,
+		Nothing, Randomness, StorageInfo,
 	},
 	weights::{
 		constants::{BlockExecutionWeight, ExtrinsicBaseWeight, RocksDbWeight, WEIGHT_PER_SECOND},
@@ -60,10 +60,10 @@
 pub mod constants;
 use constants::{currency::*, time::*};
 
+pub use pallet_offchain_worker;
 /// Import the template pallet.
 pub use pallet_template;
 pub use pallet_transaction;
-pub use pallet_offchain_worker;
 
 /// An index to a block.
 pub type BlockNumber = u32;
@@ -614,11 +614,8 @@
 		Membership: pallet_membership::<Instance1>,
 		Currencies: orml_currencies,
 		Tokens: orml_tokens,
-<<<<<<< HEAD
 		OffchainWorker: pallet_offchain_worker::{Pallet, Call, Storage, Event<T>, ValidateUnsigned},
-=======
 		TesseractSigStorage: pallet_tesseract_sig_storage,
->>>>>>> eea49fb7
 	}
 );
 
