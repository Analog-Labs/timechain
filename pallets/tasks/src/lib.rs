--- conflicted
+++ resolved
@@ -196,7 +196,10 @@
 	pub type TaskOutput<T: Config> =
 		StorageMap<_, Blake2_128Concat, TaskId, Result<(), String>, OptionQuery>;
 
-<<<<<<< HEAD
+	#[pallet::storage]
+	pub type TaskNetwork<T: Config> =
+		StorageMap<_, Blake2_128Concat, TaskId, NetworkId, OptionQuery>;
+
 	/// Map storage for registered shards.
 	#[pallet::storage]
 	pub type ShardRegistered<T: Config> =
@@ -207,22 +210,6 @@
 	pub type ReadEventsTask<T: Config> =
 		StorageMap<_, Blake2_128Concat, NetworkId, u64, OptionQuery>;
 
-=======
-	#[pallet::storage]
-	pub type TaskNetwork<T: Config> =
-		StorageMap<_, Blake2_128Concat, TaskId, NetworkId, OptionQuery>;
-
-	/// Map storage for registered shards.
-	#[pallet::storage]
-	pub type ShardRegistered<T: Config> =
-		StorageMap<_, Blake2_128Concat, TssPublicKey, (), OptionQuery>;
-
-	///  Map storage for received tasks.
-	#[pallet::storage]
-	pub type ReadEventsTask<T: Config> =
-		StorageMap<_, Blake2_128Concat, NetworkId, u64, OptionQuery>;
-
->>>>>>> a5f00634
 	/// Map storage for message tasks.
 	#[pallet::storage]
 	pub type MessageReceivedTaskId<T: Config> =
@@ -371,7 +358,6 @@
 					// complete task
 					Self::treasury_transfer_shard(shard, reward);
 					Self::finish_task(network, task_id, Ok(()));
-<<<<<<< HEAD
 				},
 				(
 					Task::SignGatewayMessage { batch_id },
@@ -393,29 +379,6 @@
 					Self::treasury_transfer_shard(shard, reward);
 					Self::finish_task(network, task_id, Ok(()));
 				},
-=======
-				},
-				(
-					Task::SignGatewayMessage { batch_id },
-					TaskResult::SignGatewayMessage { signature },
-				) => {
-					// verify signature
-					let msg = BatchMessage::<T>::get(batch_id).ok_or(Error::<T>::InvalidBatchId)?;
-					let payload = msg.encode(batch_id);
-					let params = GmpParams { network, gateway };
-					let bytes = params.hash(&payload);
-					Self::verify_signature(shard, &bytes, signature)?;
-					// store signature
-					BatchSignature::<T>::insert(batch_id, signature);
-					// start submission
-					let submission_task_id =
-						Self::create_task(network, Task::SubmitGatewayMessage { batch_id });
-					BatchSubmissionTaskId::<T>::insert(batch_id, submission_task_id);
-					// complete task
-					Self::treasury_transfer_shard(shard, reward);
-					Self::finish_task(network, task_id, Ok(()));
-				},
->>>>>>> a5f00634
 				(Task::SubmitGatewayMessage { .. }, TaskResult::SubmitGatewayMessage { error }) => {
 					// verify signature
 					let expected_signer =
@@ -471,10 +434,7 @@
 			let task_id = TaskIdCounter::<T>::get();
 			let needs_registration = task.needs_registration();
 			Tasks::<T>::insert(task_id, task);
-<<<<<<< HEAD
-=======
 			TaskNetwork::<T>::insert(task_id, network);
->>>>>>> a5f00634
 			TaskIdCounter::<T>::put(task_id.saturating_plus_one());
 			if !needs_registration {
 				ReadEventsTask::<T>::insert(network, task_id);
@@ -586,10 +546,7 @@
 							}
 							Self::assign_task(shard, task_id);
 							num_tasks_assigned = num_tasks_assigned.saturating_plus_one();
-<<<<<<< HEAD
-=======
 							break;
->>>>>>> a5f00634
 						}
 					}
 				}
