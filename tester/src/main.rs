--- conflicted
+++ resolved
@@ -40,15 +40,6 @@
 
 #[derive(Parser, Debug)]
 enum TestCommand {
-<<<<<<< HEAD
-	Basic,
-	BatchTask { tasks: u64 },
-	KeyRecovery { nodes: u8 },
-	ShardRestart,
-	DeployGatewayContract { shard_id: u64 },
-	Gmp,
-=======
->>>>>>> 33d07e9d
 	FundWallet,
 	DeployContract,
 	SetupGmp { shard_id: u64 },
@@ -70,13 +61,8 @@
 		TestCommand::FundWallet => {
 			tester.faucet().await;
 		},
-<<<<<<< HEAD
-		TestCommand::BatchTask { tasks } => {
-			batch_test(&api, tasks, &config).await;
-=======
 		TestCommand::DeployContract => {
 			tester.deploy(&contract, &[]).await?;
->>>>>>> 33d07e9d
 		},
 		TestCommand::SetupGmp { shard_id } => {
 			tester.setup_gmp(shard_id).await?;
@@ -106,62 +92,6 @@
 	tester.faucet().await;
 	let (contract_address, start_block) = tester.deploy(contract, &[]).await?;
 
-<<<<<<< HEAD
-	let eth_public_key = api.shard_public_key(eth_shard_id).await.unwrap();
-	let astar_public_key = api.shard_public_key(astar_shard_id).await.unwrap();
-	let eth_constructor_params = mock::get_gmp_constructor_params(eth_public_key);
-	let astar_constructor_params = mock::get_gmp_constructor_params(astar_public_key);
-
-	let (eth_contract_address_gmp, eth_start_block_gmp) =
-		mock::setup_env(eth_config, Some(eth_constructor_params)).await;
-	let (eth_contract_address, _eth_start_block) = mock::setup_env(eth_config, None).await;
-	println!("Setup for eth done");
-	let (astar_contract_address_gmp, _astar_start_block_gmp) =
-		mock::setup_env(astar_config, Some(astar_constructor_params)).await;
-	println!("Setup for astar done");
-
-	//register_gateway contract
-	tasks::register_gateway_address(api, eth_shard_id, &eth_contract_address_gmp)
-		.await
-		.unwrap();
-	tasks::register_gateway_address(api, astar_shard_id, &astar_contract_address_gmp)
-		.await
-		.unwrap();
-
-	let send_msg =
-		tasks::create_send_msg_call(eth_contract_address, "vote_yes()", [1; 32], 10000000);
-	let task_id = tasks::insert_task(
-		api,
-		eth_start_block_gmp,
-		ETH_TEST_NETWORK_ID, //ethereum localnet
-		send_msg,
-	)
-	.await
-	.unwrap();
-	while !tasks::watch_task(api, task_id).await {
-		tokio::time::sleep(tokio::time::Duration::from_secs(10)).await;
-	}
-}
-
-async fn basic_test_timechain(api: &SubxtClient, network: NetworkId, config: &WalletConfig) {
-	let (contract_address, start_block) = mock::setup_env(config, None).await;
-
-	let call = tasks::create_evm_view_call(contract_address.clone());
-	let task_id = tasks::insert_task(api, start_block, ETH_TEST_NETWORK_ID, call).await.unwrap();
-	while !tasks::watch_task(api, task_id).await {
-		tokio::time::sleep(tokio::time::Duration::from_secs(10)).await;
-	}
-
-	let paid_call = tasks::create_evm_call(contract_address);
-	let task_id = tasks::insert_task(api, start_block, network, paid_call).await.unwrap();
-	while !tasks::watch_task(api, task_id).await {
-		tokio::time::sleep(tokio::time::Duration::from_secs(10)).await;
-	}
-}
-
-async fn batch_test(api: &SubxtClient, total_tasks: u64, config: &WalletConfig) {
-	let (contract_address, start_block) = mock::setup_env(config, None).await;
-=======
 	let call = tester::create_evm_view_call(contract_address.clone());
 	tester.create_task_and_wait(call, start_block).await;
 
@@ -174,40 +104,20 @@
 async fn batch_test(tester: &Tester, contract: &Path, total_tasks: u64) -> Result<()> {
 	tester.faucet().await;
 	let (contract_address, start_block) = tester.deploy(contract, &[]).await?;
->>>>>>> 33d07e9d
 
 	let mut task_ids = vec![];
 	let call = tester::create_evm_view_call(contract_address);
 	for _ in 0..total_tasks {
-<<<<<<< HEAD
-		let task_id = tasks::insert_task(api, start_block, ETH_TEST_NETWORK_ID, call.clone())
-			.await
-			.unwrap();
-		task_ids.push(task_id);
-	}
-	for task_id in task_ids {
-		while !tasks::watch_task(api, task_id).await {
-			tokio::time::sleep(tokio::time::Duration::from_secs(10)).await;
-		}
-=======
 		let task_id = tester.create_task(call.clone(), start_block).await?;
 		task_ids.push(task_id);
 	}
 	for task_id in task_ids {
 		tester.wait_for_task(task_id).await;
->>>>>>> 33d07e9d
 	}
 
 	Ok(())
 }
 
-<<<<<<< HEAD
-async fn task_update_after_shard_offline(api: &SubxtClient, config: &WalletConfig) {
-	let (contract_address, start_block) = mock::setup_env(config, None).await;
-
-	let call = tasks::create_evm_view_call(contract_address);
-	let task_id = tasks::insert_task(api, start_block, ETH_TEST_NETWORK_ID, call).await.unwrap();
-=======
 async fn gmp_test(tester: &Tester, contract: &Path) -> Result<()> {
 	tester.faucet().await;
 
@@ -228,7 +138,6 @@
 
 	let call = tester::create_evm_view_call(contract_address);
 	let task_id = tester.create_task(call, start_block).await.unwrap();
->>>>>>> 33d07e9d
 	// wait for some cycles to run, Note: tasks are running in background
 	tokio::time::sleep(tokio::time::Duration::from_secs(60)).await;
 
@@ -255,13 +164,6 @@
 	Ok(())
 }
 
-<<<<<<< HEAD
-async fn key_recovery_after_drop(api: &SubxtClient, config: &WalletConfig, nodes_to_restart: u8) {
-	let (contract_address, start_block) = mock::setup_env(config, None).await;
-
-	let call = tasks::create_evm_view_call(contract_address);
-	let task_id = tasks::insert_task(api, start_block, ETH_TEST_NETWORK_ID, call).await.unwrap();
-=======
 async fn chronicle_restart_test(
 	tester: &Tester,
 	contract: &Path,
@@ -273,7 +175,6 @@
 	let call = tester::create_evm_view_call(contract_address);
 	let task_id = tester.create_task(call, start_block).await?;
 
->>>>>>> 33d07e9d
 	// wait for some cycles to run, Note: tasks are running in background
 	for i in 1..nodes_to_restart + 1 {
 		println!("waiting for 1 min");
