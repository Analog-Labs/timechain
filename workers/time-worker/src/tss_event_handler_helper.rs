--- conflicted
+++ resolved
@@ -746,7 +746,7 @@
 		if self.tss_local_state.msg_pool.contains_key(&msg_hash) {
 			//making partial signature here
 			let partial_signature = match final_state.1.sign(
-				msg,
+				&msg_hash,
 				&final_state.0,
 				&mut my_commitment.1,
 				0,
@@ -766,17 +766,6 @@
 				let participant_list = vec![partial_signature.clone()];
 				self.tss_local_state.others_partial_signature.insert(msg_hash, participant_list);
 			}
-<<<<<<< HEAD
-
-			// sending new sig back to network
-			self.publish_to_network(
-				self.tss_local_state.local_peer_id.clone().unwrap(),
-				partial_signature,
-				TSSEventType::PartialSignatureGenerateReq,
-			)
-			.await;
-=======
->>>>>>> 251a27e5
 		} else {
 			log::error!("TSS::Message not found in pool");
 		}
